/**
 *  @file
 *  @copyright defined in eos/LICENSE.txt
 */
#include <eosio/chain/chain_config.hpp>
#include <eosio/chain/authority_checker.hpp>
#include <eosio/chain/authority.hpp>
#include <eosio/chain/types.hpp>
#include <eosio/chain/asset.hpp>
#include <eosio/testing/tester.hpp>

#include <eosio/utilities/key_conversion.hpp>
#include <eosio/utilities/rand.hpp>

#include <fc/io/json.hpp>

#include <boost/test/unit_test.hpp>

#ifdef NON_VALIDATING_TEST
#define TESTER tester
#else
#define TESTER validating_tester
#endif

using namespace eosio::chain;
using namespace eosio::testing;

namespace eosio
{
using namespace chain;
using namespace std;

BOOST_AUTO_TEST_SUITE(misc_tests)

/// Test processing of unbalanced strings
BOOST_AUTO_TEST_CASE(json_from_string_test)
{
  bool exc_found = false;
  try {
    auto val = fc::json::from_string("{\"}");
  } catch(...) {
    exc_found = true;
  }
  BOOST_CHECK_EQUAL(exc_found, true);

  exc_found = false;
  try {
    auto val = fc::json::from_string("{\"block_num_or_id\":5");
  } catch(...) {
    exc_found = true;
  }
  BOOST_CHECK_EQUAL(exc_found, true);
}

// Test overflow handling in asset::from_string
BOOST_AUTO_TEST_CASE(asset_from_string_overflow)
{
   asset a;

   // precision = 19, magnitude < 2^61
   BOOST_CHECK_EXCEPTION( asset::from_string("0.1000000000000000000 CUR") , assert_exception, [](const assert_exception& e) {
      return expect_assert_message(e, "precision should be <= 18");
   });
   BOOST_CHECK_EXCEPTION( asset::from_string("-0.1000000000000000000 CUR") , assert_exception, [](const assert_exception& e) {
      return expect_assert_message(e, "precision should be <= 18");
   });
   BOOST_CHECK_EXCEPTION( asset::from_string("1.0000000000000000000 CUR") , assert_exception, [](const assert_exception& e) {
      return expect_assert_message(e, "precision should be <= 18");
   });
   BOOST_CHECK_EXCEPTION( asset::from_string("-1.0000000000000000000 CUR") , assert_exception, [](const assert_exception& e) {
      return expect_assert_message(e, "precision should be <= 18");
   });

   // precision = 18, magnitude < 2^58
   a = asset::from_string("0.100000000000000000 CUR");
   BOOST_CHECK_EQUAL(a.amount, 100000000000000000L);
   a = asset::from_string("-0.100000000000000000 CUR");
   BOOST_CHECK_EQUAL(a.amount, -100000000000000000L);

   // precision = 18, magnitude = 2^62
   BOOST_CHECK_EXCEPTION( asset::from_string("4.611686018427387904 CUR") , asset_type_exception, [](const asset_type_exception& e) {
      return expect_assert_message(e, "magnitude of asset amount must be less than 2^62");
   });
   BOOST_CHECK_EXCEPTION( asset::from_string("-4.611686018427387904 CUR") , asset_type_exception, [](const asset_type_exception& e) {
      return expect_assert_message(e, "magnitude of asset amount must be less than 2^62");
   });
   BOOST_CHECK_EXCEPTION( asset::from_string("4611686018427387.904 CUR") , asset_type_exception, [](const asset_type_exception& e) {
      return expect_assert_message(e, "magnitude of asset amount must be less than 2^62");
   });
   BOOST_CHECK_EXCEPTION( asset::from_string("-4611686018427387.904 CUR") , asset_type_exception, [](const asset_type_exception& e) {
      return expect_assert_message(e, "magnitude of asset amount must be less than 2^62");
   });

   // precision = 18, magnitude = 2^62-1
   a = asset::from_string("4.611686018427387903 CUR");
   BOOST_CHECK_EQUAL(a.amount, 4611686018427387903L);
   a = asset::from_string("-4.611686018427387903 CUR");
   BOOST_CHECK_EQUAL(a.amount, -4611686018427387903L);

   // precision = 0, magnitude = 2^62
   BOOST_CHECK_EXCEPTION( asset::from_string("4611686018427387904 CUR") , asset_type_exception, [](const asset_type_exception& e) {
      return expect_assert_message(e, "magnitude of asset amount must be less than 2^62");
   });
   BOOST_CHECK_EXCEPTION( asset::from_string("-4611686018427387904 CUR") , asset_type_exception, [](const asset_type_exception& e) {
      return expect_assert_message(e, "magnitude of asset amount must be less than 2^62");
   });

   // precision = 0, magnitude = 2^62-1
   a = asset::from_string("4611686018427387903 CUR");
   BOOST_CHECK_EQUAL(a.amount, 4611686018427387903L);
   a = asset::from_string("-4611686018427387903 CUR");
   BOOST_CHECK_EQUAL(a.amount, -4611686018427387903L);

   // precision = 18, magnitude = 2^65
   BOOST_CHECK_EXCEPTION( asset::from_string("36.893488147419103232 CUR") , overflow_exception, [](const overflow_exception& e) {
      return true;
   });
   BOOST_CHECK_EXCEPTION( asset::from_string("-36.893488147419103232 CUR") , underflow_exception, [](const underflow_exception& e) {
      return true;
   });

   // precision = 14, magnitude > 2^76
   BOOST_CHECK_EXCEPTION( asset::from_string("1000000000.00000000000000 CUR") , overflow_exception, [](const overflow_exception& e) {
      return true;
   });
   BOOST_CHECK_EXCEPTION( asset::from_string("-1000000000.00000000000000 CUR") , underflow_exception, [](const underflow_exception& e) {
      return true;
   });

   // precision = 0, magnitude > 2^76
   BOOST_CHECK_EXCEPTION( asset::from_string("100000000000000000000000 CUR") , parse_error_exception, [](const parse_error_exception& e) {
      return expect_assert_message(e, "Couldn't parse int64_t");
   });
   BOOST_CHECK_EXCEPTION( asset::from_string("-100000000000000000000000 CUR") , parse_error_exception, [](const parse_error_exception& e) {
      return expect_assert_message(e, "Couldn't parse int64_t");
   });

   // precision = 20, magnitude > 2^142
   BOOST_CHECK_EXCEPTION( asset::from_string("100000000000000000000000.00000000000000000000 CUR") , assert_exception, [](const assert_exception& e) {
      return expect_assert_message(e, "precision should be <= 18");
   });
   BOOST_CHECK_EXCEPTION( asset::from_string("-100000000000000000000000.00000000000000000000 CUR") , assert_exception, [](const assert_exception& e) {
      return expect_assert_message(e, "precision should be <= 18");
   });
}

/// Test that our deterministic random shuffle algorithm gives the same results in all environments
BOOST_AUTO_TEST_CASE(deterministic_randomness)
{ try {
   utilities::rand::random rng(123454321);
   vector<string> words = {"infamy", "invests", "estimated", "potters", "memorizes", "hal9000"};
   rng.shuffle(words);
   BOOST_TEST(fc::json::to_string(words) ==
                     fc::json::to_string(vector<string>{"hal9000","infamy","invests","estimated","memorizes","potters"}));
   rng.shuffle(words);
   BOOST_TEST(fc::json::to_string(words) ==
                     fc::json::to_string(vector<string>{"memorizes","infamy","hal9000","potters","estimated","invests"}));
} FC_LOG_AND_RETHROW() }

BOOST_AUTO_TEST_CASE(deterministic_distributions)
{ try {
   utilities::rand::random rng(123454321);

   BOOST_TEST(rng.next() == UINT64_C(13636622732572118961));
   BOOST_TEST(rng.next() == UINT64_C(8049736256506128729));
   BOOST_TEST(rng.next() ==  UINT64_C(1224405983932261174));

   std::vector<int> nums = {0, 1, 2};

   rng.shuffle(nums);
   std::vector<int> a{2, 0, 1};
   BOOST_TEST(std::equal(nums.begin(), nums.end(), a.begin()));
   rng.shuffle(nums);
   std::vector<int> b{0, 2, 1};
   BOOST_TEST(std::equal(nums.begin(), nums.end(), b.begin()));
   rng.shuffle(nums);
   std::vector<int> c{1, 0, 2};
   BOOST_TEST(std::equal(nums.begin(), nums.end(), c.begin()));
} FC_LOG_AND_RETHROW() }

struct permission_visitor {
   std::vector<permission_level> permissions;
   std::vector<size_t> size_stack;
   bool _log;

   permission_visitor(bool log = false) : _log(log) {}

   void operator()(const permission_level& permission) {
      permissions.push_back(permission);
   }

   void operator()(const permission_level& permission, bool repeat ) {}

   void push_undo() {
      if( _log )
         ilog("push_undo called");
      size_stack.push_back(permissions.size());
   }

   void pop_undo() {
      if( _log )
         ilog("pop_undo called");
      FC_ASSERT( size_stack.back() <= permissions.size() && size_stack.size() >= 1,
                 "invariant failure in test permission_visitor" );
      permissions.erase( permissions.begin() + size_stack.back(), permissions.end() );
      size_stack.pop_back();
   }

   void squash_undo() {
      if( _log )
         ilog("squash_undo called");
      FC_ASSERT( size_stack.size() >= 1, "invariant failure in test permission_visitor" );
      size_stack.pop_back();
   }

};

BOOST_AUTO_TEST_CASE(authority_checker)
{ try {
   testing::TESTER test;
   auto a = test.get_public_key("a", "active");
   auto b = test.get_public_key("b", "active");
   auto c = test.get_public_key("c", "active");

   auto GetNullAuthority = [](auto){abort(); return authority();};

   auto A = authority(2, {key_weight{a, 1}, key_weight{b, 1}});
   {
      auto checker = make_auth_checker(GetNullAuthority, 2, {a, b});
      BOOST_TEST(checker.satisfied(A));
      BOOST_TEST(checker.all_keys_used());
      BOOST_TEST(checker.used_keys().size() == 2);
      BOOST_TEST(checker.unused_keys().size() == 0);
   }
   {
      auto checker = make_auth_checker(GetNullAuthority, 2, {a, c});
      BOOST_TEST(!checker.satisfied(A));
      BOOST_TEST(!checker.all_keys_used());
      BOOST_TEST(checker.used_keys().size() == 0);
      BOOST_TEST(checker.unused_keys().size() == 2);
   }
   {
      auto checker = make_auth_checker(GetNullAuthority, 2, {a, b, c});
      BOOST_TEST(checker.satisfied(A));
      BOOST_TEST(!checker.all_keys_used());
      BOOST_TEST(checker.used_keys().size() == 2);
      BOOST_TEST(checker.used_keys().count(a) == 1);
      BOOST_TEST(checker.used_keys().count(b) == 1);
      BOOST_TEST(checker.unused_keys().size() == 1);
      BOOST_TEST(checker.unused_keys().count(c) == 1);
   }
   {
      auto checker = make_auth_checker(GetNullAuthority, 2, {b, c});
      BOOST_TEST(!checker.satisfied(A));
      BOOST_TEST(!checker.all_keys_used());
      BOOST_TEST(checker.used_keys().size() == 0);
   }

   A = authority(3, {key_weight{a, 1}, key_weight{b, 1}, key_weight{c, 1}});
   BOOST_TEST(make_auth_checker(GetNullAuthority, 2, {c, b, a}).satisfied(A));
   BOOST_TEST(!make_auth_checker(GetNullAuthority, 2, {a, b}).satisfied(A));
   BOOST_TEST(!make_auth_checker(GetNullAuthority, 2, {a, c}).satisfied(A));
   BOOST_TEST(!make_auth_checker(GetNullAuthority, 2, {b, c}).satisfied(A));

   A = authority(1, {key_weight{a, 1}, key_weight{b, 1}});
   BOOST_TEST(make_auth_checker(GetNullAuthority, 2, {a}).satisfied(A));
   BOOST_TEST(make_auth_checker(GetNullAuthority, 2, {b}).satisfied(A));
   BOOST_TEST(!make_auth_checker(GetNullAuthority, 2, {c}).satisfied(A));

   A = authority(1, {key_weight{a, 2}, key_weight{b, 1}});
   BOOST_TEST(make_auth_checker(GetNullAuthority, 2, {a}).satisfied(A));
   BOOST_TEST(make_auth_checker(GetNullAuthority, 2, {b}).satisfied(A));
   BOOST_TEST(!make_auth_checker(GetNullAuthority, 2, {c}).satisfied(A));

   auto GetCAuthority = [c](auto){
      return authority(1, {key_weight{c, 1}});
   };

   A = authority(2, {key_weight{a, 2}, key_weight{b, 1}}, {permission_level_weight{{"hello",  "world"}, 1}});
   {
      auto checker = make_auth_checker(GetCAuthority, 2, {a});
      BOOST_TEST(checker.satisfied(A));
      BOOST_TEST(checker.all_keys_used());
   }
   {
      auto checker = make_auth_checker(GetCAuthority, 2, {b});
      BOOST_TEST(!checker.satisfied(A));
      BOOST_TEST(checker.used_keys().size() == 0);
      BOOST_TEST(checker.unused_keys().size() == 1);
      BOOST_TEST(checker.unused_keys().count(b) == 1);
   }
   {
      auto checker = make_auth_checker(GetCAuthority, 2, {c});
      BOOST_TEST(!checker.satisfied(A));
      BOOST_TEST(checker.used_keys().size() == 0);
      BOOST_TEST(checker.unused_keys().size() == 1);
      BOOST_TEST(checker.unused_keys().count(c) == 1);
   }
   {
      auto checker = make_auth_checker(GetCAuthority, 2, {b, c});
      BOOST_TEST(checker.satisfied(A));
      BOOST_TEST(checker.all_keys_used());
      BOOST_TEST(checker.used_keys().size() == 2);
      BOOST_TEST(checker.unused_keys().size() == 0);
      BOOST_TEST(checker.used_keys().count(b) == 1);
      BOOST_TEST(checker.used_keys().count(c) == 1);
   }
   {
      auto checker = make_auth_checker(GetCAuthority, 2, {b, c, a});
      BOOST_TEST(checker.satisfied(A));
      BOOST_TEST(!checker.all_keys_used());
      BOOST_TEST(checker.used_keys().size() == 1);
      BOOST_TEST(checker.used_keys().count(a) == 1);
      BOOST_TEST(checker.unused_keys().size() == 2);
      BOOST_TEST(checker.unused_keys().count(b) == 1);
      BOOST_TEST(checker.unused_keys().count(c) == 1);
   }

   A = authority(3, {key_weight{a, 2}, key_weight{b, 1}}, {permission_level_weight{{"hello",  "world"}, 3}});
   {
      auto checker = make_auth_checker(GetCAuthority, 2, {a, b});
      BOOST_TEST(checker.satisfied(A));
      BOOST_TEST(checker.all_keys_used());
   }
   {
      auto checker = make_auth_checker(GetCAuthority, 2, {a, b, c});
      BOOST_TEST(checker.satisfied(A));
      BOOST_TEST(!checker.all_keys_used());
      BOOST_TEST(checker.used_keys().size() == 1);
      BOOST_TEST(checker.used_keys().count(c) == 1);
      BOOST_TEST(checker.unused_keys().size() == 2);
      BOOST_TEST(checker.unused_keys().count(a) == 1);
      BOOST_TEST(checker.unused_keys().count(b) == 1);
   }

   A = authority(2, {key_weight{a, 1}, key_weight{b, 1}}, {permission_level_weight{{"hello",  "world"}, 1}});
   BOOST_TEST(!make_auth_checker(GetCAuthority, 2, {a}).satisfied(A));
   BOOST_TEST(!make_auth_checker(GetCAuthority, 2, {b}).satisfied(A));
   BOOST_TEST(!make_auth_checker(GetCAuthority, 2, {c}).satisfied(A));
   BOOST_TEST(make_auth_checker(GetCAuthority, 2, {a, b}).satisfied(A));
   BOOST_TEST(make_auth_checker(GetCAuthority, 2, {b, c}).satisfied(A));
   BOOST_TEST(make_auth_checker(GetCAuthority, 2, {a, c}).satisfied(A));
   {
      auto checker = make_auth_checker(GetCAuthority, 2, {a, b, c});
      BOOST_TEST(checker.satisfied(A));
      BOOST_TEST(!checker.all_keys_used());
      BOOST_TEST(checker.used_keys().size() == 2);
      BOOST_TEST(checker.unused_keys().size() == 1);
      BOOST_TEST(checker.unused_keys().count(c) == 1);
   }

   A = authority(2, {key_weight{a, 1}, key_weight{b, 1}}, {permission_level_weight{{"hello",  "world"}, 2}});
   BOOST_TEST(make_auth_checker(GetCAuthority, 2, {a, b}).satisfied(A));
   BOOST_TEST(make_auth_checker(GetCAuthority, 2, {c}).satisfied(A));
   BOOST_TEST(!make_auth_checker(GetCAuthority, 2, {a}).satisfied(A));
   BOOST_TEST(!make_auth_checker(GetCAuthority, 2, {b}).satisfied(A));
   {
      auto checker = make_auth_checker(GetCAuthority, 2, {a, b, c});
      BOOST_TEST(checker.satisfied(A));
      BOOST_TEST(!checker.all_keys_used());
      BOOST_TEST(checker.used_keys().size() == 1);
      BOOST_TEST(checker.unused_keys().size() == 2);
      BOOST_TEST(checker.used_keys().count(c) == 1);
   }

   auto d = test.get_public_key("d", "active");
   auto e = test.get_public_key("e", "active");

   auto GetAuthority = [d, e] (const permission_level& perm) {
      if (perm.actor == "top")
         return authority(2, {key_weight{d, 1}}, {permission_level_weight{{"bottom",  "bottom"}, 1}});
      return authority{1, {{e, 1}}, {}};
   };

   A = authority(5, {key_weight{a, 2}, key_weight{b, 2}, key_weight{c, 2}}, {permission_level_weight{{"top",  "top"}, 5}});
   {
      auto checker = make_auth_checker(GetAuthority, 2, {d, e});
      BOOST_TEST(checker.satisfied(A));
      BOOST_TEST(checker.all_keys_used());
   }
   {
      auto checker = make_auth_checker(GetAuthority, 2, {a, b, c, d, e});
      BOOST_TEST(checker.satisfied(A));
      BOOST_TEST(!checker.all_keys_used());
      BOOST_TEST(checker.used_keys().size() == 2);
      BOOST_TEST(checker.unused_keys().size() == 3);
      BOOST_TEST(checker.used_keys().count(d) == 1);
      BOOST_TEST(checker.used_keys().count(e) == 1);
   }
   {
      auto checker = make_auth_checker(GetAuthority, 2, {a, b, c, e});
      BOOST_TEST(checker.satisfied(A));
      BOOST_TEST(!checker.all_keys_used());
      BOOST_TEST(checker.used_keys().size() == 3);
      BOOST_TEST(checker.unused_keys().size() == 1);
      BOOST_TEST(checker.used_keys().count(a) == 1);
      BOOST_TEST(checker.used_keys().count(b) == 1);
      BOOST_TEST(checker.used_keys().count(c) == 1);
   }
   BOOST_TEST(make_auth_checker(GetAuthority, 1, {a, b, c}).satisfied(A));
   // Fails due to short recursion depth limit
   BOOST_TEST(!make_auth_checker(GetAuthority, 1, {d, e}).satisfied(A));

   BOOST_TEST(b < a);
   BOOST_TEST(b < c);
   BOOST_TEST(a < c);
   {
      // valid key order: b < a < c
      A = authority(2, {key_weight{b, 1}, key_weight{a, 1}, key_weight{c, 1}});
      // valid key order: b < c
      auto B = authority(1, {key_weight{b, 1}, key_weight{c, 1}});
      // invalid key order: c > b
      auto C = authority(1, {key_weight{b, 1}, key_weight{c, 1}, key_weight{b, 1}});
      // invalid key order: duplicate c
      auto D = authority(1, {key_weight{b, 1}, key_weight{c, 1}, key_weight{c, 1}});
      // invalid key order: duplicate b
      auto E = authority(1, {key_weight{b, 1}, key_weight{b, 1}, key_weight{c, 1}});
      // unvalid: insufficient weight
      auto F = authority(4, {key_weight{b, 1}, key_weight{a, 1}, key_weight{c, 1}});

      auto checker = make_auth_checker(GetNullAuthority, 2, {a, b, c});
      BOOST_TEST(validate(A));
      BOOST_TEST(validate(B));
      BOOST_TEST(!validate(C));
      BOOST_TEST(!validate(D));
      BOOST_TEST(!validate(E));
      BOOST_TEST(!validate(F));

      BOOST_TEST(!checker.all_keys_used());
      BOOST_TEST(checker.unused_keys().count(b) == 1);
      BOOST_TEST(checker.unused_keys().count(a) == 1);
      BOOST_TEST(checker.unused_keys().count(c) == 1);
      BOOST_TEST(checker.satisfied(A));
      BOOST_TEST(checker.satisfied(B));
      BOOST_TEST(!checker.all_keys_used());
      BOOST_TEST(checker.unused_keys().count(b) == 0);
      BOOST_TEST(checker.unused_keys().count(a) == 0);
      BOOST_TEST(checker.unused_keys().count(c) == 1);
   }
   {
      auto A2 = authority(4, {key_weight{b, 1}, key_weight{a, 1}, key_weight{c, 1}},
                          { permission_level_weight{{"a",  "world"},     1},
                            permission_level_weight{{"hello",  "world"}, 1},
                            permission_level_weight{{"hi",  "world"},    1}
                          });
      auto B2 = authority(4, {key_weight{b, 1}, key_weight{a, 1}, key_weight{c, 1}},
                          {permission_level_weight{{"hello",  "world"}, 1}
                          });
      auto C2 = authority(4, {key_weight{b, 1}, key_weight{a, 1}, key_weight{c, 1}},
                          { permission_level_weight{{"hello",  "there"}, 1},
                            permission_level_weight{{"hello",  "world"}, 1}
                          });
      // invalid: duplicate
      auto D2 = authority(4, {key_weight{b, 1}, key_weight{a, 1}, key_weight{c, 1}},
                          { permission_level_weight{{"hello",  "world"}, 1},
                            permission_level_weight{{"hello",  "world"}, 2}
                          });
      // invalid: wrong order
      auto E2 = authority(4, {key_weight{b, 1}, key_weight{a, 1}, key_weight{c, 1}},
                          { permission_level_weight{{"hello",  "world"}, 2},
                            permission_level_weight{{"hello",  "there"}, 1}
                          });
      // invalid: wrong order
      auto F2 = authority(4, {key_weight{b, 1}, key_weight{a, 1}, key_weight{c, 1}},
                          { permission_level_weight{{"hi",  "world"}, 2},
                            permission_level_weight{{"hello",  "world"}, 1}
                          });

      // invalid: insufficient weight
      auto G2 = authority(7, {key_weight{b, 1}, key_weight{a, 1}, key_weight{c, 1}},
                             { permission_level_weight{{"a",  "world"},     1},
                               permission_level_weight{{"hello",  "world"}, 1},
                               permission_level_weight{{"hi",  "world"},    1}
                             });

      BOOST_TEST(validate(A2));
      BOOST_TEST(validate(B2));
      BOOST_TEST(validate(C2));
      BOOST_TEST(!validate(D2));
      BOOST_TEST(!validate(E2));
      BOOST_TEST(!validate(F2));
      BOOST_TEST(!validate(G2));
   }
} FC_LOG_AND_RETHROW() }

BOOST_AUTO_TEST_CASE(alphabetic_sort)
{ try {

  vector<string> words = {
    "com.o",
    "te",
    "a.....5",
    "a...4",
    ".va.ku",
    "gh",
    "1ho.la",
    "g1",
    "g",
    "a....2",
    "gg",
    "va",
    "lale.....12b",
    "a....3",
    "a....1",
    "..g",
    ".g",
    "....g",
    "a....y",
    "...g",
    "lale.....333",
  };

  std::sort(words.begin(), words.end(), std::less<string>());

  vector<uint64_t> uwords;
  for(const auto w: words) {
    auto n = name(w.c_str());
    uwords.push_back(n.value);
  }

  std::sort(uwords.begin(), uwords.end(), std::less<uint64_t>());

  vector<string> tmp;
  for(const auto uw: uwords) {
    auto str = name(uw).to_string();
    tmp.push_back(str);
  }

  for(int i = 0; i < words.size(); ++i ) {
    BOOST_TEST(tmp[i] == words[i]);
  }

} FC_LOG_AND_RETHROW() }

<<<<<<< HEAD
BOOST_AUTO_TEST_CASE( suffix_test ) try {
   uint64_t com = name( "com" );
   uint64_t order = com;

   uint64_t name_com = name("name.com");
   uint64_t name_com_au = name("name.com.au");

   //std::string str(13,'.');

   uint64_t tmp = com;
   auto print = []( uint64_t tmp ) {
      static const char* charmap = ".12345abcdefghijklmnopqrstuvwxyz";

      uint64_t suffix = 0;
      bool endsuffix = false;
      uint32_t offset = 0;
      for( uint32_t i = 0; i <= 12; ++i, ++offset ) {
         auto p = tmp >> 59;
         char c = charmap[p];

         if( !p ) {
            endsuffix = true;
         } else {
            if( !endsuffix ) {
               suffix |= uint64_t(p) << (59-(5*offset));
            }
         }
         if( endsuffix && p ) {
            endsuffix = false;
            offset = 0;
            suffix = uint64_t(p) << (59-(5*offset));
         }
         std::cerr << c;
       //  str[12-i] = c;
         tmp <<= 5;
      }
      std::cerr << "  suffix: " << name(suffix) <<"\n";
   };

   print( com );
   std::cerr <<"\n";
   print( name_com );
   print( name_com_au );




} FC_LOG_AND_RETHROW() 
=======
BOOST_AUTO_TEST_CASE(transaction_test) { try {

   testing::TESTER test;
   signed_transaction trx;

   variant pretty_trx = fc::mutable_variant_object()
      ("actions", fc::variants({
         fc::mutable_variant_object()
            ("account", "eosio")
            ("name", "reqauth")
            ("authorization", fc::variants({
               fc::mutable_variant_object()
                  ("actor", "eosio")
                  ("permission", "active")
            }))
            ("data", fc::mutable_variant_object()
               ("from", "eosio")
            )
         })
      )
      // lets also push a context free action, the multi chain test will then also include a context free action
      ("context_free_actions", fc::variants({
         fc::mutable_variant_object()
            ("account", "eosio")
            ("name", "nonce")
            ("data", fc::raw::pack(std::string("dummy")))
         })
      );

   abi_serializer::from_variant(pretty_trx, trx, test.get_resolver());

   test.set_transaction_headers(trx);

   trx.expiration = fc::time_point::now();
   trx.validate();
   BOOST_CHECK_EQUAL(0, trx.signatures.size());
   ((const signed_transaction &)trx).sign( test.get_private_key( N(eosio), "active" ), chain_id_type());
   BOOST_CHECK_EQUAL(0, trx.signatures.size());
   trx.sign( test.get_private_key( N(eosio), "active" ), chain_id_type()  );
   BOOST_CHECK_EQUAL(1, trx.signatures.size());
   trx.validate();

   packed_transaction pkt;
   pkt.set_transaction(trx, packed_transaction::none);

   packed_transaction pkt2;
   pkt2.set_transaction(trx, packed_transaction::zlib);

   BOOST_CHECK_EQUAL(true, trx.expiration ==  pkt.expiration());
   BOOST_CHECK_EQUAL(true, trx.expiration == pkt2.expiration());

   BOOST_CHECK_EQUAL(trx.id(), pkt.id());
   BOOST_CHECK_EQUAL(trx.id(), pkt2.id());

   bytes raw = pkt.get_raw_transaction();
   bytes raw2 = pkt2.get_raw_transaction();
   BOOST_CHECK_EQUAL(raw.size(), raw2.size());

} FC_LOG_AND_RETHROW() }
>>>>>>> f14120d7

BOOST_AUTO_TEST_SUITE_END()

} // namespace eosio<|MERGE_RESOLUTION|>--- conflicted
+++ resolved
@@ -532,7 +532,6 @@
 
 } FC_LOG_AND_RETHROW() }
 
-<<<<<<< HEAD
 BOOST_AUTO_TEST_CASE( suffix_test ) try {
    uint64_t com = name( "com" );
    uint64_t order = com;
@@ -569,19 +568,16 @@
        //  str[12-i] = c;
          tmp <<= 5;
       }
-      std::cerr << "  suffix: " << name(suffix) <<"\n";
+   //   std::cerr << "  suffix: " << name(suffix) <<"\n";
    };
 
    print( com );
-   std::cerr <<"\n";
+   //std::cerr <<"\n";
    print( name_com );
    print( name_com_au );
 
-
-
-
 } FC_LOG_AND_RETHROW() 
-=======
+
 BOOST_AUTO_TEST_CASE(transaction_test) { try {
 
    testing::TESTER test;
@@ -641,7 +637,6 @@
    BOOST_CHECK_EQUAL(raw.size(), raw2.size());
 
 } FC_LOG_AND_RETHROW() }
->>>>>>> f14120d7
 
 BOOST_AUTO_TEST_SUITE_END()
 
