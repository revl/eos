#!/bin/bash
##########################################################################
# This is the EOSIO automated install script for Linux and Mac OS.
# This file was downloaded from https://github.com/EOSIO/eos
#
# Copyright (c) 2017, Respective Authors all rights reserved.
#
# After June 1, 2018 this software is available under the following terms:
#
# The MIT License
#
# Permission is hereby granted, free of charge, to any person obtaining a copy
# of this software and associated documentation files (the "Software"), to deal
# in the Software without restriction, including without limitation the rights
# to use, copy, modify, merge, publish, distribute, sublicense, and/or sell
# copies of the Software, and to permit persons to whom the Software is
# furnished to do so, subject to the following conditions:
#
# The above copyright notice and this permission notice shall be included in
# all copies or substantial portions of the Software.
#
# THE SOFTWARE IS PROVIDED "AS IS", WITHOUT WARRANTY OF ANY KIND, EXPRESS OR
# IMPLIED, INCLUDING BUT NOT LIMITED TO THE WARRANTIES OF MERCHANTABILITY,
# FITNESS FOR A PARTICULAR PURPOSE AND NONINFRINGEMENT. IN NO EVENT SHALL THE
# AUTHORS OR COPYRIGHT HOLDERS BE LIABLE FOR ANY CLAIM, DAMAGES OR OTHER
# LIABILITY, WHETHER IN AN ACTION OF CONTRACT, TORT OR OTHERWISE, ARISING FROM,
# OUT OF OR IN CONNECTION WITH THE SOFTWARE OR THE USE OR OTHER DEALINGS IN
# THE SOFTWARE.
#
# https://github.com/EOSIO/eos/blob/master/LICENSE
##########################################################################

VERSION=2.3 # Build script version

# defaults for command-line arguments
CMAKE_BUILD_TYPE=Release
DOXYGEN=false
ENABLE_COVERAGE_TESTING=false
CORE_SYMBOL_NAME="SYS"
NONINTERACTIVE=0
PREFIX=$HOME

TIME_BEGIN=$( date -u +%s )
txtbld=$(tput bold)
bldred=${txtbld}$(tput setaf 1)
txtrst=$(tput sgr0)

<<<<<<< HEAD
export SRC_LOCATION=${HOME}/src
export OPT_LOCATION=${HOME}/opt
export VAR_LOCATION=${HOME}/var
export ETC_LOCATION=${HOME}/etc
export BIN_LOCATION=${HOME}/bin
export DATA_LOCATION=${HOME}/data
export CMAKE_VERSION_MAJOR=3
export CMAKE_VERSION_MINOR=13
export CMAKE_VERSION_PATCH=2
export CMAKE_VERSION=${CMAKE_VERSION_MAJOR}.${CMAKE_VERSION_MINOR}.${CMAKE_VERSION_PATCH}
export MONGODB_VERSION=3.6.3
export MONGODB_ROOT=${OPT_LOCATION}/mongodb-${MONGODB_VERSION}
export MONGODB_CONF=${ETC_LOCATION}/mongod.conf
export MONGODB_LOG_LOCATION=${VAR_LOCATION}/log/mongodb
export MONGODB_LINK_LOCATION=${OPT_LOCATION}/mongodb
export MONGODB_DATA_LOCATION=${DATA_LOCATION}/mongodb
export MONGO_C_DRIVER_VERSION=1.13.0
export MONGO_C_DRIVER_ROOT=${SRC_LOCATION}/mongo-c-driver-${MONGO_C_DRIVER_VERSION}
export MONGO_CXX_DRIVER_VERSION=3.4.0
export MONGO_CXX_DRIVER_ROOT=${SRC_LOCATION}/mongo-cxx-driver-r${MONGO_CXX_DRIVER_VERSION}
export BOOST_VERSION_MAJOR=1
export BOOST_VERSION_MINOR=67
export BOOST_VERSION_PATCH=0
export BOOST_VERSION=${BOOST_VERSION_MAJOR}_${BOOST_VERSION_MINOR}_${BOOST_VERSION_PATCH}
export BOOST_ROOT=${SRC_LOCATION}/boost_${BOOST_VERSION}
export BOOST_LINK_LOCATION=${OPT_LOCATION}/boost
export LLVM_VERSION=release_40
export LLVM_ROOT=${OPT_LOCATION}/llvm
export LLVM_DIR=${LLVM_ROOT}/lib/cmake/llvm
export CLANG8_ROOT=${OPT_LOCATION}/clang8
export PINNED_COMPILER_BRANCH=release_80
export PINNED_COMPILER_LLVM_COMMIT=18e41dc
export PINNED_COMPILER_CLANG_COMMIT=a03da8b
export PINNED_COMPILER_LLD_COMMIT=d60a035
export PINNED_COMPILER_POLLY_COMMIT=1bc06e5
export PINNED_COMPILER_CLANG_TOOLS_EXTRA_COMMIT=6b34834
export PINNED_COMPILER_LIBCXX_COMMIT=1853712
export PINNED_COMPILER_LIBCXXABI_COMMIT=d7338a4
export PINNED_COMPILER_LIBUNWIND_COMMIT=57f6739
export PINNED_COMPILER_COMPILER_RT_COMMIT=5bc7979
export DOXYGEN_VERSION=1_8_14
export DOXYGEN_ROOT=${SRC_LOCATION}/doxygen-${DOXYGEN_VERSION}
export TINI_VERSION=0.18.0
export DISK_MIN=5

# Setup directories
mkdir -p $SRC_LOCATION
mkdir -p $OPT_LOCATION
mkdir -p $VAR_LOCATION
mkdir -p $BIN_LOCATION
mkdir -p $VAR_LOCATION/log
mkdir -p $ETC_LOCATION
mkdir -p $MONGODB_LOG_LOCATION
mkdir -p $MONGODB_DATA_LOCATION

=======
>>>>>>> 54e8d6a2
SCRIPT_DIR="$( cd "$( dirname "${BASH_SOURCE[0]}" )" && pwd )"
REPO_ROOT="${SCRIPT_DIR}/.."
BUILD_DIR="${REPO_ROOT}/build"

# Use current directory's tmp directory if noexec is enabled for /tmp
if (mount | grep "/tmp " | grep --quiet noexec); then
      mkdir -p $REPO_ROOT/tmp
      TEMP_DIR="${REPO_ROOT}/tmp"
      rm -rf $REPO_ROOT/tmp/*
else # noexec wasn't found
      TEMP_DIR="/tmp"
fi

function usage()
{
    cat >&2 <<EOT
Usage: $0 OPTION...
  -o TYPE     Build <Debug|Release|RelWithDebInfo|MinSizeRel> (default: Release)
  -p DIR      Prefix directory for dependencies & EOS install (default: $HOME)
  -b DIR      Use pre-built boost in DIR
  -c          Enable Code Coverage
  -d          Generate Doxygen
  -s NAME     Core Symbol Name <1-7 characters> (default: SYS)
  -y          Noninteractive mode (this script)
EOT
   exit 1
}

<<<<<<< HEAD
NONINTERACTIVE=0
PIN_COMPILER=false
PIN_COMPILER_CMAKE=""

if [ $# -ne 0 ]; then
   while getopts ":cdo:s:ahpy" opt; do
=======
if [ $# -ne 0 ]; then
   while getopts ":cdo:s:p:b:hy" opt; do
>>>>>>> 54e8d6a2
      case "${opt}" in
         o )
            options=( "Debug" "Release" "RelWithDebInfo" "MinSizeRel" )
            if [[ "${options[*]}" =~ "${OPTARG}" ]]; then
               CMAKE_BUILD_TYPE="${OPTARG}"
            else
               printf "\\nInvalid argument: %s\\n" "${OPTARG}" 1>&2
               usage
               exit 1
            fi
         ;;
         c )
            ENABLE_COVERAGE_TESTING=true
         ;;
         d )
            DOXYGEN=true
         ;;
         s)
            if [ "${#OPTARG}" -gt 7 ] || [ -z "${#OPTARG}" ]; then
               printf "\\nInvalid argument: %s\\n" "${OPTARG}" 1>&2
               usage
               exit 1
            else
               CORE_SYMBOL_NAME="${OPTARG}"
            fi
            ;;
         b)
             BOOST_ARG=$OPTARG
             ;;
         p)
             PREFIX=$OPTARG
             ;;
         h)
            usage
            exit 1
         ;;
         p)
            PIN_COMPILER=true
         ;;
         y)
            NONINTERACTIVE=1
         ;;
         \? )
            printf "\\nInvalid Option: %s\\n" "-${OPTARG}" 1>&2
            usage
            exit 1
         ;;
         : )
            printf "\\nInvalid Option: %s requires an argument.\\n" "-${OPTARG}" 1>&2
            usage
            exit 1
         ;;
         * )
            usage
            exit 1
         ;;
      esac
   done
fi

if [ ! -d "${REPO_ROOT}/.git" ]; then
   printf "\\nThis build script only works with sources cloned from git\\n"
   printf "Please clone a new eos directory with 'git clone https://github.com/EOSIO/eos --recursive'\\n"
   printf "See the wiki for instructions: https://github.com/EOSIO/eos/wiki\\n"
   exit 1
fi

export CMAKE_VERSION_MAJOR=3
export CMAKE_VERSION_MINOR=13
export CMAKE_VERSION_PATCH=2
export CMAKE_VERSION=${CMAKE_VERSION_MAJOR}.${CMAKE_VERSION_MINOR}.${CMAKE_VERSION_PATCH}

export SRC_LOCATION=$PREFIX/src
export OPT_LOCATION=$PREFIX/opt
export VAR_LOCATION=$PREFIX/var
export ETC_LOCATION=$PREFIX/etc
export BIN_LOCATION=$PREFIX/bin
export DATA_LOCATION=$PREFIX/data

export MONGODB_VERSION=3.6.3
export MONGODB_ROOT=${OPT_LOCATION}/mongodb-${MONGODB_VERSION}
export MONGODB_CONF=${ETC_LOCATION}/mongod.conf
export MONGODB_LOG_LOCATION=${VAR_LOCATION}/log/mongodb
export MONGODB_LINK_LOCATION=${OPT_LOCATION}/mongodb
export MONGODB_DATA_LOCATION=${DATA_LOCATION}/mongodb
export MONGO_C_DRIVER_VERSION=1.13.0
export MONGO_C_DRIVER_ROOT=${SRC_LOCATION}/mongo-c-driver-${MONGO_C_DRIVER_VERSION}
export MONGO_CXX_DRIVER_VERSION=3.4.0
export MONGO_CXX_DRIVER_ROOT=${SRC_LOCATION}/mongo-cxx-driver-r${MONGO_CXX_DRIVER_VERSION}
export BOOST_VERSION_MAJOR=1
export BOOST_VERSION_MINOR=67
export BOOST_VERSION_PATCH=0
export BOOST_VERSION=${BOOST_VERSION_MAJOR}_${BOOST_VERSION_MINOR}_${BOOST_VERSION_PATCH}
export BOOST_ROOT=${BOOST_ARG:-${SRC_LOCATION}/boost_${BOOST_VERSION}}
export BOOST_LINK_LOCATION=${OPT_LOCATION}/boost
export LLVM_VERSION=release_40
export LLVM_ROOT=${OPT_LOCATION}/llvm
export LLVM_DIR=${LLVM_ROOT}/lib/cmake/llvm
export DOXYGEN_VERSION=1_8_14
export DOXYGEN_ROOT=${SRC_LOCATION}/doxygen-${DOXYGEN_VERSION}
export TINI_VERSION=0.18.0
export DISK_MIN=5

cd $REPO_ROOT

STALE_SUBMODS=$(( $(git submodule status --recursive | grep -c "^[+\-]") ))
if [ $STALE_SUBMODS -gt 0 ]; then
   printf "\\ngit submodules are not up to date.\\n"
   printf "Please run the command 'git submodule update --init --recursive'.\\n"
   exit 1
fi

<<<<<<< HEAD
BUILD_CLANG8=false
if [ ! -z $CXX ]; then
   CPP_COMP=$CXX
else
   CPP_COMP=c++
fi

NO_CPP17=false

WHICH_CPP=`which $CPP_COMP`
COMPILER_TYPE=`readlink $WHICH_CPP`
if [[ $COMPILER_TYPE == "clang++" ]]; then
   if [[ `c++ --version | cut -d ' ' -f 1 | head -n 1` == "Apple" ]]; then
      ### Apple clang version 10
      if [[ `c++ --version | cut -d ' ' -f 4 | cut -d '.' -f 1 | head -n 1` -lt 10 ]]; then
         NO_CPP17=true
      fi
   else
      ### clang version 5
      if [[ `c++ --version | cut -d ' ' -f 4 | cut -d '.' -f 1 | head -n 1` -lt 5 ]]; then
         NO_CPP17=true
      fi
   fi
else
   ### gcc version 7
   if [[ `c++ -dumpversion | cut -d '.' -f 1` -lt 7 ]]; then
      NO_CPP17=true
   fi
fi

if $PIN_COMPILER; then
   BUILD_CLANG8=true
   CPP_COMP=${OPT_LOCATION}/clang8/bin/clang++
   PIN_COMPILER_CMAKE="-DEOSIO_PIN_COMPILER=1 -DLIBSTDCPP_DIR=${OPT_LOCATION}/gcc -DLIBCPP_DIR=${OPT_LOCATION}/clang8/"
elif $NO_CPP17; then
   if [ $NONINTERACTIVE -eq 0 ]; then
      BUILD_CLANG8=true
      CPP_COMP=${OPT_LOCATION}/clang8/bin/clang++
   else
      printf "Error no C++17 support.\\nEnter Y/y or N/n to continue with downloading and building a viable compiler or exit now.\\nIf you already have a C++17 compiler installed or would like to install your own, export CXX to point to the compiler of your choosing."
      read -p "Enter Y/y or N/n to continue with downloading and building a viable compiler or exit now. " yn
      case $yn in
         [Yy]* ) BUILD_CLANG8=true; CPP_COMP=${OPT_LOCATION}/clang8/bin/clang++; break;;
         [Nn]* ) exit 1;;
         * ) echo "Improper input"; exit 1;;
      esac
   fi
fi

CXX=$CPP_COMP

export BUILD_CLANG8=$BUILD_CLANG8
=======
# Setup directories
mkdir -p $SRC_LOCATION
mkdir -p $OPT_LOCATION
mkdir -p $VAR_LOCATION
mkdir -p $BIN_LOCATION
mkdir -p $VAR_LOCATION/log
mkdir -p $ETC_LOCATION
mkdir -p $MONGODB_LOG_LOCATION
mkdir -p $MONGODB_DATA_LOCATION
>>>>>>> 54e8d6a2

printf "\\nBeginning build version: %s\\n" "${VERSION}"
printf "%s\\n" "$( date -u )"
printf "User: %s\\n" "$( whoami )"
# printf "git head id: %s\\n" "$( cat .git/refs/heads/master )"
printf "Current branch: %s\\n" "$( git rev-parse --abbrev-ref HEAD )"

ARCH=$( uname )
printf "\\nARCHITECTURE: %s\\n" "${ARCH}"

# Find and use existing CMAKE
export CMAKE=$(command -v cmake 2>/dev/null)

if [ "$ARCH" == "Linux" ]; then
   # Check if cmake is already installed or not and use source install location
   if [ -z $CMAKE ]; then export CMAKE=$PREFIX/bin/cmake; fi
   export OS_NAME=$( cat /etc/os-release | grep ^NAME | cut -d'=' -f2 | sed 's/\"//gI' )
   OPENSSL_ROOT_DIR=/usr/include/openssl
   if [ ! -e /etc/os-release ]; then
      printf "\\nEOSIO currently supports Amazon, Centos, Fedora, Mint & Ubuntu Linux only.\\n"
      printf "Please install on the latest version of one of these Linux distributions.\\n"
      printf "https://aws.amazon.com/amazon-linux-ami/\\n"
      printf "https://www.centos.org/\\n"
      printf "https://start.fedoraproject.org/\\n"
      printf "https://linuxmint.com/\\n"
      printf "https://www.ubuntu.com/\\n"
      printf "Exiting now.\\n"
      exit 1
   fi
   case "$OS_NAME" in
      "Amazon Linux AMI"|"Amazon Linux")
         FILE="${REPO_ROOT}/scripts/eosio_build_amazon.sh"
      ;;
      "CentOS Linux")
         FILE="${REPO_ROOT}/scripts/eosio_build_centos.sh"
      ;;
      "elementary OS")
         FILE="${REPO_ROOT}/scripts/eosio_build_ubuntu.sh"
      ;;
      "Fedora")
         export CPATH=/usr/include/llvm4.0:$CPATH # llvm4.0 for fedora package path inclusion
         FILE="${REPO_ROOT}/scripts/eosio_build_fedora.sh"
      ;;
      "Linux Mint")
         FILE="${REPO_ROOT}/scripts/eosio_build_ubuntu.sh"
      ;;
      "Ubuntu")
         FILE="${REPO_ROOT}/scripts/eosio_build_ubuntu.sh"
      ;;
      "Debian GNU/Linux")
         FILE="${REPO_ROOT}/scripts/eosio_build_ubuntu.sh"
      ;;
      *)
         printf "\\nUnsupported Linux Distribution. Exiting now.\\n\\n"
         exit 1
   esac
fi

if [ "$ARCH" == "Darwin" ]; then
   # Check if cmake is already installed or not and use source install location
   if [ -z $CMAKE ]; then export CMAKE=/usr/local/bin/cmake; fi
   export OS_NAME=MacOSX
   # opt/gettext: cleos requires Intl, which requires gettext; it's keg only though and we don't want to force linking: https://github.com/EOSIO/eos/issues/2240#issuecomment-396309884
   # HOME/lib/cmake: mongo_db_plugin.cpp:25:10: fatal error: 'bsoncxx/builder/basic/kvp.hpp' file not found
   LOCAL_CMAKE_FLAGS="-DCMAKE_PREFIX_PATH=/usr/local/opt/gettext;$HOME/lib/cmake ${LOCAL_CMAKE_FLAGS}"
   FILE="${REPO_ROOT}/scripts/eosio_build_darwin.sh"
   OPENSSL_ROOT_DIR=/usr/local/opt/openssl
fi

# Cleanup old installation
. ./scripts/full_uninstaller.sh $NONINTERACTIVE
if [ $? -ne 0 ]; then exit -1; fi # Stop if exit from script is not 0

pushd $SRC_LOCATION &> /dev/null
. "$FILE" $NONINTERACTIVE # Execute OS specific build file
popd &> /dev/null

printf "\\n========================================================================\\n"
printf "======================= Starting EOSIO Build =======================\\n"
printf "## CMAKE_BUILD_TYPE=%s\\n" "${CMAKE_BUILD_TYPE}"
printf "## ENABLE_COVERAGE_TESTING=%s\\n" "${ENABLE_COVERAGE_TESTING}"

mkdir -p $BUILD_DIR
cd $BUILD_DIR

<<<<<<< HEAD
$CMAKE -DCMAKE_BUILD_TYPE="${CMAKE_BUILD_TYPE}" -DCMAKE_CXX_COMPILER="${CXX}" -DOPENSSL_ROOT_DIR="${OPENSSL_ROOT_DIR}" -DBUILD_MONGO_DB_PLUGIN=true \# $PIN_COMPILER_CMAKE \
       -DCORE_SYMBOL_NAME="${CORE_SYMBOL_NAME}" -DENABLE_COVERAGE_TESTING="${ENABLE_COVERAGE_TESTING}" -DBUILD_DOXYGEN="${DOXYGEN}" \
       -DCMAKE_INSTALL_PREFIX=$OPT_LOCATION/eosio $LOCAL_CMAKE_FLAGS "${REPO_ROOT}"

=======
$CMAKE -DCMAKE_BUILD_TYPE="${CMAKE_BUILD_TYPE}" -DCMAKE_CXX_COMPILER="${CXX_COMPILER}" \
   -DCMAKE_C_COMPILER="${C_COMPILER}" -DCORE_SYMBOL_NAME="${CORE_SYMBOL_NAME}" \
   -DOPENSSL_ROOT_DIR="${OPENSSL_ROOT_DIR}" -DBUILD_MONGO_DB_PLUGIN=true \
   -DENABLE_COVERAGE_TESTING="${ENABLE_COVERAGE_TESTING}" -DBUILD_DOXYGEN="${DOXYGEN}" \
   -DCMAKE_PREFIX_PATH=$PREFIX \
   -DCMAKE_INSTALL_PREFIX=$OPT_LOCATION/eosio $LOCAL_CMAKE_FLAGS "${REPO_ROOT}"
>>>>>>> 54e8d6a2
if [ $? -ne 0 ]; then exit -1; fi
make -j"${JOBS}"
if [ $? -ne 0 ]; then exit -1; fi

cd $REPO_ROOT

TIME_END=$(( $(date -u +%s) - $TIME_BEGIN ))

printf "${bldred}\n\n _______  _______  _______ _________ _______\n"
printf '(  ____ \(  ___  )(  ____ \\\\__   __/(  ___  )\n'
printf "| (    \/| (   ) || (    \/   ) (   | (   ) |\n"
printf "| (__    | |   | || (_____    | |   | |   | |\n"
printf "|  __)   | |   | |(_____  )   | |   | |   | |\n"
printf "| (      | |   | |      ) |   | |   | |   | |\n"
printf "| (____/\| (___) |/\____) |___) (___| (___) |\n"
printf "(_______/(_______)\_______)\_______/(_______)\n\n${txtrst}"

printf "\\nEOSIO has been successfully built. %02d:%02d:%02d\\n" $(($TIME_END/3600)) $(($TIME_END%3600/60)) $(($TIME_END%60))
printf "==============================================================================================\\n${bldred}"
printf "(Optional) Testing Instructions:\\n"
print_instructions
printf "${BIN_LOCATION}/mongod --dbpath ${MONGODB_DATA_LOCATION} -f ${MONGODB_CONF} --logpath ${MONGODB_LOG_LOCATION}/mongod.log &\\n"
printf "cd ./build && PATH=\$PATH:$MONGODB_LINK_LOCATION/bin make test\\n" # PATH is set as currently 'mongo' binary is required for the mongodb test
printf "${txtrst}==============================================================================================\\n"
printf "For more information:\\n"
printf "EOSIO website: https://eos.io\\n"
printf "EOSIO Telegram channel @ https://t.me/EOSProject\\n"
printf "EOSIO resources: https://eos.io/resources/\\n"
printf "EOSIO Stack Exchange: https://eosio.stackexchange.com\\n"
printf "EOSIO wiki: https://github.com/EOSIO/eos/wiki\\n\\n\\n"<|MERGE_RESOLUTION|>--- conflicted
+++ resolved
@@ -45,17 +45,114 @@
 bldred=${txtbld}$(tput setaf 1)
 txtrst=$(tput sgr0)
 
-<<<<<<< HEAD
-export SRC_LOCATION=${HOME}/src
-export OPT_LOCATION=${HOME}/opt
-export VAR_LOCATION=${HOME}/var
-export ETC_LOCATION=${HOME}/etc
-export BIN_LOCATION=${HOME}/bin
-export DATA_LOCATION=${HOME}/data
+SCRIPT_DIR="$( cd "$( dirname "${BASH_SOURCE[0]}" )" && pwd )"
+REPO_ROOT="${SCRIPT_DIR}/.."
+BUILD_DIR="${REPO_ROOT}/build"
+
+# Use current directory's tmp directory if noexec is enabled for /tmp
+if (mount | grep "/tmp " | grep --quiet noexec); then
+      mkdir -p $REPO_ROOT/tmp
+      TEMP_DIR="${REPO_ROOT}/tmp"
+      rm -rf $REPO_ROOT/tmp/*
+else # noexec wasn't found
+      TEMP_DIR="/tmp"
+fi
+
+function usage()
+{
+    cat >&2 <<EOT
+Usage: $0 OPTION...
+  -o TYPE     Build <Debug|Release|RelWithDebInfo|MinSizeRel> (default: Release)
+  -p DIR      Prefix directory for dependencies & EOS install (default: $HOME)
+  -b DIR      Use pre-built boost in DIR
+  -c          Enable Code Coverage
+  -d          Generate Doxygen
+  -s NAME     Core Symbol Name <1-7 characters> (default: SYS)
+  -y          Noninteractive mode (this script)
+EOT
+   exit 1
+}
+
+if [ $# -ne 0 ]; then
+   while getopts ":cdo:s:p:b:pc:hy" opt; do
+      case "${opt}" in
+         o )
+            options=( "Debug" "Release" "RelWithDebInfo" "MinSizeRel" )
+            if [[ "${options[*]}" =~ "${OPTARG}" ]]; then
+               CMAKE_BUILD_TYPE="${OPTARG}"
+            else
+               printf "\\nInvalid argument: %s\\n" "${OPTARG}" 1>&2
+               usage
+               exit 1
+            fi
+         ;;
+         c )
+            ENABLE_COVERAGE_TESTING=true
+         ;;
+         d )
+            DOXYGEN=true
+         ;;
+         s)
+            if [ "${#OPTARG}" -gt 7 ] || [ -z "${#OPTARG}" ]; then
+               printf "\\nInvalid argument: %s\\n" "${OPTARG}" 1>&2
+               usage
+               exit 1
+            else
+               CORE_SYMBOL_NAME="${OPTARG}"
+            fi
+            ;;
+         b)
+             BOOST_ARG=$OPTARG
+             ;;
+         p)
+             PREFIX=$OPTARG
+             ;;
+         pc)
+            PIN_COMPILER=true
+         h)
+            usage
+            exit 1
+         ;;
+         y)
+            NONINTERACTIVE=1
+         ;;
+         \? )
+            printf "\\nInvalid Option: %s\\n" "-${OPTARG}" 1>&2
+            usage
+            exit 1
+         ;;
+         : )
+            printf "\\nInvalid Option: %s requires an argument.\\n" "-${OPTARG}" 1>&2
+            usage
+            exit 1
+         ;;
+         * )
+            usage
+            exit 1
+         ;;
+      esac
+   done
+fi
+
+if [ ! -d "${REPO_ROOT}/.git" ]; then
+   printf "\\nThis build script only works with sources cloned from git\\n"
+   printf "Please clone a new eos directory with 'git clone https://github.com/EOSIO/eos --recursive'\\n"
+   printf "See the wiki for instructions: https://github.com/EOSIO/eos/wiki\\n"
+   exit 1
+fi
+
 export CMAKE_VERSION_MAJOR=3
 export CMAKE_VERSION_MINOR=13
 export CMAKE_VERSION_PATCH=2
 export CMAKE_VERSION=${CMAKE_VERSION_MAJOR}.${CMAKE_VERSION_MINOR}.${CMAKE_VERSION_PATCH}
+
+export SRC_LOCATION=$PREFIX/src
+export OPT_LOCATION=$PREFIX/opt
+export VAR_LOCATION=$PREFIX/var
+export ETC_LOCATION=$PREFIX/etc
+export BIN_LOCATION=$PREFIX/bin
+export DATA_LOCATION=$PREFIX/data
+
 export MONGODB_VERSION=3.6.3
 export MONGODB_ROOT=${OPT_LOCATION}/mongodb-${MONGODB_VERSION}
 export MONGODB_CONF=${ETC_LOCATION}/mongod.conf
@@ -70,7 +167,7 @@
 export BOOST_VERSION_MINOR=67
 export BOOST_VERSION_PATCH=0
 export BOOST_VERSION=${BOOST_VERSION_MAJOR}_${BOOST_VERSION_MINOR}_${BOOST_VERSION_PATCH}
-export BOOST_ROOT=${SRC_LOCATION}/boost_${BOOST_VERSION}
+export BOOST_ROOT=${BOOST_ARG:-${SRC_LOCATION}/boost_${BOOST_VERSION}}
 export BOOST_LINK_LOCATION=${OPT_LOCATION}/boost
 export LLVM_VERSION=release_40
 export LLVM_ROOT=${OPT_LOCATION}/llvm
@@ -91,160 +188,6 @@
 export TINI_VERSION=0.18.0
 export DISK_MIN=5
 
-# Setup directories
-mkdir -p $SRC_LOCATION
-mkdir -p $OPT_LOCATION
-mkdir -p $VAR_LOCATION
-mkdir -p $BIN_LOCATION
-mkdir -p $VAR_LOCATION/log
-mkdir -p $ETC_LOCATION
-mkdir -p $MONGODB_LOG_LOCATION
-mkdir -p $MONGODB_DATA_LOCATION
-
-=======
->>>>>>> 54e8d6a2
-SCRIPT_DIR="$( cd "$( dirname "${BASH_SOURCE[0]}" )" && pwd )"
-REPO_ROOT="${SCRIPT_DIR}/.."
-BUILD_DIR="${REPO_ROOT}/build"
-
-# Use current directory's tmp directory if noexec is enabled for /tmp
-if (mount | grep "/tmp " | grep --quiet noexec); then
-      mkdir -p $REPO_ROOT/tmp
-      TEMP_DIR="${REPO_ROOT}/tmp"
-      rm -rf $REPO_ROOT/tmp/*
-else # noexec wasn't found
-      TEMP_DIR="/tmp"
-fi
-
-function usage()
-{
-    cat >&2 <<EOT
-Usage: $0 OPTION...
-  -o TYPE     Build <Debug|Release|RelWithDebInfo|MinSizeRel> (default: Release)
-  -p DIR      Prefix directory for dependencies & EOS install (default: $HOME)
-  -b DIR      Use pre-built boost in DIR
-  -c          Enable Code Coverage
-  -d          Generate Doxygen
-  -s NAME     Core Symbol Name <1-7 characters> (default: SYS)
-  -y          Noninteractive mode (this script)
-EOT
-   exit 1
-}
-
-<<<<<<< HEAD
-NONINTERACTIVE=0
-PIN_COMPILER=false
-PIN_COMPILER_CMAKE=""
-
-if [ $# -ne 0 ]; then
-   while getopts ":cdo:s:ahpy" opt; do
-=======
-if [ $# -ne 0 ]; then
-   while getopts ":cdo:s:p:b:hy" opt; do
->>>>>>> 54e8d6a2
-      case "${opt}" in
-         o )
-            options=( "Debug" "Release" "RelWithDebInfo" "MinSizeRel" )
-            if [[ "${options[*]}" =~ "${OPTARG}" ]]; then
-               CMAKE_BUILD_TYPE="${OPTARG}"
-            else
-               printf "\\nInvalid argument: %s\\n" "${OPTARG}" 1>&2
-               usage
-               exit 1
-            fi
-         ;;
-         c )
-            ENABLE_COVERAGE_TESTING=true
-         ;;
-         d )
-            DOXYGEN=true
-         ;;
-         s)
-            if [ "${#OPTARG}" -gt 7 ] || [ -z "${#OPTARG}" ]; then
-               printf "\\nInvalid argument: %s\\n" "${OPTARG}" 1>&2
-               usage
-               exit 1
-            else
-               CORE_SYMBOL_NAME="${OPTARG}"
-            fi
-            ;;
-         b)
-             BOOST_ARG=$OPTARG
-             ;;
-         p)
-             PREFIX=$OPTARG
-             ;;
-         h)
-            usage
-            exit 1
-         ;;
-         p)
-            PIN_COMPILER=true
-         ;;
-         y)
-            NONINTERACTIVE=1
-         ;;
-         \? )
-            printf "\\nInvalid Option: %s\\n" "-${OPTARG}" 1>&2
-            usage
-            exit 1
-         ;;
-         : )
-            printf "\\nInvalid Option: %s requires an argument.\\n" "-${OPTARG}" 1>&2
-            usage
-            exit 1
-         ;;
-         * )
-            usage
-            exit 1
-         ;;
-      esac
-   done
-fi
-
-if [ ! -d "${REPO_ROOT}/.git" ]; then
-   printf "\\nThis build script only works with sources cloned from git\\n"
-   printf "Please clone a new eos directory with 'git clone https://github.com/EOSIO/eos --recursive'\\n"
-   printf "See the wiki for instructions: https://github.com/EOSIO/eos/wiki\\n"
-   exit 1
-fi
-
-export CMAKE_VERSION_MAJOR=3
-export CMAKE_VERSION_MINOR=13
-export CMAKE_VERSION_PATCH=2
-export CMAKE_VERSION=${CMAKE_VERSION_MAJOR}.${CMAKE_VERSION_MINOR}.${CMAKE_VERSION_PATCH}
-
-export SRC_LOCATION=$PREFIX/src
-export OPT_LOCATION=$PREFIX/opt
-export VAR_LOCATION=$PREFIX/var
-export ETC_LOCATION=$PREFIX/etc
-export BIN_LOCATION=$PREFIX/bin
-export DATA_LOCATION=$PREFIX/data
-
-export MONGODB_VERSION=3.6.3
-export MONGODB_ROOT=${OPT_LOCATION}/mongodb-${MONGODB_VERSION}
-export MONGODB_CONF=${ETC_LOCATION}/mongod.conf
-export MONGODB_LOG_LOCATION=${VAR_LOCATION}/log/mongodb
-export MONGODB_LINK_LOCATION=${OPT_LOCATION}/mongodb
-export MONGODB_DATA_LOCATION=${DATA_LOCATION}/mongodb
-export MONGO_C_DRIVER_VERSION=1.13.0
-export MONGO_C_DRIVER_ROOT=${SRC_LOCATION}/mongo-c-driver-${MONGO_C_DRIVER_VERSION}
-export MONGO_CXX_DRIVER_VERSION=3.4.0
-export MONGO_CXX_DRIVER_ROOT=${SRC_LOCATION}/mongo-cxx-driver-r${MONGO_CXX_DRIVER_VERSION}
-export BOOST_VERSION_MAJOR=1
-export BOOST_VERSION_MINOR=67
-export BOOST_VERSION_PATCH=0
-export BOOST_VERSION=${BOOST_VERSION_MAJOR}_${BOOST_VERSION_MINOR}_${BOOST_VERSION_PATCH}
-export BOOST_ROOT=${BOOST_ARG:-${SRC_LOCATION}/boost_${BOOST_VERSION}}
-export BOOST_LINK_LOCATION=${OPT_LOCATION}/boost
-export LLVM_VERSION=release_40
-export LLVM_ROOT=${OPT_LOCATION}/llvm
-export LLVM_DIR=${LLVM_ROOT}/lib/cmake/llvm
-export DOXYGEN_VERSION=1_8_14
-export DOXYGEN_ROOT=${SRC_LOCATION}/doxygen-${DOXYGEN_VERSION}
-export TINI_VERSION=0.18.0
-export DISK_MIN=5
-
 cd $REPO_ROOT
 
 STALE_SUBMODS=$(( $(git submodule status --recursive | grep -c "^[+\-]") ))
@@ -254,7 +197,6 @@
    exit 1
 fi
 
-<<<<<<< HEAD
 BUILD_CLANG8=false
 if [ ! -z $CXX ]; then
    CPP_COMP=$CXX
@@ -307,7 +249,7 @@
 CXX=$CPP_COMP
 
 export BUILD_CLANG8=$BUILD_CLANG8
-=======
+
 # Setup directories
 mkdir -p $SRC_LOCATION
 mkdir -p $OPT_LOCATION
@@ -317,7 +259,6 @@
 mkdir -p $ETC_LOCATION
 mkdir -p $MONGODB_LOG_LOCATION
 mkdir -p $MONGODB_DATA_LOCATION
->>>>>>> 54e8d6a2
 
 printf "\\nBeginning build version: %s\\n" "${VERSION}"
 printf "%s\\n" "$( date -u )"
@@ -403,19 +344,13 @@
 mkdir -p $BUILD_DIR
 cd $BUILD_DIR
 
-<<<<<<< HEAD
-$CMAKE -DCMAKE_BUILD_TYPE="${CMAKE_BUILD_TYPE}" -DCMAKE_CXX_COMPILER="${CXX}" -DOPENSSL_ROOT_DIR="${OPENSSL_ROOT_DIR}" -DBUILD_MONGO_DB_PLUGIN=true \# $PIN_COMPILER_CMAKE \
-       -DCORE_SYMBOL_NAME="${CORE_SYMBOL_NAME}" -DENABLE_COVERAGE_TESTING="${ENABLE_COVERAGE_TESTING}" -DBUILD_DOXYGEN="${DOXYGEN}" \
-       -DCMAKE_INSTALL_PREFIX=$OPT_LOCATION/eosio $LOCAL_CMAKE_FLAGS "${REPO_ROOT}"
-
-=======
-$CMAKE -DCMAKE_BUILD_TYPE="${CMAKE_BUILD_TYPE}" -DCMAKE_CXX_COMPILER="${CXX_COMPILER}" \
+$CMAKE -DCMAKE_BUILD_TYPE="${CMAKE_BUILD_TYPE}" -DCMAKE_CXX_COMPILER="${CXX}" \
    -DCMAKE_C_COMPILER="${C_COMPILER}" -DCORE_SYMBOL_NAME="${CORE_SYMBOL_NAME}" \
    -DOPENSSL_ROOT_DIR="${OPENSSL_ROOT_DIR}" -DBUILD_MONGO_DB_PLUGIN=true \
    -DENABLE_COVERAGE_TESTING="${ENABLE_COVERAGE_TESTING}" -DBUILD_DOXYGEN="${DOXYGEN}" \
    -DCMAKE_PREFIX_PATH=$PREFIX \
-   -DCMAKE_INSTALL_PREFIX=$OPT_LOCATION/eosio $LOCAL_CMAKE_FLAGS "${REPO_ROOT}"
->>>>>>> 54e8d6a2
+   -DCMAKE_INSTALL_PREFIX=$OPT_LOCATION/eosio $LOCAL_CMAKE_FLAGS $PIN_COMPILER_CMAKE "${REPO_ROOT}"
+
 if [ $? -ne 0 ]; then exit -1; fi
 make -j"${JOBS}"
 if [ $? -ne 0 ]; then exit -1; fi
