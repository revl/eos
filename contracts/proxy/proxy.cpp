/**
 *  @file
 *  @copyright defined in eos/LICENSE.txt
 */
#include <proxy/proxy.hpp>
#include <eosio.system/eosio.system.hpp>
#include <eosiolib/transaction.hpp>

namespace proxy {
   using namespace eosio;

   template<typename T>
   void apply_transfer(account_name code, const T& transfer) {
      config code_config;
      const auto self = current_receiver();
      auto get_res = configs::get(code_config, self);
      eos_assert(get_res, "Attempting to use unconfigured proxy");
      if (transfer.from == self) {
         eos_assert(transfer.to == code_config.owner,  "proxy may only pay its owner" );
      } else {
         eos_assert(transfer.to == self, "proxy is not involved in this transfer");
         T new_transfer = T(transfer);
         new_transfer.from = self;
         new_transfer.to = code_config.owner;

         auto id = code_config.next_id++;
         configs::store(code_config, self);

         transaction out;
         out.actions.emplace_back(vector<permission_level>{{self, N(active)}}, new_transfer);
         out.send(id, now() + code_config.delay);
      }
   }

   void apply_setowner(set_owner params) {
      const auto self = current_receiver();
      config code_config;
      configs::get(code_config, self);
      code_config.owner = params.owner;
      code_config.delay = params.delay;
      eosio::print("Setting owner to: ", name(params.owner), " with delay: ", params.delay, "\n");
      configs::store(code_config, self);
   }

   template<size_t ...Args>
   void apply_onerror( const deferred_transaction& failed_dtrx ) {
      eosio::print("starting onerror\n");
      const auto self = current_receiver();
      config code_config;
<<<<<<< HEAD
      eos_assert(configs::get(code_config, self), "Attempting to use unconfigured proxy");
=======
      assert(configs::get(code_config, self), "Attempting use of unconfigured proxy");
>>>>>>> 6ff2a646

      auto id = code_config.next_id++;
      configs::store(code_config, self);

      eosio::print("Resending Transaction: ", failed_dtrx.sender_id, " as ", id, "\n");
      failed_dtrx.send(id, now() + code_config.delay);
   }
}

using namespace proxy;
using namespace eosio;

extern "C" {

    /// The apply method implements the dispatch of events to this contract
    void apply( uint64_t code, uint64_t action ) {
       if ( code == N(eosio)) {
          if (action == N(onerror)) {
             apply_onerror(deferred_transaction::from_current_action());
          }
       } else if ( code == N(eosio.system) ) {
          if( action == N(transfer) ) {
             apply_transfer(code, unpack_action<eosiosystem::contract<N(eosio.system)>::currency::transfer_memo>());
          }
       } else if (code == current_receiver() ) {
          if ( action == N(setowner)) {
             apply_setowner(current_action<set_owner>());
          }
       }
    }
}<|MERGE_RESOLUTION|>--- conflicted
+++ resolved
@@ -47,11 +47,7 @@
       eosio::print("starting onerror\n");
       const auto self = current_receiver();
       config code_config;
-<<<<<<< HEAD
-      eos_assert(configs::get(code_config, self), "Attempting to use unconfigured proxy");
-=======
-      assert(configs::get(code_config, self), "Attempting use of unconfigured proxy");
->>>>>>> 6ff2a646
+      eos_assert(configs::get(code_config, self), "Attempting use of unconfigured proxy");
 
       auto id = code_config.next_id++;
       configs::store(code_config, self);
