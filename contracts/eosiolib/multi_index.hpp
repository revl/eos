--- conflicted
+++ resolved
@@ -14,40 +14,6 @@
 #include <eosiolib/db.h>
 
 
-<<<<<<< HEAD
-extern "C" {
-   int db_store_i64( uint64_t scope, uint64_t table, uint64_t payer, uint64_t id, char* buffer, size_t buffer_size );
-   void db_update_i64( int iterator, uint64_t payer, char* buffer, size_t buffer_size );
-   int db_find_i64( uint64_t code, uint64_t scope, uint64_t table, uint64_t id );
-   int db_lowerbound_i64( uint64_t code, uint64_t scope, uint64_t table, uint64_t id );
-   int db_get_i64( int iterator, char* buffer, size_t buffer_size );
-   void db_remove_i64( int iterator );
-   int db_next_i64( int iterator, uint64_t* pk );
-   int db_previous_i64( int iterator, uint64_t* pk );
-
-
-   int db_idx64_next( int iterator, uint64_t* primary );
-   int db_idx64_prev( int iterator, uint64_t* primary );
-   int db_idx64_find_primary( uint64_t code, uint64_t scope, uint64_t table, uint64_t* secondary, uint64_t primary );
-   int db_idx64_find_secondary( uint64_t code, uint64_t scope, uint64_t table, uint64_t* secondary, uint64_t* primary );
-   int db_idx64_lowerbound( uint64_t code, uint64_t scope, uint64_t table, uint64_t* secondary, uint64_t* primary );
-   int db_idx64_upperbound( uint64_t code, uint64_t scope, uint64_t table, uint64_t* secondary, uint64_t* primary );
-   void db_idx64_remove( int iterator );
-   void db_idx64_update( int iterator, uint64_t payer, const uint64_t* secondary );
-   int  db_idx64_store( uint64_t scope, uint64_t table, uint64_t payer, uint64_t primary, const uint64_t* secondary );
-
-   int db_idx128_next( int iterator, uint64_t* primary );
-   int db_idx128_prev( int iterator, uint64_t* primary );
-   int db_idx128_find_primary( uint64_t code, uint64_t scope, uint64_t table, uint128_t* secondary, uint64_t primary );
-   int db_idx128_find_secondary( uint64_t code, uint64_t scope, uint64_t table, uint128_t* secondary, uint64_t* primary );
-   int db_idx128_lowerbound( uint64_t code, uint64_t scope, uint64_t table, uint128_t* secondary, uint64_t* primary );
-   int db_idx128_upperbound( uint64_t code, uint64_t scope, uint64_t table, uint128_t* secondary, uint64_t* primary );
-   void db_idx128_remove( int iterator );
-   void db_idx128_update( int iterator, uint64_t payer, const uint128_t* secondary );
-   int  db_idx128_store( uint64_t scope, uint64_t table, uint64_t payer, uint64_t primary, const uint128_t* secondary );
-}
-=======
->>>>>>> b687ac0b
 
 
 namespace eosio {
@@ -61,17 +27,11 @@
 template<>
 struct secondary_iterator<uint64_t> {
    static int db_idx_next( int iterator, uint64_t* primary ) { return db_idx64_next( iterator, primary ); }
-<<<<<<< HEAD
-   static int db_idx_prev( int iterator, uint64_t* primary ) { return db_idx64_prev( iterator, primary ); }
-   static void db_idx_remove( int iterator  )                { db_idx64_remove( iterator );               }
-   static int db_idx_find_primary( uint64_t code, uint64_t scope, uint64_t table, 
-                                   uint64_t primary, uint64_t& secondary ) {
+   static int db_idx_prev( int iterator, uint64_t* primary ) { return db_idx64_previous( iterator, primary ); }
+   static void db_idx_remove( int iterator  )                 { db_idx64_remove( iterator ); }
+   static int db_idx_find_primary( uint64_t code, uint64_t scope, uint64_t table, uint64_t primary, uint64_t& secondary ) {
       return db_idx64_find_primary( code, scope, table, &secondary, primary );
    }
-=======
-   static int db_idx_prev( int iterator, uint64_t* primary ) { return db_idx64_previous( iterator, primary ); }
-   static void db_idx_remove( int iterator  )                 { db_idx64_remove( iterator ); }
->>>>>>> b687ac0b
 };
 
 template<>
