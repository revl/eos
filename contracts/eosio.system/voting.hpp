/**
 *  @file
 *  @copyright defined in eos/LICENSE.txt
 */
#pragma once

#include "common.hpp"

#include <eosiolib/eosio.hpp>
#include <eosiolib/print.hpp>
#include <eosiolib/datastream.hpp>
#include <eosiolib/serialize.hpp>
#include <eosiolib/multi_index.hpp>
#include <eosiolib/privileged.hpp>
#include <eosiolib/singleton.hpp>
#include <eosiolib/transaction.hpp>

#include <algorithm>
#include <array>
#include <cmath>

namespace eosiosystem {
   using eosio::indexed_by;
   using eosio::const_mem_fun;
   using eosio::bytes;
   using eosio::print;
   using eosio::singleton;
   using eosio::transaction;


   template<account_name SystemAccount>
   class voting {
      public:
         static constexpr account_name system_account = SystemAccount;
         using eosio_parameters = typename common<SystemAccount>::eosio_parameters;
         using global_state_singleton = typename common<SystemAccount>::global_state_singleton;

         static constexpr uint32_t max_inflation_rate = common<SystemAccount>::max_inflation_rate;
         static constexpr uint32_t blocks_per_year = 52*7*24*2*3600; // half seconds per year

         static constexpr uint64_t system_token_symbol = common<SystemAccount>::system_token_symbol;

         struct producer_info {
            account_name      owner;
            uint128_t         total_votes = 0;
            eosio_parameters  prefs;
            eosio::bytes      packed_key; /// a packed public key object
            eosio::asset      per_block_payments;
            time              last_rewards_claim = 0;
            time              time_became_active = 0;
            time              last_produced_block_time = 0;

            uint64_t    primary_key()const { return owner;       }
            uint128_t   by_votes()const    { return total_votes; }
            bool active() const { return packed_key.size() == sizeof(public_key); }

            EOSLIB_SERIALIZE( producer_info, (owner)(total_votes)(prefs)(packed_key)
                              (per_block_payments)(last_rewards_claim)
                              (time_became_active)(last_produced_block_time) )
         };

         typedef eosio::multi_index< N(producerinfo), producer_info,
                                     indexed_by<N(prototalvote), const_mem_fun<producer_info, uint128_t, &producer_info::by_votes>  >
                                     >  producers_table;


         struct voter_info {
            account_name                owner = 0;
            account_name                proxy = 0;
            time                        last_update = 0;
            uint32_t                    is_proxy = 0;
            eosio::asset                staked;
            eosio::asset                unstaking;
            eosio::asset                unstake_per_week;
            uint128_t                   proxied_votes = 0;
            std::vector<account_name>   producers;
            uint32_t                    deferred_trx_id = 0;
            time                        last_unstake_time = 0; //uint32

            uint64_t primary_key()const { return owner; }

            EOSLIB_SERIALIZE( voter_info, (owner)(proxy)(last_update)(is_proxy)(staked)(unstaking)(unstake_per_week)(proxied_votes)(producers)(deferred_trx_id)(last_unstake_time) )
         };

         typedef eosio::multi_index< N(voters), voter_info>  voters_table;

         ACTION( SystemAccount, regproducer ) {
            account_name     producer;
            bytes            producer_key;
            eosio_parameters prefs;

            EOSLIB_SERIALIZE( regproducer, (producer)(producer_key)(prefs) )
         };

         /**
          *  This method will create a producer_config and producer_info object for 'producer'
          *
          *  @pre producer is not already registered
          *  @pre producer to register is an account
          *  @pre authority of producer to register
          *
          */
         static void on( const regproducer& reg ) {
            require_auth( reg.producer );

            producers_table producers_tbl( SystemAccount, SystemAccount );
            auto prod = producers_tbl.find( reg.producer );

            if ( prod != producers_tbl.end() ) {
               producers_tbl.modify( prod, reg.producer, [&]( producer_info& info ){
                     info.prefs = reg.prefs;
                     info.packed_key = reg.producer_key;
                  });
            } else {
               producers_tbl.emplace( reg.producer, [&]( producer_info& info ){
                     info.owner       = reg.producer;
                     info.total_votes = 0;
                     info.prefs       = reg.prefs;
                     info.packed_key  = reg.producer_key;
                  });
            }
         }

         ACTION( SystemAccount, unregprod ) {
            account_name producer;

            EOSLIB_SERIALIZE( unregprod, (producer) )
         };

         static void on( const unregprod& unreg ) {
            require_auth( unreg.producer );

            producers_table producers_tbl( SystemAccount, SystemAccount );
            auto prod = producers_tbl.find( unreg.producer );
            eosio_assert( prod != producers_tbl.end(), "producer not found" );

            producers_tbl.modify( prod, 0, [&]( producer_info& info ){
                  info.packed_key.clear();
               });
         }

         static void increase_voting_power( account_name acnt, const eosio::asset& amount ) {
            voters_table voters_tbl( SystemAccount, SystemAccount );
            auto voter = voters_tbl.find( acnt );

            eosio_assert( 0 <= amount.amount, "negative asset" );

            if( voter == voters_tbl.end() ) {
               voter = voters_tbl.emplace( acnt, [&]( voter_info& a ) {
                     a.owner = acnt;
                     a.last_update = now();
                     a.staked = amount;
                  });
            } else {
               voters_tbl.modify( voter, 0, [&]( auto& av ) {
                     av.last_update = now();
                     av.staked += amount;
                  });
            }

            const std::vector<account_name>* producers = nullptr;
            if ( voter->proxy ) {
               auto proxy = voters_tbl.find( voter->proxy );
               eosio_assert( proxy != voters_tbl.end(), "selected proxy not found" ); //data corruption
               voters_tbl.modify( proxy, 0, [&](voter_info& a) { a.proxied_votes += uint64_t(amount.amount); } );
               if ( proxy->is_proxy ) { //only if proxy is still active. if proxy has been unregistered, we update proxied_votes, but don't propagate to producers
                  producers = &proxy->producers;
               }
            } else {
               producers = &voter->producers;
            }

            if ( producers ) {
               producers_table producers_tbl( SystemAccount, SystemAccount );
               for( auto p : *producers ) {
                  auto prod = producers_tbl.find( p );
                  eosio_assert( prod != producers_tbl.end(), "never existed producer" ); //data corruption
                  producers_tbl.modify( prod, 0, [&]( auto& v ) {
                        v.total_votes += uint64_t(amount.amount);
                     });
               }
            }
         }

         static void decrease_voting_power( account_name acnt, const eosio::asset& amount ) {
            require_auth( acnt );
            voters_table voters_tbl( SystemAccount, SystemAccount );
            auto voter = voters_tbl.find( acnt );
            eosio_assert( voter != voters_tbl.end(), "stake not found" );

            if ( 0 < amount.amount ) {
               eosio_assert( amount <= voter->staked, "cannot unstake more than total stake amount" );
               voters_tbl.modify( voter, 0, [&](voter_info& a) {
                     a.staked -= amount;
                     a.last_update = now();
                  });

               const std::vector<account_name>* producers = nullptr;
               if ( voter->proxy ) {
                  auto proxy = voters_tbl.find( voter->proxy );
                  voters_tbl.modify( proxy, 0, [&](voter_info& a) { a.proxied_votes -= uint64_t(amount.amount); } );
                  if ( proxy->is_proxy ) { //only if proxy is still active. if proxy has been unregistered, we update proxied_votes, but don't propagate to producers
                     producers = &proxy->producers;
                  }
               } else {
                  producers = &voter->producers;
               }

               if ( producers ) {
                  producers_table producers_tbl( SystemAccount, SystemAccount );
                  for( auto p : *producers ) {
                     auto prod = producers_tbl.find( p );
                     eosio_assert( prod != producers_tbl.end(), "never existed producer" ); //data corruption
                     producers_tbl.modify( prod, 0, [&]( auto& v ) {
                           v.total_votes -= uint64_t(amount.amount);
                        });
                  }
               }
            } else {
               if (voter->deferred_trx_id) {
                  //XXX cancel_deferred_transaction(voter->deferred_trx_id);
               }
               voters_tbl.modify( voter, 0, [&](voter_info& a) {
                     a.staked += a.unstaking;
                     a.unstaking.amount = 0;
                     a.unstake_per_week.amount = 0;
                     a.deferred_trx_id = 0;
                     a.last_update = now();
                  });
            }
         }

         static eosio::asset payment_per_block(uint32_t percent_of_max_inflation_rate) {
<<<<<<< HEAD
            eosio::symbol_type sym(S(4,EOS));
            const eosio::asset token_supply = eosio::token(N(eosio.token)).get_supply(sym);
=======
            eosio::symbol_name sym = eosio::symbol_type(system_token_symbol).name();
            eosio::token::stats stats_tbl(N(eosio.token), sym);
            const auto& st = stats_tbl.get(sym);
            const eosio::asset token_supply = st.supply;
>>>>>>> 2c218fb5
            const double annual_rate = double(max_inflation_rate * percent_of_max_inflation_rate) / double(10000);
            const double continuous_rate = std::log1p(annual_rate);
            int64_t payment = static_cast<int64_t>((continuous_rate * double(token_supply.amount)) / double(blocks_per_year));
<<<<<<< HEAD
            return eosio::asset(payment, sym);
=======
            return eosio::asset(payment, system_token_symbol);
>>>>>>> 2c218fb5
         }

         static void update_elected_producers(time cycle_time) {
            producers_table producers_tbl( SystemAccount, SystemAccount );
            auto idx = producers_tbl.template get_index<N(prototalvote)>();

            std::array<uint32_t, 21> base_per_transaction_net_usage;
            std::array<uint32_t, 21> base_per_transaction_cpu_usage;
            std::array<uint32_t, 21> base_per_action_cpu_usage;
            std::array<uint32_t, 21> base_setcode_cpu_usage;
            std::array<uint32_t, 21> per_signature_cpu_usage;
            std::array<uint32_t, 21> per_lock_net_usage;
            std::array<uint64_t, 21> context_free_discount_cpu_usage_num;
            std::array<uint64_t, 21> context_free_discount_cpu_usage_den;
            std::array<uint32_t, 21> max_transaction_cpu_usage;
            std::array<uint32_t, 21> max_transaction_net_usage;
            std::array<uint64_t, 21> max_block_cpu_usage;
            std::array<uint32_t, 21> target_block_cpu_usage_pct;
            std::array<uint64_t, 21> max_block_net_usage;
            std::array<uint32_t, 21> target_block_net_usage_pct;
            std::array<uint32_t, 21> max_transaction_lifetime;
            std::array<uint16_t, 21> max_authority_depth;
            std::array<uint32_t, 21> max_transaction_exec_time;
            std::array<uint16_t, 21> max_inline_depth;
            std::array<uint32_t, 21> max_inline_action_size;
            std::array<uint32_t, 21> max_generated_transaction_count;
            std::array<uint32_t, 21> percent_of_max_inflation_rate;
            std::array<uint32_t, 21> storage_reserve_ratio;

            eosio::producer_schedule schedule;
            schedule.producers.reserve(21);
            size_t n = 0;
            for ( auto it = idx.crbegin(); it != idx.crend() && n < 21 && 0 < it->total_votes; ++it ) {
               if ( it->active() ) {
                  schedule.producers.emplace_back();
                  schedule.producers.back().producer_name = it->owner;
                  eosio_assert( sizeof(schedule.producers.back().block_signing_key) == it->packed_key.size(), "size mismatch" );
                  std::copy( it->packed_key.begin(), it->packed_key.end(), schedule.producers.back().block_signing_key.data );

                  base_per_transaction_net_usage[n] = it->prefs.base_per_transaction_net_usage;
                  base_per_transaction_cpu_usage[n] = it->prefs.base_per_transaction_cpu_usage;
                  base_per_action_cpu_usage[n] = it->prefs.base_per_action_cpu_usage;
                  base_setcode_cpu_usage[n] = it->prefs.base_setcode_cpu_usage;
                  per_signature_cpu_usage[n] = it->prefs.per_signature_cpu_usage;
                  per_lock_net_usage[n] = it->prefs.per_lock_net_usage;
                  context_free_discount_cpu_usage_num[n] = it->prefs.context_free_discount_cpu_usage_num;
                  context_free_discount_cpu_usage_den[n] = it->prefs.context_free_discount_cpu_usage_den;
                  max_transaction_cpu_usage[n] = it->prefs.max_transaction_cpu_usage;
                  max_transaction_net_usage[n] = it->prefs.max_transaction_net_usage;
                  max_block_cpu_usage[n] = it->prefs.max_block_cpu_usage;
                  target_block_cpu_usage_pct[n] = it->prefs.target_block_cpu_usage_pct;
                  max_block_net_usage[n] = it->prefs.max_block_net_usage;
                  target_block_net_usage_pct[n] = it->prefs.target_block_net_usage_pct;
                  max_transaction_lifetime[n] = it->prefs.max_transaction_lifetime;
                  max_authority_depth[n] = it->prefs.max_authority_depth;
                  max_transaction_exec_time[n] = it->prefs.max_transaction_exec_time;
                  max_inline_depth[n] = it->prefs.max_inline_depth;
                  max_inline_action_size[n] = it->prefs.max_inline_action_size;
                  max_generated_transaction_count[n] = it->prefs.max_generated_transaction_count;

                  storage_reserve_ratio[n] = it->prefs.storage_reserve_ratio;
                  percent_of_max_inflation_rate[n] = it->prefs.percent_of_max_inflation_rate;
                  ++n;
               }
            }
            if ( n == 0 ) { //no active producers with votes > 0
               return;
            }
            if ( 1 < n ) {
               std::sort( base_per_transaction_net_usage.begin(), base_per_transaction_net_usage.begin()+n );
               std::sort( base_per_transaction_cpu_usage.begin(), base_per_transaction_cpu_usage.begin()+n );
               std::sort( base_per_action_cpu_usage.begin(), base_per_action_cpu_usage.begin()+n );
               std::sort( base_setcode_cpu_usage.begin(), base_setcode_cpu_usage.begin()+n );
               std::sort( per_signature_cpu_usage.begin(), per_signature_cpu_usage.begin()+n );
               std::sort( per_lock_net_usage.begin(), per_lock_net_usage.begin()+n );
               std::sort( context_free_discount_cpu_usage_num.begin(), context_free_discount_cpu_usage_num.begin()+n );
               std::sort( context_free_discount_cpu_usage_den.begin(), context_free_discount_cpu_usage_den.begin()+n );
               std::sort( max_transaction_cpu_usage.begin(), max_transaction_cpu_usage.begin()+n );
               std::sort( max_transaction_net_usage.begin(), max_transaction_net_usage.begin()+n );
               std::sort( max_block_cpu_usage.begin(), max_block_cpu_usage.begin()+n );
               std::sort( target_block_cpu_usage_pct.begin(), target_block_cpu_usage_pct.begin()+n );
               std::sort( max_block_net_usage.begin(), max_block_net_usage.begin()+n );
               std::sort( target_block_net_usage_pct.begin(), target_block_net_usage_pct.begin()+n );
               std::sort( max_transaction_lifetime.begin(), max_transaction_lifetime.begin()+n );
               std::sort( max_transaction_exec_time.begin(), max_transaction_exec_time.begin()+n );
               std::sort( max_authority_depth.begin(), max_authority_depth.begin()+n );
               std::sort( max_inline_depth.begin(), max_inline_depth.begin()+n );
               std::sort( max_inline_action_size.begin(), max_inline_action_size.begin()+n );
               std::sort( max_generated_transaction_count.begin(), max_generated_transaction_count.begin()+n );
               std::sort( storage_reserve_ratio.begin(), storage_reserve_ratio.begin()+n );
               std::sort( percent_of_max_inflation_rate.begin(), percent_of_max_inflation_rate.begin()+n );
            }

            // should use producer_schedule_type from libraries/chain/include/eosio/chain/producer_schedule.hpp
            bytes packed_schedule = pack(schedule);
            set_active_producers( packed_schedule.data(),  packed_schedule.size() );
            size_t median = n/2;

            auto parameters = global_state_singleton::exists() ? global_state_singleton::get()
                  : common<SystemAccount>::get_default_parameters();

            parameters.base_per_transaction_net_usage = base_per_transaction_net_usage[median];
            parameters.base_per_transaction_cpu_usage = base_per_transaction_cpu_usage[median];
            parameters.base_per_action_cpu_usage = base_per_action_cpu_usage[median];
            parameters.base_setcode_cpu_usage = base_setcode_cpu_usage[median];
            parameters.per_signature_cpu_usage = per_signature_cpu_usage[median];
            parameters.per_lock_net_usage = per_lock_net_usage[median];
            parameters.context_free_discount_cpu_usage_num = context_free_discount_cpu_usage_num[median];
            parameters.context_free_discount_cpu_usage_den = context_free_discount_cpu_usage_den[median];
            parameters.max_transaction_cpu_usage = max_transaction_cpu_usage[median];
            parameters.max_transaction_net_usage = max_transaction_net_usage[median];
            parameters.max_block_cpu_usage = max_block_cpu_usage[median];
            parameters.target_block_cpu_usage_pct = target_block_cpu_usage_pct[median];
            parameters.max_block_net_usage = max_block_net_usage[median];
            parameters.target_block_net_usage_pct = target_block_net_usage_pct[median];
            parameters.max_transaction_lifetime = max_transaction_lifetime[median];
            parameters.max_transaction_exec_time = max_transaction_exec_time[median];
            parameters.max_authority_depth = max_authority_depth[median];
            parameters.max_inline_depth = max_inline_depth[median];
            parameters.max_inline_action_size = max_inline_action_size[median];
            parameters.max_generated_transaction_count = max_generated_transaction_count[median];
            parameters.storage_reserve_ratio = storage_reserve_ratio[median];
            parameters.percent_of_max_inflation_rate = percent_of_max_inflation_rate[median];

            // not voted on
            parameters.first_block_time_in_cycle = cycle_time;

            // derived parameters
            auto half_of_percentage = parameters.percent_of_max_inflation_rate / 2;
            auto other_half_of_percentage = parameters.percent_of_max_inflation_rate - half_of_percentage;
            parameters.payment_per_block = payment_per_block(half_of_percentage);
            parameters.payment_to_eos_bucket = payment_per_block(other_half_of_percentage);
            parameters.blocks_per_cycle = common<SystemAccount>::blocks_per_producer * schedule.producers.size();

            if ( parameters.max_storage_size < parameters.total_storage_bytes_reserved ) {
               parameters.max_storage_size = parameters.total_storage_bytes_reserved;
            }

            auto issue_quantity = parameters.blocks_per_cycle * (parameters.payment_per_block + parameters.payment_to_eos_bucket);
            INLINE_ACTION_SENDER(eosio::token, issue)( N(eosio.token), {{N(eosio),N(active)}},
                                                       {N(eosio), issue_quantity, std::string("producer pay")} );

            set_blockchain_parameters(parameters);
            global_state_singleton::set(parameters);
         }

         ACTION( SystemAccount, voteproducer ) {
            account_name                voter;
            account_name                proxy;
            std::vector<account_name>   producers;

            EOSLIB_SERIALIZE( voteproducer, (voter)(proxy)(producers) )
         };

         /**
          *  @pre vp.producers must be sorted from lowest to highest
          *  @pre if proxy is set then no producers can be voted for
          *  @pre every listed producer or proxy must have been previously registered
          *  @pre vp.voter must authorize this action
          *  @pre voter must have previously staked some EOS for voting
          */
         static void on( const voteproducer& vp ) {
            require_auth( vp.voter );

            //validate input
            if ( vp.proxy ) {
               eosio_assert( vp.producers.size() == 0, "cannot vote for producers and proxy at same time" );
               require_recipient( vp.proxy );
            } else {
               eosio_assert( vp.producers.size() <= 30, "attempt to vote for too many producers" );
               for( size_t i = 1; i < vp.producers.size(); ++i ) {
                  eosio_assert( vp.producers[i-1] < vp.producers[i], "producer votes must be unique and sorted" );
               }
            }

            voters_table voters_tbl( SystemAccount, SystemAccount );
            auto voter = voters_tbl.find( vp.voter );

            eosio_assert( 0 <= voter->staked.amount, "negative stake" );
            eosio_assert( voter != voters_tbl.end() && ( 0 < voter->staked.amount || ( voter->is_proxy && 0 < voter->proxied_votes ) ), "no stake to vote" );
            if ( voter->is_proxy ) {
               eosio_assert( vp.proxy == 0 , "account registered as a proxy is not allowed to use a proxy" );
            }

            //find old producers, update old proxy if needed
            const std::vector<account_name>* old_producers = nullptr;
            if( voter->proxy ) {
               if ( voter->proxy == vp.proxy ) {
                  return; // nothing changed
               }
               auto old_proxy = voters_tbl.find( voter->proxy );
               eosio_assert( old_proxy != voters_tbl.end(), "old proxy not found" ); //data corruption
               voters_tbl.modify( old_proxy, 0, [&](auto& a) { a.proxied_votes -= uint64_t(voter->staked.amount); } );
               if ( old_proxy->is_proxy ) { //if proxy stoped being proxy, the votes were already taken back from producers by on( const unregister_proxy& )
                  old_producers = &old_proxy->producers;
               }
            } else {
               old_producers = &voter->producers;
            }

            //find new producers, update new proxy if needed
            const std::vector<account_name>* new_producers = nullptr;
            if ( vp.proxy ) {
               auto new_proxy = voters_tbl.find( vp.proxy );
               eosio_assert( new_proxy != voters_tbl.end() && new_proxy->is_proxy, "proxy not found" );
               voters_tbl.modify( new_proxy, 0, [&](auto& a) { a.proxied_votes += uint64_t(voter->staked.amount); } );
               new_producers = &new_proxy->producers;
            } else {
               new_producers = &vp.producers;
            }

            producers_table producers_tbl( SystemAccount, SystemAccount );
            uint128_t votes = uint64_t(voter->staked.amount);
            if ( voter->is_proxy ) {
               votes += voter->proxied_votes;
            }

            if ( old_producers ) { //old_producers == nullptr if proxy has stopped being a proxy and votes were taken back from the producers at that moment
               //revoke votes only from no longer elected
               std::vector<account_name> revoked( old_producers->size() );
               auto end_it = std::set_difference( old_producers->begin(), old_producers->end(), new_producers->begin(), new_producers->end(), revoked.begin() );
               for ( auto it = revoked.begin(); it != end_it; ++it ) {
                  auto prod = producers_tbl.find( *it );
                  eosio_assert( prod != producers_tbl.end(), "never existed producer" ); //data corruption
                  producers_tbl.modify( prod, 0, [&]( auto& pi ) { pi.total_votes -= votes; } );
               }
            }

            //update newly elected
            std::vector<account_name> elected( new_producers->size() );
            auto end_it = elected.begin();
            if( old_producers ) {
               end_it = std::set_difference( new_producers->begin(), new_producers->end(), old_producers->begin(), old_producers->end(), elected.begin() );
            } else {
               end_it = std::copy( new_producers->begin(), new_producers->end(), elected.begin() );
            }
            for ( auto it = elected.begin(); it != end_it; ++it ) {
               auto prod = producers_tbl.find( *it );
               eosio_assert( prod != producers_tbl.end(), "producer is not registered" );
               if ( vp.proxy == 0 ) { //direct voting, in case of proxy voting update total_votes even for inactive producers
                  eosio_assert( prod->active(), "producer is not currently registered" );
               }
               producers_tbl.modify( prod, 0, [&]( auto& pi ) { pi.total_votes += votes; } );
            }

            // save new values to the account itself
            voters_tbl.modify( voter, 0, [&](voter_info& a) {
                  a.proxy = vp.proxy;
                  a.last_update = now();
                  a.producers = vp.producers;
               });
         }

         ACTION( SystemAccount, regproxy ) {
            account_name proxy;

            EOSLIB_SERIALIZE( regproxy, (proxy) )
         };

         static void on( const regproxy& reg ) {
            require_auth( reg.proxy );

            voters_table voters_tbl( SystemAccount, SystemAccount );
            auto proxy = voters_tbl.find( reg.proxy );
            if ( proxy != voters_tbl.end() ) {
               eosio_assert( proxy->is_proxy == 0, "account is already a proxy" );
               eosio_assert( proxy->proxy == 0, "account that uses a proxy is not allowed to become a proxy" );
               voters_tbl.modify( proxy, 0, [&](voter_info& a) {
                     a.is_proxy = 1;
                     a.last_update = now();
                     //a.proxied_votes may be > 0, if the proxy has been unregistered, so we had to keep the value
                  });
               if ( 0 < proxy->proxied_votes ) {
                  producers_table producers_tbl( SystemAccount, SystemAccount );
                  for ( auto p : proxy->producers ) {
                     auto prod = producers_tbl.find( p );
                     eosio_assert( prod != producers_tbl.end(), "never existed producer" ); //data corruption
                     producers_tbl.modify( prod, 0, [&]( auto& pi ) { pi.total_votes += proxy->proxied_votes; });
                  }
               }
            } else {
               voters_tbl.emplace( reg.proxy, [&]( voter_info& a ) {
                     a.owner = reg.proxy;
                     a.last_update = now();
                     a.proxy = 0;
                     a.is_proxy = 1;
                     a.proxied_votes = 0;
                     a.staked.amount = 0;
                  });
            }
         }

         ACTION( SystemAccount, unregproxy ) {
            account_name proxy;

            EOSLIB_SERIALIZE( unregproxy, (proxy) )
         };

         static void on( const unregproxy& reg ) {
            require_auth( reg.proxy );

            voters_table voters_tbl( SystemAccount, SystemAccount );
            auto proxy = voters_tbl.find( reg.proxy );
            eosio_assert( proxy != voters_tbl.end(), "proxy not found" );
            eosio_assert( proxy->is_proxy == 1, "account is not a proxy" );

            voters_tbl.modify( proxy, 0, [&](voter_info& a) {
                     a.is_proxy = 0;
                     a.last_update = now();
                     //a.proxied_votes should be kept in order to be able to reenable this proxy in the future
               });

            if ( 0 < proxy->proxied_votes ) {
               producers_table producers_tbl( SystemAccount, SystemAccount );
               for ( auto p : proxy->producers ) {
                  auto prod = producers_tbl.find( p );
                  eosio_assert( prod != producers_tbl.end(), "never existed producer" ); //data corruption
                  producers_tbl.modify( prod, 0, [&]( auto& pi ) { pi.total_votes -= proxy->proxied_votes; });
               }
            }
         }

   };
}<|MERGE_RESOLUTION|>--- conflicted
+++ resolved
@@ -231,23 +231,11 @@
          }
 
          static eosio::asset payment_per_block(uint32_t percent_of_max_inflation_rate) {
-<<<<<<< HEAD
-            eosio::symbol_type sym(S(4,EOS));
-            const eosio::asset token_supply = eosio::token(N(eosio.token)).get_supply(sym);
-=======
-            eosio::symbol_name sym = eosio::symbol_type(system_token_symbol).name();
-            eosio::token::stats stats_tbl(N(eosio.token), sym);
-            const auto& st = stats_tbl.get(sym);
-            const eosio::asset token_supply = st.supply;
->>>>>>> 2c218fb5
+            const eosio::asset token_supply = eosio::token(N(eosio.token)).get_supply(system_token_symbol);
             const double annual_rate = double(max_inflation_rate * percent_of_max_inflation_rate) / double(10000);
             const double continuous_rate = std::log1p(annual_rate);
             int64_t payment = static_cast<int64_t>((continuous_rate * double(token_supply.amount)) / double(blocks_per_year));
-<<<<<<< HEAD
-            return eosio::asset(payment, sym);
-=======
             return eosio::asset(payment, system_token_symbol);
->>>>>>> 2c218fb5
          }
 
          static void update_elected_producers(time cycle_time) {
