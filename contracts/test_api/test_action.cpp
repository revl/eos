/**
 * @file action_test.cpp
 * @copyright defined in eos/LICENSE.txt
 */
#include <eosiolib/action.hpp>

#include <eosiolib/eosio.hpp>
#include <eosiolib/print.hpp>
#include <eosiolib/compiler_builtins.h>

#include "test_api.hpp"
void test_action::read_action_normal() {

   char buffer[100];
   uint32_t total = 0;
<<<<<<< HEAD
   eos_assert( current_receiver() == N(testapi),  "current_receiver() == N(testapi)" );
   eos_assert(action_size() == sizeof(dummy_action), "action_size() == sizeof(dummy_action)");
=======

   eosio_assert( current_receiver() == N(testapi),  "current_receiver() == N(testapi)" );

   eosio_assert(action_size() == sizeof(dummy_action), "action_size() == sizeof(dummy_action)");
>>>>>>> 6b14e60f

   total = read_action(buffer, 30);
   eosio_assert(total == sizeof(dummy_action) , "read_action(30)" );

   total = read_action(buffer, 100);
   eosio_assert(total == sizeof(dummy_action) , "read_action(100)" );

   total = read_action(buffer, 5);
   eosio_assert(total == 5 , "read_action(5)" );

   total = read_action(buffer, sizeof(dummy_action) );
   eosio_assert(total == sizeof(dummy_action), "read_action(sizeof(dummy_action))" );

   dummy_action *dummy13 = reinterpret_cast<dummy_action *>(buffer);
<<<<<<< HEAD
   eos_assert(dummy13->a == DUMMY_ACTION_DEFAULT_A, "dummy13->a == DUMMY_ACTION_DEFAULT_A");
   eos_assert(dummy13->b == DUMMY_ACTION_DEFAULT_B, "dummy13->b == DUMMY_ACTION_DEFAULT_B");
   eos_assert(dummy13->c == DUMMY_ACTION_DEFAULT_C, "dummy13->c == DUMMY_ACTION_DEFAULT_C");
=======
   eosio_assert(dummy13->a == DUMMY_MESSAGE_DEFAULT_A, "dummy13->a == DUMMY_MESSAGE_DEFAULT_A");
   eosio_assert(dummy13->b == DUMMY_MESSAGE_DEFAULT_B, "dummy13->b == DUMMY_MESSAGE_DEFAULT_B");
   eosio_assert(dummy13->c == DUMMY_MESSAGE_DEFAULT_C, "dummy13->c == DUMMY_MESSAGE_DEFAULT_C");
>>>>>>> 6b14e60f

}

void test_action::read_action_to_0() {
   uint32_t total = read_action((void *)0, action_size());
}

void test_action::read_action_to_64k() {
   uint32_t total = read_action( (void *)((1<<16)-2), action_size());
}

void test_action::require_notice() {
   if( current_receiver() == N(testapi) ) {
      eosio::require_recipient( N(acc1) );
      eosio::require_recipient( N(acc2) );
      eosio::require_recipient( N(acc1), N(acc2) );
      eos_assert(false, "Should've failed");
   } else if ( current_receiver() == N(acc1) || current_receiver() == N(acc2) ) {
      return;
   }
   eos_assert(false, "Should've failed");
}

void test_action::require_auth() {
   prints("require_auth");
   eosio::require_auth( N(acc3) );
   eosio::require_auth( N(acc4) );
}

void test_action::assert_false() {
   eosio_assert(false, "test_action::assert_false");
}

void test_action::assert_true() {
   eosio_assert(true, "test_action::assert_true");
}

void test_action::test_abort() {
   abort();
   eos_assert( false, "should've aborted" );
}

void test_action::test_publication_time() {
   uint32_t pub_time = 0;
   read_action(&pub_time, sizeof(uint32_t));
   eos_assert( pub_time == publication_time(), "pub_time == publication_time()" );
}

void test_action::test_current_receiver() {
   account_name cur_rec;
   read_action(&cur_rec, sizeof(account_name));
   
   eos_assert( current_receiver() == cur_rec, "the current receiver does not match" );
}

void test_action::test_current_sender() {
   account_name cur_send;
   read_action(&cur_send, sizeof(account_name));
   eos_assert( current_sender() == cur_send, "the current sender does not match" );
}

void test_action::now() {
   uint32_t tmp = 0;
   uint32_t total = read_action(&tmp, sizeof(uint32_t));
   eos_assert( total == sizeof(uint32_t), "total == sizeof(uint32_t)");
   eos_assert( tmp == ::now(), "tmp == now()" );
}<|MERGE_RESOLUTION|>--- conflicted
+++ resolved
@@ -13,15 +13,10 @@
 
    char buffer[100];
    uint32_t total = 0;
-<<<<<<< HEAD
-   eos_assert( current_receiver() == N(testapi),  "current_receiver() == N(testapi)" );
-   eos_assert(action_size() == sizeof(dummy_action), "action_size() == sizeof(dummy_action)");
-=======
 
    eosio_assert( current_receiver() == N(testapi),  "current_receiver() == N(testapi)" );
 
    eosio_assert(action_size() == sizeof(dummy_action), "action_size() == sizeof(dummy_action)");
->>>>>>> 6b14e60f
 
    total = read_action(buffer, 30);
    eosio_assert(total == sizeof(dummy_action) , "read_action(30)" );
@@ -36,16 +31,10 @@
    eosio_assert(total == sizeof(dummy_action), "read_action(sizeof(dummy_action))" );
 
    dummy_action *dummy13 = reinterpret_cast<dummy_action *>(buffer);
-<<<<<<< HEAD
-   eos_assert(dummy13->a == DUMMY_ACTION_DEFAULT_A, "dummy13->a == DUMMY_ACTION_DEFAULT_A");
-   eos_assert(dummy13->b == DUMMY_ACTION_DEFAULT_B, "dummy13->b == DUMMY_ACTION_DEFAULT_B");
-   eos_assert(dummy13->c == DUMMY_ACTION_DEFAULT_C, "dummy13->c == DUMMY_ACTION_DEFAULT_C");
-=======
-   eosio_assert(dummy13->a == DUMMY_MESSAGE_DEFAULT_A, "dummy13->a == DUMMY_MESSAGE_DEFAULT_A");
-   eosio_assert(dummy13->b == DUMMY_MESSAGE_DEFAULT_B, "dummy13->b == DUMMY_MESSAGE_DEFAULT_B");
-   eosio_assert(dummy13->c == DUMMY_MESSAGE_DEFAULT_C, "dummy13->c == DUMMY_MESSAGE_DEFAULT_C");
->>>>>>> 6b14e60f
-
+   
+   eosio_assert(dummy13->a == DUMMY_ACTION_DEFAULT_A, "dummy13->a == DUMMY_ACTION_DEFAULT_A");
+   eosio_assert(dummy13->b == DUMMY_ACTION_DEFAULT_B, "dummy13->b == DUMMY_ACTION_DEFAULT_B");
+   eosio_assert(dummy13->c == DUMMY_ACTION_DEFAULT_C, "dummy13->c == DUMMY_ACTION_DEFAULT_C");
 }
 
 void test_action::read_action_to_0() {
@@ -61,11 +50,11 @@
       eosio::require_recipient( N(acc1) );
       eosio::require_recipient( N(acc2) );
       eosio::require_recipient( N(acc1), N(acc2) );
-      eos_assert(false, "Should've failed");
+      eosio_assert(false, "Should've failed");
    } else if ( current_receiver() == N(acc1) || current_receiver() == N(acc2) ) {
       return;
    }
-   eos_assert(false, "Should've failed");
+   eosio_assert(false, "Should've failed");
 }
 
 void test_action::require_auth() {
@@ -84,31 +73,31 @@
 
 void test_action::test_abort() {
    abort();
-   eos_assert( false, "should've aborted" );
+   eosio_assert( false, "should've aborted" );
 }
 
 void test_action::test_publication_time() {
    uint32_t pub_time = 0;
    read_action(&pub_time, sizeof(uint32_t));
-   eos_assert( pub_time == publication_time(), "pub_time == publication_time()" );
+   eosio_assert( pub_time == publication_time(), "pub_time == publication_time()" );
 }
 
 void test_action::test_current_receiver() {
    account_name cur_rec;
    read_action(&cur_rec, sizeof(account_name));
    
-   eos_assert( current_receiver() == cur_rec, "the current receiver does not match" );
+   eosio_assert( current_receiver() == cur_rec, "the current receiver does not match" );
 }
 
 void test_action::test_current_sender() {
    account_name cur_send;
    read_action(&cur_send, sizeof(account_name));
-   eos_assert( current_sender() == cur_send, "the current sender does not match" );
+   eosio_assert( current_sender() == cur_send, "the current sender does not match" );
 }
 
 void test_action::now() {
    uint32_t tmp = 0;
    uint32_t total = read_action(&tmp, sizeof(uint32_t));
-   eos_assert( total == sizeof(uint32_t), "total == sizeof(uint32_t)");
-   eos_assert( tmp == ::now(), "tmp == now()" );
+   eosio_assert( total == sizeof(uint32_t), "total == sizeof(uint32_t)");
+   eosio_assert( tmp == ::now(), "tmp == now()" );
 }