/**
 *  @file
 *  @copyright defined in eos/LICENSE.txt
 */
#include <eosiolib/eosio.hpp>

#include "test_api.hpp"
#include "test_action.cpp"
#include "test_print.cpp"
#include "test_types.cpp"
#include "test_fixedpoint.cpp"
#include "test_math.cpp"
#include "test_compiler_builtins.cpp"
#include "test_real.cpp"
#include "test_crypto.cpp"
#include "test_chain.cpp"
#include "test_transaction.cpp"
#include "test_checktime.cpp"
#include "test_permission.cpp"

extern "C" {

   void apply( uint64_t receiver, uint64_t code, uint64_t action ) {
      //eosio::print("==> CONTRACT: ", code, " ", action, "\n");
      //test_types
      WASM_TEST_HANDLER(test_types, types_size);
      WASM_TEST_HANDLER(test_types, char_to_symbol);
      WASM_TEST_HANDLER(test_types, string_to_name);
      WASM_TEST_HANDLER(test_types, name_class);

      //test_compiler_builtins
      WASM_TEST_HANDLER(test_compiler_builtins, test_multi3);
      WASM_TEST_HANDLER(test_compiler_builtins, test_divti3);
      WASM_TEST_HANDLER(test_compiler_builtins, test_divti3_by_0);
      WASM_TEST_HANDLER(test_compiler_builtins, test_udivti3);
      WASM_TEST_HANDLER(test_compiler_builtins, test_udivti3_by_0);
      WASM_TEST_HANDLER(test_compiler_builtins, test_modti3);
      WASM_TEST_HANDLER(test_compiler_builtins, test_modti3_by_0);
      WASM_TEST_HANDLER(test_compiler_builtins, test_umodti3);
      WASM_TEST_HANDLER(test_compiler_builtins, test_umodti3_by_0);
      WASM_TEST_HANDLER(test_compiler_builtins, test_lshlti3);
      WASM_TEST_HANDLER(test_compiler_builtins, test_lshrti3);
      WASM_TEST_HANDLER(test_compiler_builtins, test_ashlti3);
      WASM_TEST_HANDLER(test_compiler_builtins, test_ashrti3);

      //test_action
      WASM_TEST_HANDLER(test_action, read_action_normal);
      WASM_TEST_HANDLER(test_action, read_action_to_0);
      WASM_TEST_HANDLER(test_action, read_action_to_64k);
      WASM_TEST_HANDLER_EX(test_action, require_notice);
      WASM_TEST_HANDLER(test_action, require_auth);
      WASM_TEST_HANDLER(test_action, assert_false);
      WASM_TEST_HANDLER(test_action, assert_true);
      WASM_TEST_HANDLER(test_action, now);
      WASM_TEST_HANDLER(test_action, test_abort);
      WASM_TEST_HANDLER_EX(test_action, test_current_receiver);
      WASM_TEST_HANDLER(test_action, test_current_sender);
      WASM_TEST_HANDLER(test_action, test_publication_time);

      // test named actions
      // We enforce action name matches action data type name, so name mangling will not work for these tests.
      if ( action == N(dummy_action) ) {
         test_action::test_dummy_action();
         return;
      } else if ( action == N(cf_action) ) {
         test_action::test_cf_action();
         return;
      }

      //test_print
      WASM_TEST_HANDLER(test_print, test_prints);
      WASM_TEST_HANDLER(test_print, test_prints_l);
      WASM_TEST_HANDLER(test_print, test_printi);
      WASM_TEST_HANDLER(test_print, test_printui);
      WASM_TEST_HANDLER(test_print, test_printi128);
      WASM_TEST_HANDLER(test_print, test_printn);

      //test_math
      WASM_TEST_HANDLER(test_math, test_multeq);
      WASM_TEST_HANDLER(test_math, test_diveq);
      WASM_TEST_HANDLER(test_math, test_i64_to_double);
      WASM_TEST_HANDLER(test_math, test_double_to_i64);
      WASM_TEST_HANDLER(test_math, test_diveq_by_0);
      WASM_TEST_HANDLER(test_math, test_double_api);
      WASM_TEST_HANDLER(test_math, test_double_api_div_0);

      //test crypto
      WASM_TEST_HANDLER(test_crypto, test_recover_key);
      WASM_TEST_HANDLER(test_crypto, test_recover_key_assert_true);
      WASM_TEST_HANDLER(test_crypto, test_recover_key_assert_false);
      WASM_TEST_HANDLER(test_crypto, test_sha1);
      WASM_TEST_HANDLER(test_crypto, test_sha256);
      WASM_TEST_HANDLER(test_crypto, test_sha512);
      WASM_TEST_HANDLER(test_crypto, test_ripemd160);
      WASM_TEST_HANDLER(test_crypto, sha1_no_data);
      WASM_TEST_HANDLER(test_crypto, sha256_no_data);
      WASM_TEST_HANDLER(test_crypto, sha512_no_data);
      WASM_TEST_HANDLER(test_crypto, ripemd160_no_data);
      WASM_TEST_HANDLER(test_crypto, sha256_null);
      WASM_TEST_HANDLER(test_crypto, assert_sha256_false);
      WASM_TEST_HANDLER(test_crypto, assert_sha256_true);
      WASM_TEST_HANDLER(test_crypto, assert_sha1_false);
      WASM_TEST_HANDLER(test_crypto, assert_sha1_true);
      WASM_TEST_HANDLER(test_crypto, assert_sha512_false);
      WASM_TEST_HANDLER(test_crypto, assert_sha512_true);
      WASM_TEST_HANDLER(test_crypto, assert_ripemd160_false);
      WASM_TEST_HANDLER(test_crypto, assert_ripemd160_true);

      //test transaction
      WASM_TEST_HANDLER(test_transaction, test_tapos_block_num);
      WASM_TEST_HANDLER(test_transaction, test_tapos_block_prefix);
      WASM_TEST_HANDLER(test_transaction, send_action);
      WASM_TEST_HANDLER(test_transaction, send_action_inline_fail);
      WASM_TEST_HANDLER(test_transaction, send_action_empty);
      WASM_TEST_HANDLER(test_transaction, send_action_large);
      WASM_TEST_HANDLER(test_transaction, send_action_recurse);
      WASM_TEST_HANDLER(test_transaction, test_read_transaction);
      WASM_TEST_HANDLER(test_transaction, test_transaction_size);
      WASM_TEST_HANDLER(test_transaction, send_transaction);
      WASM_TEST_HANDLER(test_transaction, send_transaction_empty);
      WASM_TEST_HANDLER(test_transaction, send_transaction_large);
      WASM_TEST_HANDLER(test_transaction, send_action_sender);
      WASM_TEST_HANDLER(test_transaction, send_transaction_expiring_late);
      WASM_TEST_HANDLER(test_transaction, deferred_print);
      WASM_TEST_HANDLER(test_transaction, send_deferred_transaction);
      WASM_TEST_HANDLER(test_transaction, cancel_deferred_transaction);
      WASM_TEST_HANDLER(test_transaction, send_cf_action);
      WASM_TEST_HANDLER(test_transaction, send_cf_action_fail);
      WASM_TEST_HANDLER(test_transaction, read_inline_action);
      WASM_TEST_HANDLER(test_transaction, read_inline_cf_action);

      //test chain
      WASM_TEST_HANDLER(test_chain, test_activeprods);

      // test fixed_point
      WASM_TEST_HANDLER(test_fixedpoint, create_instances);
      WASM_TEST_HANDLER(test_fixedpoint, test_addition);
      WASM_TEST_HANDLER(test_fixedpoint, test_subtraction);
      WASM_TEST_HANDLER(test_fixedpoint, test_multiplication);
      WASM_TEST_HANDLER(test_fixedpoint, test_division);
      WASM_TEST_HANDLER(test_fixedpoint, test_division_by_0);

      // test double
      WASM_TEST_HANDLER(test_real, create_instances);
      WASM_TEST_HANDLER(test_real, test_addition);
      WASM_TEST_HANDLER(test_real, test_multiplication);
      WASM_TEST_HANDLER(test_real, test_division);
      WASM_TEST_HANDLER(test_real, test_division_by_0);

      // test checktime
      WASM_TEST_HANDLER(test_checktime, checktime_pass);
      WASM_TEST_HANDLER(test_checktime, checktime_failure);
<<<<<<< HEAD
/*
=======

/*      
>>>>>>> 7dbfadac
      // test softfloat
      WASM_TEST_HANDLER(test_softfloat, test_f32_add);
      WASM_TEST_HANDLER(test_softfloat, test_f32_sub);
      WASM_TEST_HANDLER(test_softfloat, test_f32_mul);
      WASM_TEST_HANDLER(test_softfloat, test_f32_div);
      WASM_TEST_HANDLER(test_softfloat, test_f32_min);
*/

      // test permission
      WASM_TEST_HANDLER_EX(test_permission, check_authorization);

      //unhandled test call
      eosio_assert(false, "Unknown Test");

   }
}<|MERGE_RESOLUTION|>--- conflicted
+++ resolved
@@ -150,12 +150,8 @@
       // test checktime
       WASM_TEST_HANDLER(test_checktime, checktime_pass);
       WASM_TEST_HANDLER(test_checktime, checktime_failure);
-<<<<<<< HEAD
+
 /*
-=======
-
-/*      
->>>>>>> 7dbfadac
       // test softfloat
       WASM_TEST_HANDLER(test_softfloat, test_f32_add);
       WASM_TEST_HANDLER(test_softfloat, test_f32_sub);
