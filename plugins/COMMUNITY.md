--- conflicted
+++ resolved
@@ -6,17 +6,13 @@
 
 | Description | URL |
 | ----------- | --- |
+| BP Heartbeat  | https://github.com/bancorprotocol/eos-producer-heartbeat-plugin |
 | ElasticSearch | https://github.com/EOSLaoMao/elasticsearch_plugin |
 | Kafka | https://github.com/TP-Lab/kafka_plugin |
 | MySQL | https://github.com/eosBLACK/eosio_mysqldb_plugin |
 | SQL | https://github.com/asiniscalchi/eosio_sql_plugin |
-<<<<<<< HEAD
-| ElasticSearch | https://github.com/EOSLaoMao/elasticsearch_plugin |
-| BP Heartbeat  | https://github.com/bancorprotocol/eos-producer-heartbeat-plugin |
-=======
 | Watch for specific actions and send them to an HTTP URL | https://github.com/eosauthority/eosio-watcher-plugin |
 | ZeroMQ | https://github.com/cc32d9/eos_zmq_plugin |
->>>>>>> 8b191e52
 
 ## DISCLAIMER:
 
