/**
 *  @file
 *  @copyright defined in eos/LICENSE
 */
#include <eosio/chain/types.hpp>

#include <eosio/net_plugin/net_plugin.hpp>
#include <eosio/net_plugin/protocol.hpp>
#include <eosio/chain/controller.hpp>
#include <eosio/chain/exceptions.hpp>
#include <eosio/chain/block.hpp>
#include <eosio/chain/plugin_interface.hpp>
#include <eosio/producer_plugin/producer_plugin.hpp>
#include <eosio/chain/contract_types.hpp>

#include <fc/network/message_buffer.hpp>
#include <fc/network/ip.hpp>
#include <fc/io/json.hpp>
#include <fc/io/raw.hpp>
#include <fc/log/appender.hpp>
#include <fc/reflect/variant.hpp>
#include <fc/crypto/rand.hpp>
#include <fc/exception/exception.hpp>

#include <boost/asio/ip/tcp.hpp>
#include <boost/asio/ip/host_name.hpp>
#include <boost/asio/steady_timer.hpp>
#include <boost/thread/locks.hpp>
#include <boost/thread/shared_mutex.hpp>

#include <atomic>

using namespace eosio::chain::plugin_interface;

namespace fc {
   extern std::unordered_map<std::string,logger>& get_logger_map();
}

namespace eosio {
   static appbase::abstract_plugin& _net_plugin = app().register_plugin<net_plugin>();

   using std::vector;

   using boost::asio::ip::tcp;
   using boost::asio::ip::address_v4;
   using boost::asio::ip::host_name;
   using boost::multi_index_container;

   using fc::time_point;
   using fc::time_point_sec;
   using eosio::chain::transaction_id_type;

   class connection;

   using connection_ptr = std::shared_ptr<connection>;
   using connection_wptr = std::weak_ptr<connection>;

   using io_work_t = boost::asio::executor_work_guard<boost::asio::io_context::executor_type>;

   template <typename Strand>
   void verify_strand_in_this_thread(const Strand& strand, const char* func, int line) {
      if( !strand.running_in_this_thread() ) {
         elog( "wrong strand: ${f} : line ${n}, exiting", ("f", func)("n", line) );
         app().quit();
      }
   }

   struct node_transaction_state {
      transaction_id_type id;
      time_point_sec  expires;        /// time after which this may be purged.
      uint32_t        block_num = 0;  /// block transaction was included in
      uint32_t        connection_id = 0;
   };

   struct by_expiry;
   struct by_block_num;

   struct sha256_less {
      bool operator()( const sha256& lhs, const sha256& rhs ) const {
       return
             std::tie(lhs._hash[0], lhs._hash[1], lhs._hash[2], lhs._hash[3]) <
             std::tie(rhs._hash[0], rhs._hash[1], rhs._hash[2], rhs._hash[3]);
      }
   };

   typedef multi_index_container<
      node_transaction_state,
      indexed_by<
         ordered_unique<
            tag<by_id>,
            composite_key< node_transaction_state,
               member<node_transaction_state, transaction_id_type, &node_transaction_state::id>,
               member<node_transaction_state, uint32_t, &node_transaction_state::connection_id>
            >,
            composite_key_compare< sha256_less, std::less<uint32_t> >
         >,
         ordered_non_unique<
            tag< by_expiry >,
            member< node_transaction_state, fc::time_point_sec, &node_transaction_state::expires > >,
         ordered_non_unique<
            tag<by_block_num>,
            member< node_transaction_state, uint32_t, &node_transaction_state::block_num > >
         >
      >
   node_transaction_index;

   struct peer_block_state {
      block_id_type id;
      uint32_t      block_num = 0;
      uint32_t      connection_id = 0;
   };

   typedef multi_index_container<
      eosio::peer_block_state,
      indexed_by<
         ordered_unique< tag<by_id>,
               composite_key< peer_block_state,
                     member<peer_block_state, block_id_type, &eosio::peer_block_state::id>,
                     member<peer_block_state, uint32_t, &eosio::peer_block_state::connection_id>
               >,
               composite_key_compare< sha256_less, std::less<uint32_t> >
         >,
         ordered_non_unique< tag<by_block_num>, member<eosio::peer_block_state, uint32_t, &eosio::peer_block_state::block_num > >
      >
      > peer_block_state_index;


   struct update_block_num {
      uint32_t new_bnum;
      update_block_num(uint32_t bnum) : new_bnum(bnum) {}
      void operator() (node_transaction_state& nts) {
         nts.block_num = new_bnum;
      }
   };

   class sync_manager {
   private:
      enum stages {
         lib_catchup,
         head_catchup,
         in_sync
      };

      std::mutex     sync_mtx;
      uint32_t       sync_known_lib_num;
      uint32_t       sync_last_requested_num;
      uint32_t       sync_next_expected_num;
      uint32_t       sync_req_span;
      connection_ptr sync_source;
      std::atomic<stages> sync_state;

      chain_plugin* chain_plug = nullptr;

   private:
      constexpr static auto stage_str( stages s );
      void set_state( stages s );
      bool is_sync_required( uint32_t fork_head_block_num );
      void request_next_chunk( std::unique_lock<std::mutex> g_sync, const connection_ptr& conn = connection_ptr() );
      void start_sync( const connection_ptr& c, uint32_t target );
      void verify_catchup( const connection_ptr& c, uint32_t num, const block_id_type& id );
      static void send_handshakes();

   public:
      explicit sync_manager( uint32_t span );
      bool syncing_with_peer() const { return sync_state == lib_catchup; }
      void sync_reset_lib_num( const connection_ptr& conn );
      void sync_reassign_fetch( const connection_ptr& c, go_away_reason reason );
      void rejected_block( const connection_ptr& c, uint32_t blk_num );
      void sync_recv_block( const connection_ptr& c, const block_id_type& blk_id, uint32_t blk_num );
      void recv_handshake( const connection_ptr& c, const handshake_message& msg );
      void sync_recv_notice( const connection_ptr& c, const notice_message& msg );
   };

   class dispatch_manager {
      std::mutex              blk_state_mtx;
      peer_block_state_index  blk_state;
      std::mutex              local_txns_mtx;
      node_transaction_index  local_txns;

   public:
      void bcast_transaction(const transaction_metadata_ptr& trx);
      void rejected_transaction(const transaction_id_type& msg, uint32_t head_blk_num);
      void bcast_block(const block_state_ptr& bs);
      void rejected_block(const block_id_type& id);

      void recv_block(const connection_ptr& conn, const block_id_type& msg, uint32_t bnum);
      void expire_blocks( uint32_t bnum );
      void recv_transaction(const connection_ptr& conn, const transaction_metadata_ptr& txn);
      void recv_notice(const connection_ptr& conn, const notice_message& msg, bool generated);

      void retry_fetch(const connection_ptr& conn);

      bool add_peer_block(const peer_block_state& pbs);
      bool peer_has_block(const block_id_type& blkid, uint32_t connection_id);
      bool have_block(const block_id_type& blkid);

      bool add_peer_txn( const node_transaction_state& nts );
      void update_txns_block_num( const signed_block_ptr& sb );
      void update_txns_block_num( const transaction_id_type& id, uint32_t blk_num );
      bool peer_has_txn( const transaction_id_type& tid, uint32_t connection_id );
      bool have_txn( const transaction_id_type& tid );
      void expire_txns( uint32_t lib_num );
   };

   class net_plugin_impl {
   public:
      unique_ptr<tcp::acceptor>        acceptor;
      tcp::endpoint                    listen_endpoint;
      string                           p2p_address;
      string                           p2p_server_address;
      uint32_t                         max_client_count = 0;
      uint32_t                         max_nodes_per_host = 1;
      std::atomic<uint32_t>            current_connection_id{0};

      vector<string>                   supplied_peers;
      vector<chain::public_key_type>   allowed_peers; ///< peer keys allowed to connect
      std::map<chain::public_key_type,
               chain::private_key_type> private_keys; ///< overlapping with producer keys, also authenticating non-producing nodes
                                                      // thread safe, only updated in plugin initialize

      enum possible_connections : char {
         None = 0,
            Producers = 1 << 0,
            Specified = 1 << 1,
            Any = 1 << 2
            };
      possible_connections             allowed_connections{None};

      connection_ptr find_connection(const string& host)const;

      mutable boost::shared_mutex      connections_mtx; // switch to std::shared_mutex in C++17, also protects connection::last_req
      std::set< connection_ptr >       connections;     // todo: switch to a thread safe container to avoid big mutex over complete collection
      bool                             done = false;
      unique_ptr< sync_manager >       sync_master;
      unique_ptr< dispatch_manager >   dispatcher;

      std::mutex                            connector_check_timer_mtx; 
      unique_ptr<boost::asio::steady_timer> connector_check_timer;
      std::mutex                            expire_timer_mtx;
      unique_ptr<boost::asio::steady_timer> expire_timer;
      std::mutex                            keepalive_timer_mtx;
      unique_ptr<boost::asio::steady_timer> keepalive_timer;
      boost::asio::steady_timer::duration   connector_period;
      boost::asio::steady_timer::duration   txn_exp_period;
      boost::asio::steady_timer::duration   resp_expected_period;
      boost::asio::steady_timer::duration   keepalive_interval{std::chrono::seconds{32}};
      int                                   max_cleanup_time_ms = 0;

      const std::chrono::system_clock::duration peer_authentication_interval{std::chrono::seconds{1}}; ///< Peer clock may be no more than 1 second skewed from our clock, including network latency.

      bool                          network_version_match = false;
      chain_id_type                 chain_id; // thread safe, only updated in plugin_initialize
      fc::sha256                    node_id;  // thread safe, only updated in plugin initialize
      string                        user_agent_name; // thread safe, only updated in plugin initialize

      mutable std::mutex            chain_info_mtx;
      uint32_t                      chain_lib_num{0};
      uint32_t                      chain_head_blk_num{0};
      uint32_t                      chain_fork_head_blk_num{0};
      block_id_type                 chain_lib_id;
      block_id_type                 chain_head_blk_id;
      block_id_type                 chain_fork_head_blk_id;

      eosio::db_read_mode           db_read_mode = eosio::db_read_mode::SPECULATIVE;

      chain_plugin*                 chain_plug = nullptr;
      producer_plugin*              producer_plug = nullptr;

      bool                          use_socket_read_watermark = false; // thread safe, not modified outside plugin_initialize

      compat::channels::transaction_ack::channel_type::handle  incoming_transaction_ack_subscription;
      channels::irreversible_block::channel_type::handle       incoming_irreversible_block_subscription;

      uint16_t                                  thread_pool_size = 4;
      optional<boost::asio::thread_pool>        thread_pool;
      std::shared_ptr<boost::asio::io_context>  server_ioc;
      optional<io_work_t>                       server_ioc_work;

      void update_chain_info();
      //         lib_num, head_block_num, fork_head_blk_num, lib_id, head_blk_id, fork_head_blk_id
      std::tuple<uint32_t, uint32_t, uint32_t, block_id_type, block_id_type, block_id_type> get_chain_info() const;

      void start_listen_loop();

      void on_accepted_block( const block_state_ptr& bs );
      void transaction_ack(const std::pair<fc::exception_ptr, transaction_metadata_ptr>&);
      void on_irreversible_block( const block_state_ptr& blk );

      static bool is_valid( const handshake_message& msg );

      void handle_message(const connection_ptr& c, const handshake_message& msg);
      void handle_message(const connection_ptr& c, const chain_size_message& msg);
      void handle_message(const connection_ptr& c, const go_away_message& msg );
      /** \name Peer Timestamps
       *  Time message handling
       *  @{
       */
      /** \brief Process time_message
       *
       * Calculate offset, delay and dispersion.  Note carefully the
       * implied processing.  The first-order difference is done
       * directly in 64-bit arithmetic, then the result is converted
       * to floating double.  All further processing is in
       * floating-double arithmetic with rounding done by the hardware.
       * This is necessary in order to avoid overflow and preserve precision.
       */
      void handle_message(const connection_ptr& c, const time_message& msg);
      /** @} */
      void handle_message(const connection_ptr& c, const notice_message& msg);
      void handle_message(const connection_ptr& c, const request_message& msg);
      void handle_message(const connection_ptr& c, const sync_request_message& msg);
      void handle_message(const connection_ptr& c, const signed_block& msg) = delete; // signed_block_ptr overload used instead
      void handle_message(const connection_ptr& c, const signed_block_ptr& msg);
      void handle_message(const connection_ptr& c, const packed_transaction& msg) = delete; // packed_transaction_ptr overload used instead
      void handle_message(const connection_ptr& c, const packed_transaction_ptr& msg);

      void start_conn_timer(boost::asio::steady_timer::duration du, std::weak_ptr<connection> from_connection);
      void start_expire_timer();
      void start_monitors();

      void expire();
      void connection_monitor(std::weak_ptr<connection> from_connection);
      /** \name Peer Timestamps
       *  Time message handling
       *  @{
       */
      /** \brief Peer heartbeat ticker.
       */
      void ticker();
      /** @} */
      /** \brief Determine if a peer is allowed to connect.
       *
       * Checks current connection mode and key authentication.
       *
       * \return False if the peer should not connect, true otherwise.
       */
      bool authenticate_peer(const handshake_message& msg) const;
      /** \brief Retrieve public key used to authenticate with peers.
       *
       * Finds a key to use for authentication.  If this node is a producer, use
       * the front of the producer key map.  If the node is not a producer but has
       * a configured private key, use it.  If the node is neither a producer nor has
       * a private key, returns an empty key.
       *
       * \note On a node with multiple private keys configured, the key with the first
       *       numerically smaller byte will always be used.
       */
      chain::public_key_type get_authentication_key() const;
      /** \brief Returns a signature of the digest using the corresponding private key of the signer.
       *
       * If there are no configured private keys, returns an empty signature.
       */
      chain::signature_type sign_compact(const chain::public_key_type& signer, const fc::sha256& digest) const;

      uint16_t to_protocol_version(uint16_t v);
   };

   const fc::string logger_name("net_plugin_impl");
   fc::logger logger;
   std::string peer_log_format;

#define peer_dlog( PEER, FORMAT, ... ) \
  FC_MULTILINE_MACRO_BEGIN \
   if( logger.is_enabled( fc::log_level::debug ) ) \
      logger.log( FC_LOG_MESSAGE( debug, peer_log_format + FORMAT, __VA_ARGS__ (PEER->get_logger_variant()) ) ); \
  FC_MULTILINE_MACRO_END

#define peer_ilog( PEER, FORMAT, ... ) \
  FC_MULTILINE_MACRO_BEGIN \
   if( logger.is_enabled( fc::log_level::info ) ) \
      logger.log( FC_LOG_MESSAGE( info, peer_log_format + FORMAT, __VA_ARGS__ (PEER->get_logger_variant()) ) ); \
  FC_MULTILINE_MACRO_END

#define peer_wlog( PEER, FORMAT, ... ) \
  FC_MULTILINE_MACRO_BEGIN \
   if( logger.is_enabled( fc::log_level::warn ) ) \
      logger.log( FC_LOG_MESSAGE( warn, peer_log_format + FORMAT, __VA_ARGS__ (PEER->get_logger_variant()) ) ); \
  FC_MULTILINE_MACRO_END

#define peer_elog( PEER, FORMAT, ... ) \
  FC_MULTILINE_MACRO_BEGIN \
   if( logger.is_enabled( fc::log_level::error ) ) \
      logger.log( FC_LOG_MESSAGE( error, peer_log_format + FORMAT, __VA_ARGS__ (PEER->get_logger_variant())) ); \
  FC_MULTILINE_MACRO_END


   template<class enum_type, class=typename std::enable_if<std::is_enum<enum_type>::value>::type>
   inline enum_type& operator|=(enum_type& lhs, const enum_type& rhs)
   {
      using T = std::underlying_type_t <enum_type>;
      return lhs = static_cast<enum_type>(static_cast<T>(lhs) | static_cast<T>(rhs));
   }

   static net_plugin_impl *my_impl;

   /**
    * default value initializers
    */
   constexpr auto     def_send_buffer_size_mb = 4;
   constexpr auto     def_send_buffer_size = 1024*1024*def_send_buffer_size_mb;
   constexpr auto     def_max_write_queue_size = def_send_buffer_size*10;
   constexpr boost::asio::chrono::milliseconds def_read_delay_for_full_write_queue{100};
   constexpr auto     def_max_reads_in_flight = 1000;
   constexpr auto     def_max_trx_in_progress_size = 100*1024*1024; // 100 MB
   constexpr auto     def_max_clients = 25; // 0 for unlimited clients
   constexpr auto     def_max_nodes_per_host = 1;
   constexpr auto     def_conn_retry_wait = 30;
   constexpr auto     def_txn_expire_wait = std::chrono::seconds(3);
   constexpr auto     def_resp_expected_wait = std::chrono::seconds(5);
   constexpr auto     def_sync_fetch_span = 100;

   constexpr auto     message_header_size = 4;
   constexpr uint32_t signed_block_which = 7;        // see protocol net_message
   constexpr uint32_t packed_transaction_which = 8;  // see protocol net_message

   /**
    *  For a while, network version was a 16 bit value equal to the second set of 16 bits
    *  of the current build's git commit id. We are now replacing that with an integer protocol
    *  identifier. Based on historical analysis of all git commit identifiers, the larges gap
    *  between ajacent commit id values is shown below.
    *  these numbers were found with the following commands on the master branch:
    *
    *  git log | grep "^commit" | awk '{print substr($2,5,4)}' | sort -u > sorted.txt
    *  rm -f gap.txt; prev=0; for a in $(cat sorted.txt); do echo $prev $((0x$a - 0x$prev)) $a >> gap.txt; prev=$a; done; sort -k2 -n gap.txt | tail
    *
    *  DO NOT EDIT net_version_base OR net_version_range!
    */
   constexpr uint16_t net_version_base = 0x04b5;
   constexpr uint16_t net_version_range = 106;
   /**
    *  If there is a change to network protocol or behavior, increment net version to identify
    *  the need for compatibility hooks
    */
   constexpr uint16_t proto_base = 0;
   constexpr uint16_t proto_explicit_sync = 1;

   constexpr uint16_t net_version = proto_explicit_sync;

   /**
    * Index by start_block_num
    */
   struct sync_state {
      sync_state(uint32_t start = 0, uint32_t end = 0, uint32_t last_acted = 0)
         :start_block( start ), end_block( end ), last( last_acted ),
          start_time(time_point::now())
      {}
      uint32_t     start_block;
      uint32_t     end_block;
      uint32_t     last; ///< last sent or received
      time_point   start_time; ///< time request made or received
   };

   struct handshake_initializer {
      static void populate(handshake_message& hello);
   };

   // thread safe
   class queued_buffer : boost::noncopyable {
   public:
      void clear_write_queue() {
         std::lock_guard<std::mutex> g( _mtx );
         _write_queue.clear();
         _sync_write_queue.clear();
         _write_queue_size = 0;
      }

      void clear_out_queue() {
         std::lock_guard<std::mutex> g( _mtx );
         while ( _out_queue.size() > 0 ) {
            _out_queue.pop_front();
         }
      }

      uint32_t write_queue_size() const {
         std::lock_guard<std::mutex> g( _mtx );
         return _write_queue_size;
      }

      bool is_out_queue_empty() const {
         std::lock_guard<std::mutex> g( _mtx );
         return _out_queue.empty();
      }

      bool ready_to_send() const {
         std::lock_guard<std::mutex> g( _mtx );
         // if out_queue is not empty then async_write is in progress
         return ((!_sync_write_queue.empty() || !_write_queue.empty()) && _out_queue.empty());
      }

      // @param callback must not callback into queued_buffer
      bool add_write_queue( const std::shared_ptr<vector<char>>& buff,
                            std::function<void( boost::system::error_code, std::size_t )> callback,
                            bool to_sync_queue ) {
         std::lock_guard<std::mutex> g( _mtx );
         if( to_sync_queue ) {
            _sync_write_queue.push_back( {buff, callback} );
         } else {
            _write_queue.push_back( {buff, callback} );
         }
         _write_queue_size += buff->size();
         if( _write_queue_size > 2 * def_max_write_queue_size ) {
            return false;
         }
         return true;
      }

      void fill_out_buffer( std::vector<boost::asio::const_buffer>& bufs ) {
         std::lock_guard<std::mutex> g( _mtx );
         if( _sync_write_queue.size() > 0 ) { // always send msgs from sync_write_queue first
            fill_out_buffer( bufs, _sync_write_queue );
         } else { // postpone real_time write_queue if sync queue is not empty
            fill_out_buffer( bufs, _write_queue );
            EOS_ASSERT( _write_queue_size == 0, plugin_exception, "write queue size expected to be zero" );
         }
      }

      void out_callback( boost::system::error_code ec, std::size_t w ) {
         std::lock_guard<std::mutex> g( _mtx );
         for( auto& m : _out_queue ) {
            m.callback( ec, w );
         }
      }

   private:
      struct queued_write;
      void fill_out_buffer( std::vector<boost::asio::const_buffer>& bufs,
                            deque<queued_write>& w_queue ) {
         while ( w_queue.size() > 0 ) {
            auto& m = w_queue.front();
            bufs.push_back( boost::asio::buffer( *m.buff ));
            _write_queue_size -= m.buff->size();
            _out_queue.emplace_back( m );
            w_queue.pop_front();
         }
      }

   private:
      struct queued_write {
         std::shared_ptr<vector<char>> buff;
         std::function<void( boost::system::error_code, std::size_t )> callback;
      };

      mutable std::mutex  _mtx;
      uint32_t            _write_queue_size{0};
      deque<queued_write> _write_queue;
      deque<queued_write> _sync_write_queue; // sync_write_queue will be sent first
      deque<queued_write> _out_queue;

   }; // queued_buffer


   class connection : public std::enable_shared_from_this<connection> {
   public:
      explicit connection( string endpoint );

      connection();
      ~connection();

      bool start_session();

      bool socket_is_open() const { return socket_open.load(); } // thread safe, atomic
      const string& peer_address() const { return peer_addr; } // thread safe, const
      const string& remote_address() const { return socket_open.load() ? remote_endpoint_ip : unknown; } // thread safe, not updated after start_session()

   private:
      static const string unknown;

      void update_endpoints();

   public:

      optional<sync_state>    peer_requested;  // this peer is requesting info from us
      std::shared_ptr<boost::asio::io_context>  server_ioc; // keep ioc alive
      boost::asio::io_context::strand           strand;
      tcp::socket                               socket; // only accessed through strand after construction
   private:
      std::atomic<bool>                         socket_open{false};
   public:

      fc::message_buffer<1024*1024>    pending_message_buffer;
      std::atomic<std::size_t>         outstanding_read_bytes{0}; // accessed only from server_ioc threads


      queued_buffer           buffer_queue;

      std::atomic<uint32_t>   reads_in_flight{0};
      std::atomic<uint32_t>   trx_in_progress_size{0};
      fc::sha256              node_id;
      const uint32_t          connection_id;
      int16_t                 sent_handshake_count = 0;
      std::atomic<bool>       connecting{false};
      std::atomic<bool>       syncing{false};
      uint16_t                protocol_version  = 0;
   private:
      const string            peer_addr;
      string                  remote_endpoint_ip;     // not updated after start
      string                  remote_endpoint_port;   // not updated after start
      string                  local_endpoint_ip;      // not updated after start
      string                  local_endpoint_port;    // not updated after start
   public:

      std::mutex                            response_expected_timer_mtx;
      boost::asio::steady_timer             response_expected_timer;
      std::mutex                            read_delay_timer_mtx;
      boost::asio::steady_timer             read_delay_timer;
      std::atomic<go_away_reason>           no_retry{no_reason};

      mutable std::mutex          conn_mtx; // mtx for last_req, last_handshake_recv, last_handshake_sent, fork_head, fork_head_num
      optional<request_message>   last_req;
      handshake_message           last_handshake_recv;
      handshake_message           last_handshake_sent;
      block_id_type               fork_head;
      uint32_t                    fork_head_num{0};

      connection_status get_status()const;

      /** \name Peer Timestamps
       *  Time message handling
       *  @{
       */
      // Members set from network data
      tstamp                         org{0};          //!< originate timestamp
      tstamp                         rec{0};          //!< receive timestamp
      tstamp                         dst{0};          //!< destination timestamp
      tstamp                         xmt{0};          //!< transmit timestamp

      // Computed data
      double                         offset{0};       //!< peer offset

      static const size_t            ts_buffer_size{32};
      char                           ts[ts_buffer_size];          //!< working buffer for making human readable timestamps
      /** @} */

      bool connected();
      bool current();
      void close();
   private:
      static void _close( connection* self ); // for easy capture
   public:

      bool resolve_and_connect();
      void connect(const std::shared_ptr<tcp::resolver>& resolver, tcp::resolver::iterator endpoint_itr);
      void start_read_message();

      /** \brief Process the next message from the pending message buffer
       *
       * Process the next message from the pending_message_buffer.
       * message_length is the already determined length of the data
       * part of the message that will handle the message.
       * Returns true is successful. Returns false if an error was
       * encountered unpacking or processing the message.
       */
      bool process_next_message(uint32_t message_length);

      void send_handshake();

      /** \name Peer Timestamps
       *  Time message handling
       */
      /**  \brief Populate and queue time_message
       */
      void send_time();
      /** \brief Populate and queue time_message immediately using incoming time_message
       */
      void send_time(const time_message& msg);
      /** \brief Read system time and convert to a 64 bit integer.
       *
       * There are only two calls on this routine in the program.  One
       * when a packet arrives from the network and the other when a
       * packet is placed on the send queue.  Calls the kernel time of
       * day routine and converts to a (at least) 64 bit integer.
       */
      tstamp get_time()
      {
         return std::chrono::system_clock::now().time_since_epoch().count();
      }
      /** @} */

      const string peer_name();

      void blk_send_branch();
      void blk_send(const block_id_type& blkid);
      void stop_send();

      void enqueue( const net_message &msg, bool trigger_send = true );
      void enqueue_block( const signed_block_ptr& sb, bool trigger_send = true, bool to_sync_queue = false);
      void enqueue_buffer( const std::shared_ptr<std::vector<char>>& send_buffer,
                           bool trigger_send, int priority, go_away_reason close_after_send,
                           bool to_sync_queue = false);
      void cancel_sync(go_away_reason);
      void flush_queues();
      bool enqueue_sync_block();
      void request_sync_blocks(uint32_t start, uint32_t end);

      void cancel_wait();
      void sync_wait();
      void fetch_wait();
      void sync_timeout(boost::system::error_code ec);
      void fetch_timeout(boost::system::error_code ec);

      void queue_write(const std::shared_ptr<vector<char>>& buff,
                       bool trigger_send,
                       int priority,
                       std::function<void(boost::system::error_code, std::size_t)> callback,
                       bool to_sync_queue = false);
      void do_queue_write(int priority);

      fc::optional<fc::variant_object> _logger_variant;
      const fc::variant_object& get_logger_variant()  {
         if (!_logger_variant) {
            _logger_variant.emplace(fc::mutable_variant_object()
               ("_name", peer_name())
               ("_id", node_id)
               ("_sid", ((string)node_id).substr(0, 7))
               ("_ip", remote_endpoint_ip)
               ("_port", remote_endpoint_port)
               ("_lip", local_endpoint_ip)
               ("_lport", local_endpoint_port)
            );
         }
         return *_logger_variant;
      }
   };

   const string connection::unknown = "<unknown>";

   // called from connection strand
   struct msg_handler : public fc::visitor<void> {
      net_plugin_impl& impl;
      connection_ptr c;
      msg_handler( net_plugin_impl& imp, const connection_ptr& conn) : impl(imp), c(conn) {}

      void operator()( const signed_block& msg ) const {
         EOS_ASSERT( false, plugin_config_exception, "operator()(signed_block&&) should be called" );
      }
      void operator()( signed_block& msg ) const {
         EOS_ASSERT( false, plugin_config_exception, "operator()(signed_block&&) should be called" );
      }
      void operator()( const packed_transaction& msg ) const {
         EOS_ASSERT( false, plugin_config_exception, "operator()(packed_transaction&&) should be called" );
      }
      void operator()( packed_transaction& msg ) const {
         EOS_ASSERT( false, plugin_config_exception, "operator()(packed_transaction&&) should be called" );
      }

      void operator()( signed_block&& msg ) const {
         shared_ptr<signed_block> ptr = std::make_shared<signed_block>( std::move( msg ) );
         connection_wptr weak = c;
         app().post(priority::high, [impl = &impl, ptr{std::move(ptr)}, weak{std::move(weak)}] {
            connection_ptr c = weak.lock();
            if( c ) impl->handle_message( c, ptr );
         });
      }

      void operator()( packed_transaction&& msg ) const {
         // continue call to handle_message on connection strand
         fc_dlog( logger, "handle packed_transaction" );
         shared_ptr<packed_transaction> ptr = std::make_shared<packed_transaction>( std::move( msg ) );
         impl.handle_message( c, ptr );
      }

      void operator()( const handshake_message& msg ) const {
         // continue call to handle_message on connection strand
         fc_dlog( logger, "handle handshake_message" );
         impl.handle_message( c, msg );
      }

      void operator()( const chain_size_message& msg ) const {
         // continue call to handle_message on connection strand
         fc_dlog( logger, "handle chain_size_message" );
         impl.handle_message( c, msg );
      }

      void operator()( const go_away_message& msg ) const {
         // continue call to handle_message on connection strand
         fc_dlog( logger, "handle go_away_message" );
         impl.handle_message( c, msg );
      }

      void operator()( const time_message& msg ) const {
         // continue call to handle_message on connection strand
         fc_dlog( logger, "handle time_message" );
         impl.handle_message( c, msg );
      }

      void operator()( const notice_message& msg ) const {
         // continue call to handle_message on connection strand
         fc_dlog( logger, "handle notice_message" );
         impl.handle_message( c, msg );
      }

      void operator()( const request_message& msg ) const {
         // continue call to handle_message on connection strand
         fc_dlog( logger, "handle request_message" );
         impl.handle_message( c, msg );
      }

      void operator()( const sync_request_message& msg ) const {
         // continue call to handle_message on connection strand
         fc_dlog( logger, "handle sync_request_message" );
         impl.handle_message( c, msg );
      }
   };

   //---------------------------------------------------------------------------

   connection::connection( string endpoint )
      : peer_requested(),
        server_ioc( my_impl->server_ioc ),
        strand( *my_impl->server_ioc ),
        socket( *my_impl->server_ioc ),
        node_id(),
        connection_id( ++my_impl->current_connection_id ),
        sent_handshake_count(0),
        connecting(false),
        syncing(false),
        protocol_version(0),
        peer_addr(endpoint),
        response_expected_timer( *my_impl->server_ioc ),
        read_delay_timer( *my_impl->server_ioc ),
        no_retry(no_reason),
        last_req(),
        last_handshake_recv(),
        last_handshake_sent()
   {
      fc_ilog( logger, "created connection to ${n}", ("n", endpoint) );
      node_id.data()[0] = 0;
   }

   connection::connection()
      : peer_requested(),
        server_ioc( my_impl->server_ioc ),
        strand( *my_impl->server_ioc ),
        socket( *my_impl->server_ioc ),
        node_id(),
        connection_id( ++my_impl->current_connection_id ),
        sent_handshake_count(0),
        connecting(true),
        syncing(false),
        protocol_version(0),
        peer_addr(),
        response_expected_timer( *my_impl->server_ioc ),
        read_delay_timer( *my_impl->server_ioc ),
        no_retry(no_reason),
        last_req(),
        last_handshake_recv(),
        last_handshake_sent()
   {
      fc_ilog( logger, "accepted network connection" );
      node_id.data()[0] = 0;
   }

   connection::~connection() {
   }

   void connection::update_endpoints() {
      boost::system::error_code ec;
      auto rep = socket.remote_endpoint(ec);
      remote_endpoint_ip = ec ? unknown : rep.address().to_string();
      remote_endpoint_port = ec ? unknown : std::to_string(rep.port());

      auto lep = socket.local_endpoint(ec);
      local_endpoint_ip = ec ? unknown : lep.address().to_string();
      local_endpoint_port = ec ? unknown : std::to_string(lep.port());
   }

   connection_status connection::get_status()const {
      connection_status stat;
      stat.peer = peer_addr;
      stat.connecting = connecting;
      stat.syncing = syncing;
      std::lock_guard<std::mutex> g( conn_mtx );
      stat.last_handshake = last_handshake_recv;
      return stat;
   }

   bool connection::start_session() {
      verify_strand_in_this_thread( strand, __func__, __LINE__ );

      update_endpoints();
      boost::asio::ip::tcp::no_delay nodelay( true );
      boost::system::error_code ec;
      socket.set_option( nodelay, ec );
      if( ec ) {
         fc_elog( logger, "connection failed to ${peer}: ${error}", ("peer", peer_name())( "error", ec.message() ) );
         connecting = false;
         close();
         return false;
      } else {
         socket_open = true;
         start_read_message();
         return true;
      }
   }

   bool connection::connected() {
      return socket_is_open() && !connecting;
   }

   bool connection::current() {
      return (connected() && !syncing);
   }

   void connection::flush_queues() {
      buffer_queue.clear_write_queue();
   }

   void connection::close() {
      strand.post( [self = shared_from_this()]() {
         connection::_close( self.get() );
      });
   }

   void connection::_close( connection* self ) {
      self->socket_open = false;
      self->socket.close();
      self->flush_queues();
      self->connecting = false;
      self->syncing = false;

      std::unique_lock<std::mutex> g_conn( self->conn_mtx );
      bool has_last_req = !!self->last_req;
      g_conn.unlock();
      if( has_last_req ) {
         my_impl->dispatcher->retry_fetch( self->shared_from_this() );
      }
      self->peer_requested.reset();
      self->sent_handshake_count = 0;
      g_conn.lock();
      self->last_handshake_recv = handshake_message();
      self->last_handshake_sent = handshake_message();
      g_conn.unlock();
      my_impl->sync_master->sync_reset_lib_num( self->shared_from_this() );
      fc_dlog( logger, "canceling wait on ${p}", ("p", self->peer_name()) ); // peer_name(), do not hold conn_mtx
      self->cancel_wait();

      std::lock_guard<std::mutex> g( self->read_delay_timer_mtx );
      self->read_delay_timer.cancel();

      self->pending_message_buffer.reset();
   }

   void connection::blk_send_branch() {
      uint32_t head_num = 0;
      block_id_type head_id;
      std::tie( std::ignore, std::ignore, head_num,
                std::ignore, std::ignore, head_id ) = my_impl->get_chain_info();

      notice_message note;
      note.known_blocks.mode = normal;
      note.known_blocks.pending = 0;
      fc_dlog(logger, "head_num = ${h}",("h",head_num));
      if(head_num == 0) {
         enqueue(note);
         return;
      }
      block_id_type remote_head_id;
      uint32_t remote_head_num = 0;
      std::unique_lock<std::mutex> g_conn( conn_mtx );
      if( last_handshake_recv.generation >= 1 ) {
         remote_head_id = last_handshake_recv.head_id;
         remote_head_num = block_header::num_from_id(remote_head_id);
         fc_dlog( logger, "maybe truncating branch at = ${h}:${id}", ("h", remote_head_num)( "id", remote_head_id ) );
      }

      block_id_type lib_id = last_handshake_recv.last_irreversible_block_id;
      g_conn.unlock();

      if( !peer_requested ) {
         peer_requested = sync_state( block_header::num_from_id(lib_id)+1,
                                      block_header::num_from_id(head_id),
                                      block_header::num_from_id(lib_id) );
      } else {
         uint32_t start = std::min( peer_requested->last + 1, block_header::num_from_id(lib_id)+1 );
         uint32_t end   = std::max( peer_requested->end_block, block_header::num_from_id(head_id) );
         peer_requested = sync_state( start, end, start - 1 );
      }
      fc_dlog( logger, "enqueue ${s} - ${e}", ("s", peer_requested->start_block)("e", peer_requested->end_block) );
      enqueue_sync_block();

      // still want to send transactions along during blk branch sync
      syncing = false;
   }

   void connection::blk_send( const block_id_type& blkid ) {
      app().post( priority::low, [blkid, c = shared_from_this()]() {
         controller& cc = my_impl->chain_plug->chain();
         try {
            signed_block_ptr b = cc.fetch_block_by_id( blkid );
            if( b ) {
               fc_dlog( logger, "found block for id at num ${n}", ("n", b->block_num()) );
               my_impl->dispatcher->add_peer_block( {blkid, block_header::num_from_id( blkid ), c->connection_id} );
               c->strand.post( [c, b{std::move(b)}]() {
                  c->enqueue_block( b );
               } );
            } else {
               fc_ilog( logger, "fetch block by id returned null, id ${id} for ${p}",
                        ("id", blkid)( "p", c->peer_address() ) );
            }
         } catch( const assert_exception& ex ) {
            fc_elog( logger, "caught assert on fetch_block_by_id, ${ex}, id ${id} for ${p}",
                     ("ex", ex.to_string())( "id", blkid )( "p", c->peer_address() ) );
         } catch( ... ) {
            fc_elog( logger, "caught other exception fetching block id ${id} for ${p}",
                     ("id", blkid)( "p", c->peer_address() ) );
         }
      });
   }

   void connection::stop_send() {
      syncing = false;
   }

   void connection::send_handshake() {
      strand.post( [c = shared_from_this()]() {
         std::unique_lock<std::mutex> g_conn( c->conn_mtx );
         handshake_initializer::populate( c->last_handshake_sent );
         c->last_handshake_sent.generation = ++c->sent_handshake_count;
         fc_dlog( logger, "Sending handshake generation ${g} to ${ep}, lib ${lib}, head ${head}",
                  ("g", c->last_handshake_sent.generation)( "ep", c->peer_address() )
                  ( "lib", c->last_handshake_sent.last_irreversible_block_num )
                  ( "head", c->last_handshake_sent.head_num ) );
         auto cpy = c->last_handshake_sent;
         g_conn.unlock();
         c->enqueue( cpy );
      });
   }

   void connection::send_time() {
      time_message xpkt;
      xpkt.org = rec;
      xpkt.rec = dst;
      xpkt.xmt = get_time();
      org = xpkt.xmt;
      enqueue(xpkt);
   }

   void connection::send_time(const time_message& msg) {
      time_message xpkt;
      xpkt.org = msg.xmt;
      xpkt.rec = msg.dst;
      xpkt.xmt = get_time();
      enqueue(xpkt);
   }

   void connection::queue_write(const std::shared_ptr<vector<char>>& buff,
                                bool trigger_send,
                                int priority,
                                std::function<void(boost::system::error_code, std::size_t)> callback, 
                                bool to_sync_queue) {
      if( !buffer_queue.add_write_queue( buff, callback, to_sync_queue )) {
         fc_wlog( logger, "write_queue full ${s} bytes, giving up on connection ${p}",
                  ("s", buffer_queue.write_queue_size())("p", peer_name()) );
         close();
         return;
      }
      if( buffer_queue.is_out_queue_empty() && trigger_send) {
         do_queue_write( priority );
      }
   }

   void connection::do_queue_write(int priority) {
      if( !buffer_queue.ready_to_send() )
         return;
      connection_ptr c(shared_from_this());

      std::vector<boost::asio::const_buffer> bufs;
      buffer_queue.fill_out_buffer( bufs );

      strand.dispatch( [c{std::move(c)}, bufs{std::move(bufs)}, priority]() {
         boost::asio::async_write( c->socket, bufs,
            boost::asio::bind_executor( c->strand, [c, priority]( boost::system::error_code ec, std::size_t w ) {
            try {
               // May have closed connection and cleared buffer_queue
               if( !c->socket_is_open() ) return;

               c->buffer_queue.out_callback( ec, w );

               if( ec ) {
                  if( ec.value() != boost::asio::error::eof ) {
                     fc_elog( logger, "Error sending to peer ${p}: ${i}", ("p", c->peer_name())( "i", ec.message() ) );
                  } else {
                     fc_wlog( logger, "connection closure detected on write to ${p}", ("p", c->peer_name()) );
                  }
                  c->close();
                  return;
               }
               c->buffer_queue.clear_out_queue();
               c->enqueue_sync_block();
               c->do_queue_write( priority );
            } catch( const std::exception& ex ) {
               fc_elog( logger, "Exception in do_queue_write to ${p} ${s}", ("p", c->peer_name())( "s", ex.what() ) );
            } catch( const fc::exception& ex ) {
               fc_elog( logger, "Exception in do_queue_write to ${p} ${s}", ("p", c->peer_name())( "s", ex.to_string() ) );
            } catch( ... ) {
               fc_elog( logger, "Exception in do_queue_write to ${p}", ("p", c->peer_name()) );
            }
         }));
      });
   }

   void connection::cancel_sync(go_away_reason reason) {
      fc_dlog( logger, "cancel sync reason = ${m}, write queue size ${o} bytes peer ${p}",
               ("m", reason_str( reason ))( "o", buffer_queue.write_queue_size() )( "p", peer_address() ) );
      cancel_wait();
      flush_queues();
      switch (reason) {
      case validation :
      case fatal_other : {
         no_retry = reason;
         enqueue( go_away_message( reason ));
         break;
      }
      default:
         fc_dlog(logger, "sending empty request but not calling sync wait on ${p}", ("p",peer_address()));
         enqueue( ( sync_request_message ) {0,0} );
      }
   }

   bool connection::enqueue_sync_block() {
      if( !peer_requested ) {
         return false;
      } else {
         fc_dlog( logger, "enqueue sync block ${num}", ("num", peer_requested->last + 1) );
      }
      uint32_t num = ++peer_requested->last;
      bool trigger_send = true; // todo: = num == peer_requested->start_block;
      if(num == peer_requested->end_block) {
         peer_requested.reset();
      }
      app().post( priority::medium, [num, trigger_send, c = shared_from_this()]() {
         controller& cc = my_impl->chain_plug->chain();
         signed_block_ptr sb = cc.fetch_block_by_number( num );
         if( sb ) {
            c->strand.post( [c, sb{std::move(sb)}, trigger_send]() {
               c->enqueue_block( sb, trigger_send, true );
            });
         }
      });

      return true;
   }

   void connection::enqueue( const net_message& m, bool trigger_send ) {
      verify_strand_in_this_thread( strand, __func__, __LINE__ );
      go_away_reason close_after_send = no_reason;
      if (m.contains<go_away_message>()) {
         close_after_send = m.get<go_away_message>().reason;
      }

      const uint32_t payload_size = fc::raw::pack_size( m );

      const char* const header = reinterpret_cast<const char* const>(&payload_size); // avoid variable size encoding of uint32_t
      constexpr size_t header_size = sizeof(payload_size);
      static_assert( header_size == message_header_size, "invalid message_header_size" );
      const size_t buffer_size = header_size + payload_size;

      auto send_buffer = std::make_shared<vector<char>>(buffer_size);
      fc::datastream<char*> ds( send_buffer->data(), buffer_size);
      ds.write( header, header_size );
      fc::raw::pack( ds, m );

      enqueue_buffer( send_buffer, trigger_send, priority::low, close_after_send );
   }

   template< typename T>
   static std::shared_ptr<std::vector<char>> create_send_buffer( uint32_t which, const T& v ) {
      // match net_message static_variant pack
      const uint32_t which_size = fc::raw::pack_size( unsigned_int( which ) );
      const uint32_t payload_size = which_size + fc::raw::pack_size( v );

      const char* const header = reinterpret_cast<const char* const>(&payload_size); // avoid variable size encoding of uint32_t
      constexpr size_t header_size = sizeof( payload_size );
      static_assert( header_size == message_header_size, "invalid message_header_size" );
      const size_t buffer_size = header_size + payload_size;

      auto send_buffer = std::make_shared<vector<char>>( buffer_size );
      fc::datastream<char*> ds( send_buffer->data(), buffer_size );
      ds.write( header, header_size );
      fc::raw::pack( ds, unsigned_int( which ) );
      fc::raw::pack( ds, v );

      return send_buffer;
   }

   static std::shared_ptr<std::vector<char>> create_send_buffer( const signed_block_ptr& sb ) {
      // this implementation is to avoid copy of signed_block to net_message
      // matches which of net_message for signed_block
      fc_dlog( logger, "sending block ${bn}", ("bn", sb->block_num()) );
      return create_send_buffer( signed_block_which, *sb );
   }

   static std::shared_ptr<std::vector<char>> create_send_buffer( const packed_transaction& trx ) {
      // this implementation is to avoid copy of packed_transaction to net_message
      // matches which of net_message for packed_transaction
      return create_send_buffer( packed_transaction_which, trx );
   }

   void connection::enqueue_block( const signed_block_ptr& sb, bool trigger_send, bool to_sync_queue) {
      fc_dlog( logger, "enqueue block ${num}", ("num", sb->block_num()) );
      verify_strand_in_this_thread( strand, __func__, __LINE__ );
      enqueue_buffer( create_send_buffer( sb ), trigger_send, priority::low, no_reason, to_sync_queue);
   }

   void connection::enqueue_buffer( const std::shared_ptr<std::vector<char>>& send_buffer,
                                    bool trigger_send, int priority, go_away_reason close_after_send,
                                    bool to_sync_queue)
   {
      connection_ptr self = shared_from_this();
      queue_write(send_buffer,trigger_send, priority,
                  [conn{std::move(self)}, close_after_send](boost::system::error_code ec, std::size_t ) {
                        if (close_after_send != no_reason) {
                           fc_elog( logger, "sent a go away message: ${r}, closing connection to ${p}",
                                    ("r", reason_str(close_after_send))("p", conn->peer_name()) );
                           conn->close();
                           return;
                        }
                  },
                  to_sync_queue);
   }

   // thread safe
   void connection::cancel_wait() {
      std::lock_guard<std::mutex> g( response_expected_timer_mtx );
      response_expected_timer.cancel();
   }

   // thread safe
   void connection::sync_wait() {
      connection_ptr c(shared_from_this());
      std::lock_guard<std::mutex> g( response_expected_timer_mtx );
      response_expected_timer.expires_from_now( my_impl->resp_expected_period );
      response_expected_timer.async_wait(
            boost::asio::bind_executor( c->strand, [c]( boost::system::error_code ec ) {
               c->sync_timeout( ec );
            } ) );
   }

   // thread safe
   void connection::fetch_wait() {
      connection_ptr c( shared_from_this() );
      std::lock_guard<std::mutex> g( response_expected_timer_mtx );
      response_expected_timer.expires_from_now( my_impl->resp_expected_period );
      response_expected_timer.async_wait(
            boost::asio::bind_executor( c->strand, [c]( boost::system::error_code ec ) {
               c->fetch_timeout(ec);
            } ) );
   }

   // called from connection strand
   void connection::sync_timeout( boost::system::error_code ec ) {
      if( !ec ) {
         my_impl->sync_master->sync_reassign_fetch( shared_from_this(), benign_other );
      } else if( ec == boost::asio::error::operation_aborted ) {
      } else {
         fc_elog( logger, "setting timer for sync request got error ${ec}", ("ec", ec.message()) );
      }
   }

   // locks conn_mtx, do not call while holding conn_mtx
   const string connection::peer_name() {
      std::unique_lock<std::mutex> g_conn( conn_mtx );
      if( !last_handshake_recv.p2p_address.empty() ) {
         return last_handshake_recv.p2p_address;
      }
      g_conn.unlock();
      if( !peer_address().empty() ) {
         return peer_address();
      }
      if( remote_endpoint_port != unknown ) {
         return remote_endpoint_ip + ":" + remote_endpoint_port;
      }
      return "connecting client";
   }

   void connection::fetch_timeout( boost::system::error_code ec ) {
      if( !ec ) {
         my_impl->dispatcher->retry_fetch( shared_from_this() );
      } else if( ec == boost::asio::error::operation_aborted ) {
         if( !connected() ) {
            fc_dlog( logger, "fetch timeout was cancelled due to dead connection" );
         }
      } else {
         fc_elog( logger, "setting timer for fetch request got error ${ec}", ("ec", ec.message() ) );
      }
   }

   void connection::request_sync_blocks(uint32_t start, uint32_t end) {
      sync_request_message srm = {start,end};
      enqueue( net_message(srm) );
      sync_wait();
   }

   //-----------------------------------------------------------

    sync_manager::sync_manager( uint32_t req_span )
      :sync_known_lib_num( 0 )
      ,sync_last_requested_num( 0 )
      ,sync_next_expected_num( 1 )
      ,sync_req_span( req_span )
      ,sync_source()
      ,sync_state(in_sync)
   {
      chain_plug = app().find_plugin<chain_plugin>();
      EOS_ASSERT( chain_plug, chain::missing_chain_plugin_exception, ""  );
   }

   constexpr auto sync_manager::stage_str(stages s) {
    switch (s) {
    case in_sync : return "in sync";
    case lib_catchup: return "lib catchup";
    case head_catchup : return "head catchup";
    default : return "unkown";
    }
  }

   void sync_manager::set_state(stages newstate) {
      if( sync_state == newstate ) {
         return;
      }
      fc_dlog( logger, "old state ${os} becoming ${ns}", ("os", stage_str( sync_state ))( "ns", stage_str( newstate ) ) );
      sync_state = newstate;
   }

   void sync_manager::sync_reset_lib_num(const connection_ptr& c) {
      std::unique_lock<std::mutex> g( sync_mtx );
      if( sync_state == in_sync ) {
         sync_source.reset();
      }
      if( !c ) return;
      if( c->current() ) {
         std::lock_guard<std::mutex> g_conn( c->conn_mtx );
         if( c->last_handshake_recv.last_irreversible_block_num > sync_known_lib_num ) {
            sync_known_lib_num = c->last_handshake_recv.last_irreversible_block_num;
         }
      } else if( c == sync_source ) {
         sync_last_requested_num = 0;
         request_next_chunk( std::move(g) );
      }
   }

   // call with g_sync locked
   void sync_manager::request_next_chunk( std::unique_lock<std::mutex> g_sync, const connection_ptr& conn ) {
      uint32_t fork_head_block_num = 0;
      uint32_t lib_block_num = 0;
      std::tie( lib_block_num, std::ignore, fork_head_block_num,
                std::ignore, std::ignore, std::ignore ) = my_impl->get_chain_info();

      if( fork_head_block_num < sync_last_requested_num && sync_source && sync_source->current() ) {
         fc_ilog( logger, "ignoring request, head is ${h} last req = ${r} source is ${p}",
                  ("h", fork_head_block_num)( "r", sync_last_requested_num )( "p", sync_source->peer_address() ) );
         return;
      }

      /* ----------
       * next chunk provider selection criteria
       * a provider is supplied and able to be used, use it.
       * otherwise select the next available from the list, round-robin style.
       */

      if (conn && conn->current() ) {
         sync_source = conn;
      } else {
         boost::shared_lock<boost::shared_mutex> g( my_impl->connections_mtx );
         if (my_impl->connections.size() == 1) {
            if (!sync_source) {
               sync_source = *my_impl->connections.begin();
            }
         } else {
            // init to a linear array search
            auto cptr = my_impl->connections.begin();
            auto cend = my_impl->connections.end();
            // do we remember the previous source?
            if (sync_source) {
               //try to find it in the list
               cptr = my_impl->connections.find( sync_source );
               cend = cptr;
               if (cptr == my_impl->connections.end()) {
                  //not there - must have been closed! cend is now connections.end, so just flatten the ring.
                  sync_source.reset();
                  cptr = my_impl->connections.begin();
               } else {
                  //was found - advance the start to the next. cend is the old source.
                  if (++cptr == my_impl->connections.end() && cend != my_impl->connections.end() ) {
                     cptr = my_impl->connections.begin();
                  }
               }
            }

            //scan the list of peers looking for another able to provide sync blocks.
            auto cstart_it = cptr;
            do {
               //select the first one which is current and break out.
               if( (*cptr)->current() ) {
                  sync_source = *cptr;
                  break;
               }
               if(++cptr == my_impl->connections.end())
                     cptr = my_impl->connections.begin();
            } while(cptr != cstart_it);
            // no need to check the result, either source advanced or the whole list was checked and the old source is reused.
         }
      }

      // verify there is an available source
      if( !sync_source || !sync_source->current() ) {
         fc_elog( logger, "Unable to continue syncing at this time");
         sync_known_lib_num = lib_block_num;
         sync_last_requested_num = 0;
         set_state( in_sync ); // probably not, but we can't do anything else
         return;
      }

      if( sync_last_requested_num != sync_known_lib_num ) {
         uint32_t start = sync_next_expected_num;
         uint32_t end = start + sync_req_span - 1;
         if( end > sync_known_lib_num )
            end = sync_known_lib_num;
         if( end > 0 && end >= start ) {
            sync_last_requested_num = end;
            connection_ptr c = sync_source;
            g_sync.unlock();
            c->strand.post( [c, start, end]() {
<<<<<<< HEAD
               fc_ilog( logger, "requesting range ${s} to ${e}, from ${n}", ("n", c->peer_name())( "s", start )( "e", end ) );
=======
               fc_ilog( logger, "requesting range ${s} to ${e}, from ${n}", ("n", c->peer_address())( "s", start )( "e", end ) );
>>>>>>> f5d5f741
               c->request_sync_blocks( start, end );
            } );
         }
      }
   }

   // static, thread safe
   void sync_manager::send_handshakes() {
      boost::shared_lock<boost::shared_mutex> g( my_impl->connections_mtx );
      for( auto& ci : my_impl->connections ) {
         if( ci->current() ) {
            ci->send_handshake();
         }
      }
   }

   bool sync_manager::is_sync_required( uint32_t fork_head_block_num ) {
      fc_dlog( logger, "last req = ${req}, last recv = ${recv} known = ${known} our head = ${head}",
               ("req", sync_last_requested_num)( "recv", sync_next_expected_num )( "known", sync_known_lib_num )
               ("head", fork_head_block_num ) );

      return( sync_last_requested_num < sync_known_lib_num ||
              fork_head_block_num < sync_last_requested_num );
   }

   void sync_manager::start_sync(const connection_ptr& c, uint32_t target) {
      std::unique_lock<std::mutex> g_sync( sync_mtx );
      if( target > sync_known_lib_num) {
         sync_known_lib_num = target;
      }

      uint32_t lib_num = 0;
      uint32_t fork_head_block_num = 0;
      std::tie( lib_num, std::ignore, fork_head_block_num,
                std::ignore, std::ignore, std::ignore ) = my_impl->get_chain_info();

      if( !is_sync_required( fork_head_block_num ) ) {
         fc_dlog( logger, "We are already caught up, my irr = ${b}, head = ${h}, target = ${t}",
                  ("b", lib_num)( "h", fork_head_block_num )( "t", target ) );
         return;
      }

      if( sync_state == in_sync ) {
         set_state( lib_catchup );
         sync_next_expected_num = lib_num + 1;
      }

      fc_ilog( logger, "Catching up with chain, our last req is ${cc}, theirs is ${t} peer ${p}",
<<<<<<< HEAD
               ("cc", sync_last_requested_num)( "t", target )( "p", c->peer_name() ) );
=======
               ("cc", sync_last_requested_num)( "t", target )( "p", c->peer_address() ) );
>>>>>>> f5d5f741

      request_next_chunk( std::move( g_sync ), c );
   }

   // called from connection strand
   void sync_manager::sync_reassign_fetch(const connection_ptr& c, go_away_reason reason) {
      std::unique_lock<std::mutex> g( sync_mtx );
      fc_ilog( logger, "reassign_fetch, our last req is ${cc}, next expected is ${ne} peer ${p}",
<<<<<<< HEAD
               ("cc", sync_last_requested_num)( "ne", sync_next_expected_num )( "p", c->peer_name() ) );
=======
               ("cc", sync_last_requested_num)( "ne", sync_next_expected_num )( "p", c->peer_address() ) );
>>>>>>> f5d5f741

      if( c == sync_source ) {
         c->cancel_sync(reason);
         sync_last_requested_num = 0;
         request_next_chunk( std::move(g) );
      }
   }

   void sync_manager::recv_handshake( const connection_ptr& c, const handshake_message& msg ) {
      uint32_t lib_num = 0;
      uint32_t peer_lib = msg.last_irreversible_block_num;
      uint32_t head = 0;
      block_id_type head_id;

      std::tie( lib_num, std::ignore, head,
                std::ignore, std::ignore, head_id ) = my_impl->get_chain_info();

      sync_reset_lib_num(c);
      c->syncing = false;

      //--------------------------------
      // sync need checks; (lib == last irreversible block)
      //
      // 0. my head block id == peer head id means we are all caught up block wise
      // 1. my head block num < peer lib - start sync locally
      // 2. my lib > peer head num - send an last_irr_catch_up notice if not the first generation
      //
      // 3  my head block num < peer head block num - update sync state and send a catchup request
      // 4  my head block num >= peer block num send a notice catchup if this is not the first generation
      //
      //-----------------------------

      if (head_id == msg.head_id) {
         fc_dlog(logger, "sync check state 0");
         // notify peer of our pending transactions
         notice_message note;
         note.known_blocks.mode = none;
         note.known_trx.mode = catch_up;
         note.known_trx.pending = 0;
         c->enqueue( note );
         return;
      }
      if (head < peer_lib) {
         fc_dlog(logger, "sync check state 1");
         // wait for receipt of a notice message before initiating sync
         if (c->protocol_version < proto_explicit_sync) {
            start_sync( c, peer_lib );
         }
         return;
      }
      if (lib_num > msg.head_num ) {
         fc_dlog(logger, "sync check state 2");
         if (msg.generation > 1 || c->protocol_version > proto_base) {
            notice_message note;
            note.known_trx.pending = lib_num;
            note.known_trx.mode = last_irr_catch_up;
            note.known_blocks.mode = last_irr_catch_up;
            note.known_blocks.pending = head;
            c->enqueue( note );
         }
         c->syncing = true;
         return;
      }

      if (head < msg.head_num ) {
         fc_dlog(logger, "sync check state 3");
         verify_catchup(c, msg.head_num, msg.head_id);
         return;
      }
      else {
         fc_dlog(logger, "sync check state 4");
         if (msg.generation > 1 ||  c->protocol_version > proto_base) {
            notice_message note;
            note.known_trx.mode = none;
            note.known_blocks.mode = catch_up;
            note.known_blocks.pending = head;
            note.known_blocks.ids.push_back(head_id);
            c->enqueue( note );
         }
         c->syncing = true;
         return;
      }
      fc_elog( logger, "sync check failed to resolve status" );
   }

   void sync_manager::verify_catchup(const connection_ptr& c, uint32_t num, const block_id_type& id) {
      request_message req;
      req.req_blocks.mode = catch_up;
      boost::shared_lock<boost::shared_mutex> g( my_impl->connections_mtx );
      for (const auto& cc : my_impl->connections) {
         std::lock_guard<std::mutex> g_conn( cc->conn_mtx );
         if( cc->fork_head_num > num || cc->fork_head == id ) {
            req.req_blocks.mode = none;
            break;
         }
      }
      g.unlock();
      if( req.req_blocks.mode == catch_up ) {
         std::unique_lock<std::mutex> g_conn( c->conn_mtx );
         c->fork_head = id;
         c->fork_head_num = num;
         g_conn.unlock();
         std::lock_guard<std::mutex> g( sync_mtx );
         fc_ilog( logger, "got a catch_up notice while in ${s}, fork head num = ${fhn} "
                          "target LIB = ${lib} next_expected = ${ne}",
                  ("s", stage_str( sync_state ))( "fhn", num )( "lib", sync_known_lib_num )
                  ("ne", sync_next_expected_num ) );
         if( sync_state == lib_catchup )
            return;
         set_state( head_catchup );
      } else {
         std::lock_guard<std::mutex> g_conn( c->conn_mtx );
         c->fork_head = block_id_type();
         c->fork_head_num = 0;
      }
      req.req_trx.mode = none;
      c->enqueue( req );
   }

   void sync_manager::sync_recv_notice( const connection_ptr& c, const notice_message& msg) {
      fc_ilog( logger, "sync_manager got ${m} block notice", ("m", modes_str( msg.known_blocks.mode )) );
      EOS_ASSERT( msg.known_blocks.mode == catch_up || msg.known_blocks.mode == last_irr_catch_up, plugin_exception,
                  "sync_recv_notice only called on catch_up" );
      if( msg.known_blocks.ids.size() > 1 ) {
         fc_elog( logger, "Invalid notice_message, known_blocks.ids.size ${s}, closing connection: ${p}",
                  ("s", msg.known_blocks.ids.size())("p", c->peer_address()) );
         c->close();
         return;
      }
      if (msg.known_blocks.mode == catch_up) {
         if (msg.known_blocks.ids.size() == 0) {
            fc_elog( logger,"got a catch up with ids size = 0" );
         } else {
            verify_catchup(c, msg.known_blocks.pending, msg.known_blocks.ids.back());
         }
      } else if (msg.known_blocks.mode == last_irr_catch_up) {
         std::unique_lock<std::mutex> g_conn( c->conn_mtx );
         c->last_handshake_recv.last_irreversible_block_num = msg.known_trx.pending;
         g_conn.unlock();
         sync_reset_lib_num(c);
         start_sync(c, msg.known_trx.pending);
      }
   }

   // called from connection strand
   void sync_manager::rejected_block( const connection_ptr& c, uint32_t blk_num ) {
      std::unique_lock<std::mutex> g( sync_mtx );
      if( sync_state != in_sync ) {
         fc_wlog( logger, "block ${bn} not accepted from ${p}, closing connection", ("bn",blk_num)("p",c->peer_address()) );
         sync_last_requested_num = 0;
         sync_source.reset();
         //todo: set_state( in_sync );
         g.unlock();
         c->close();
         send_handshakes();
      }
   }

   // called from connection strand
   void sync_manager::sync_recv_block(const connection_ptr& c, const block_id_type& blk_id, uint32_t blk_num) {
      fc_dlog( logger, "got block ${bn} from ${p}", ("bn", blk_num)( "p", c->peer_name() ) );
      std::unique_lock<std::mutex> g_sync( sync_mtx );
      stages state = sync_state;
      fc_dlog( logger, "state ${s}", ("s", stage_str( state )) );
      if( state == lib_catchup ) {
         if (blk_num != sync_next_expected_num) {
            auto sync_next_expected = sync_next_expected_num;
            g_sync.unlock();
            fc_wlog( logger, "expected block ${ne} but got ${bn}, closing connection: ${p}",
                     ("ne", sync_next_expected)( "bn", blk_num )( "p", c->peer_name() ) );
            c->close();
            return;
         }
         sync_next_expected_num = blk_num + 1;
      }
      if( state == head_catchup ) {
         fc_dlog( logger, "sync_manager in head_catchup state" );
         set_state( in_sync );
         sync_source.reset();
         g_sync.unlock();

         block_id_type null_id;
         bool set_state_to_head_catchup = false;
         boost::shared_lock<boost::shared_mutex> g( my_impl->connections_mtx );
         for( const auto& cp : my_impl->connections ) {
            std::unique_lock<std::mutex> g_cp_conn( cp->conn_mtx );
            uint32_t fork_head_num = cp->fork_head_num;
            block_id_type fork_head_id = cp->fork_head;
            g_cp_conn.unlock();
            if( fork_head_id == null_id ) {
               continue;
            }
            if( fork_head_num < blk_num || fork_head_id == blk_id ) {
               std::lock_guard<std::mutex> g_conn( c->conn_mtx );
               c->fork_head = null_id;
               c->fork_head_num = 0;
            } else {
               set_state_to_head_catchup = true;
            }
         }
         g.unlock();

         if( set_state_to_head_catchup ) {
            g_sync.lock();
            set_state( head_catchup );
            g_sync.unlock();
<<<<<<< HEAD
            send_handshakes();
=======
>>>>>>> f5d5f741
         } else {
            send_handshakes();
         }
      } else if( state == lib_catchup ) {
         if( blk_num == sync_known_lib_num ) {
            fc_dlog( logger, "All caught up with last known last irreversible block resending handshake" );
            set_state( in_sync );
            g_sync.unlock();
            send_handshakes();
         } else if( blk_num == sync_last_requested_num ) {
            request_next_chunk( std::move( g_sync) );
         } else {
            g_sync.unlock();
            fc_dlog( logger, "calling sync_wait on connection ${p}", ("p", c->peer_address()) );
            c->sync_wait();
         }
      }
   }

   //------------------------------------------------------------------------

   // thread safe
   bool dispatch_manager::add_peer_block(const peer_block_state& entry) {
      std::lock_guard<std::mutex> g( blk_state_mtx );
      auto bptr = blk_state.get<by_id>().find(std::make_tuple(std::ref(entry.id), entry.connection_id));
      bool added = (bptr == blk_state.end());
      if( added ) {
         blk_state.insert(entry);
      }
      return added;
   }

   bool dispatch_manager::peer_has_block( const block_id_type& blkid, uint32_t connection_id ) {
      std::lock_guard<std::mutex> g(blk_state_mtx);
      auto blk_itr = blk_state.get<by_id>().find(std::make_tuple(std::ref(blkid), connection_id));
      return blk_itr != blk_state.end();
   }

   bool dispatch_manager::have_block( const block_id_type& blkid ) {
      std::lock_guard<std::mutex> g(blk_state_mtx);
      auto blk_itr = blk_state.get<by_id>().find( blkid );
      return blk_itr != blk_state.end();
   }

   bool dispatch_manager::add_peer_txn( const node_transaction_state& nts ) {
      std::lock_guard<std::mutex> g( local_txns_mtx );
      auto tptr = local_txns.get<by_id>().find( std::make_tuple( std::ref( nts.id ), nts.connection_id ) );
      bool added = (tptr == local_txns.end());
      if( added ) {
         local_txns.insert( nts );
      }
      return added;
   }

   // thread safe
   void dispatch_manager::update_txns_block_num( const signed_block_ptr& sb ) {
      update_block_num ubn( sb->block_num() );
      std::lock_guard<std::mutex> g( local_txns_mtx );
      for( const auto& recpt : sb->transactions ) {
         const transaction_id_type& id = (recpt.trx.which() == 0) ? recpt.trx.get<transaction_id_type>()
                                                                  : recpt.trx.get<packed_transaction>().id();
         auto range = local_txns.get<by_id>().equal_range( id );
         for( auto itr = range.first; itr != range.second; ++itr ) {
            local_txns.modify( itr, ubn );
         }
      }
   }

   // thread safe
   void dispatch_manager::update_txns_block_num( const transaction_id_type& id, uint32_t blk_num ) {
      update_block_num ubn( blk_num );
      std::lock_guard<std::mutex> g( local_txns_mtx );
      auto range = local_txns.get<by_id>().equal_range( id );
      for( auto itr = range.first; itr != range.second; ++itr ) {
         local_txns.modify( itr, ubn );
      }
   }

   bool dispatch_manager::peer_has_txn( const transaction_id_type& tid, uint32_t connection_id ) {
      std::lock_guard<std::mutex> g( local_txns_mtx );
      auto tptr = local_txns.get<by_id>().find( std::make_tuple( std::ref( tid ), connection_id ) );
      return tptr != local_txns.end();
   }

   bool dispatch_manager::have_txn( const transaction_id_type& tid ) {
      std::lock_guard<std::mutex> g( local_txns_mtx );
      auto tptr = local_txns.get<by_id>().find( tid );
      return tptr != local_txns.end();
   }

   void dispatch_manager::expire_txns( uint32_t lib_num ) {
      size_t start_size = 0, end_size = 0;

      std::unique_lock<std::mutex> g( local_txns_mtx );
      start_size = local_txns.size();
      auto& old = local_txns.get<by_expiry>();
      auto ex_lo = old.lower_bound( fc::time_point_sec( 0 ) );
      auto ex_up = old.upper_bound( time_point::now() );
      old.erase( ex_lo, ex_up );
      g.unlock(); // allow other threads opportunity to use local_txns

      g.lock();
      auto& stale = local_txns.get<by_block_num>();
      stale.erase( stale.lower_bound( 1 ), stale.upper_bound( lib_num ) );
      end_size = local_txns.size();
      g.unlock();

      fc_dlog( logger, "expire_local_txns size ${s} removed ${r}", ("s", start_size)( "r", start_size - end_size ) );
   }

   void dispatch_manager::expire_blocks( uint32_t lib_num ) {
      std::lock_guard<std::mutex> g(blk_state_mtx);
      auto& stale_blk = blk_state.get<by_block_num>();
      stale_blk.erase( stale_blk.lower_bound(1), stale_blk.upper_bound(lib_num) );
   }

   // thread safe
   void dispatch_manager::bcast_block(const block_state_ptr& bs) {
      fc_dlog( logger, "bcast block ${b}", ("b", bs->block_num) );

      if( my_impl->sync_master->syncing_with_peer() ) return;
      bool have_connection = false;
      boost::shared_lock<boost::shared_mutex> g( my_impl->connections_mtx );
      for( auto& cp : my_impl->connections ) {

         peer_dlog( cp, "socket_is_open ${s}, connecting ${c}, syncing ${ss}",
                    ("s", cp->socket_is_open())("c", cp->connecting.load())("ss", cp->syncing.load()) );

         if( !cp->current() ) {
            continue;
         }
         have_connection = true;
         break;
      }
      g.unlock();

      if( !have_connection ) return;
      std::shared_ptr<std::vector<char>> send_buffer = create_send_buffer( bs->block );

      g.lock();
      for( auto& cp : my_impl->connections ) {
         if( !cp->current() ) {
            continue;
         }
         cp->strand.post( [this, cp, bs, send_buffer]() {
            uint32_t bnum = bs->block_num;
            std::unique_lock<std::mutex> g_conn( cp->conn_mtx );
            bool has_block = cp->last_handshake_recv.last_irreversible_block_num >= bnum;
            g_conn.unlock();
            if( !has_block ) {
               peer_block_state pbstate{bs->id, bnum, cp->connection_id};
               if( !add_peer_block( pbstate ) ) {
                  return;
               }
               fc_dlog( logger, "bcast block ${b} to ${p}", ("b", bnum)( "p", cp->peer_name() ) );
               cp->enqueue_buffer( send_buffer, true, priority::high, no_reason );
            }
         });
      }
   }

   // called from connection strand
   void dispatch_manager::recv_block(const connection_ptr& c, const block_id_type& id, uint32_t bnum) {
      peer_block_state pbstate{id, bnum, c->connection_id};
      add_peer_block( pbstate );
      std::unique_lock<std::mutex> g( c->conn_mtx );
      if (c &&
          c->last_req &&
          c->last_req->req_blocks.mode != none &&
          !c->last_req->req_blocks.ids.empty() &&
          c->last_req->req_blocks.ids.back() == id) {
         fc_dlog( logger, "reseting last_req" );
         c->last_req.reset();
      }
      g.unlock();

      fc_dlog(logger, "canceling wait on ${p}", ("p",c->peer_name()));
      c->cancel_wait();
   }

   void dispatch_manager::rejected_block(const block_id_type& id) {
      fc_dlog( logger, "rejected block ${id}", ("id", id) );
   }

   void dispatch_manager::bcast_transaction(const transaction_metadata_ptr& ptrx) {
      const auto& id = ptrx->id;
      const packed_transaction& trx = *ptrx->packed_trx;
      time_point_sec trx_expiration = trx.expiration();
      node_transaction_state nts = {id, trx_expiration, 0, 0};

      std::shared_ptr<std::vector<char>> send_buffer;
      boost::shared_lock<boost::shared_mutex> g( my_impl->connections_mtx );
      for( auto& cp : my_impl->connections ) {
         if( !cp->current() ) {
            continue;
         }
         nts.connection_id = cp->connection_id;
         if( !add_peer_txn(nts) ) {
            continue;
         }
         if( !send_buffer ) {
            send_buffer = create_send_buffer( trx );
         }

         cp->strand.post( [cp, send_buffer]() {
            fc_dlog( logger, "sending trx to ${n}", ("n", cp->peer_name()) );
            cp->enqueue_buffer( send_buffer, true, priority::low, no_reason );
         } );
      }
   }

   void dispatch_manager::recv_transaction(const connection_ptr& c, const transaction_metadata_ptr& txn) {
      node_transaction_state nts = {txn->id, txn->packed_trx->expiration(), 0, c->connection_id};
      add_peer_txn( nts );

      fc_dlog(logger, "canceling wait on ${p}", ("p",c->peer_name()));
      c->cancel_wait();
   }

   void dispatch_manager::rejected_transaction(const transaction_id_type& id, uint32_t head_blk_num) {
      fc_dlog( logger, "not sending rejected transaction ${tid}", ("tid", id) );
      // keep rejected transaction around for awhile so we don't broadcast it
      // update its block number so it will be purged when current block number is lib
      update_txns_block_num( id, head_blk_num );
   }

   // called from connection strand
   void dispatch_manager::recv_notice(const connection_ptr& c, const notice_message& msg, bool generated) {
      request_message req;
      req.req_trx.mode = none;
      req.req_blocks.mode = none;
      if (msg.known_trx.mode == normal) {
         req.req_trx.mode = normal;
         req.req_trx.pending = 0;
      } else if (msg.known_trx.mode != none) {
         fc_elog( logger, "passed a notice_message with something other than a normal on none known_trx" );
         return;
      }
      if (msg.known_blocks.mode == normal) {
         req.req_blocks.mode = normal;
         // known_blocks.ids is never > 1
         if( !msg.known_blocks.ids.empty() ) {
            app().post( priority::low, [this, msg{std::move(msg)}, req{std::move(req)}, c]() mutable {
               const block_id_type& blkid = msg.known_blocks.ids.back();
               signed_block_ptr b;
               try {
                  controller& cc = my_impl->chain_plug->chain();
                  b = cc.fetch_block_by_id( blkid ); // if exists
                  if( b ) {
                     add_peer_block( {blkid, block_header::num_from_id( blkid ), c->connection_id} );
                  }
               } catch( const assert_exception& ex ) {
                  fc_ilog( logger, "caught assert on fetch_block_by_id, ${ex}", ("ex", ex.what()) );
                  // keep going, client can ask another peer
               } catch( ... ) {
                  fc_elog( logger, "failed to retrieve block for id" );
               }
               if( !b ) {
                  req.req_blocks.ids.push_back( blkid );
                  c->strand.post( [req{std::move(req)}, c{std::move(c)}]() mutable {
                     fc_dlog( logger, "send req" );
                     c->enqueue( req );
                     c->fetch_wait();
                     std::lock_guard<std::mutex> g( c->conn_mtx );
                     c->last_req = std::move( req );
                  });
               }
            });
         }
      } else if (msg.known_blocks.mode != none) {
         fc_elog( logger, "passed a notice_message with something other than a normal on none known_blocks" );
         return;
      }
   }

   void dispatch_manager::retry_fetch(const connection_ptr& c) {
      fc_dlog( logger, "retry fetch" );
      std::unique_lock<std::mutex> g_c_conn( c->conn_mtx );
      if( !c->last_req ) {
         return;
      }
      fc_wlog( logger, "failed to fetch from ${p}", ("p", c->peer_address()) );
      block_id_type bid;
      if( c->last_req->req_blocks.mode == normal && !c->last_req->req_blocks.ids.empty() ) {
         bid = c->last_req->req_blocks.ids.back();
      } else {
         fc_wlog( logger, "no retry, block mpde = ${b} trx mode = ${t}",
                  ("b", modes_str( c->last_req->req_blocks.mode ))( "t", modes_str( c->last_req->req_trx.mode ) ) );
         return;
      }
      g_c_conn.unlock();
      boost::shared_lock<boost::shared_mutex> g( my_impl->connections_mtx );
      for( auto& conn : my_impl->connections ) {
         if( conn == c ) continue;

         std::unique_lock<std::mutex> g_conn_conn( conn->conn_mtx );
         if( conn->last_req ) {
            continue;
         }
         g_conn_conn.unlock();
         bool sendit = peer_has_block( bid, conn->connection_id );
         if( sendit ) {
            g.unlock();
            g_c_conn.lock();
            auto last_req = *c->last_req;
            g_c_conn.unlock();
            conn->strand.post( [conn, last_req{std::move(last_req)}]() {
               conn->enqueue( last_req );
               conn->fetch_wait();
               std::lock_guard<std::mutex> g_conn_conn( conn->conn_mtx );
               conn->last_req = last_req;
            } );
            return;
         }
      }

      // at this point no other peer has it, re-request or do nothing?
      fc_wlog( logger, "no peer has last_req" );
      if( c->connected() ) {
         g_c_conn.lock();
         auto last_req = *c->last_req;
         g_c_conn.unlock();
         c->enqueue( last_req );
         c->fetch_wait();
      }
   }

   //------------------------------------------------------------------------

   // called from any thread
   bool connection::resolve_and_connect() {
      if( no_retry != go_away_reason::no_reason) {
         fc_dlog( logger, "Skipping connect due to go_away reason ${r}",("r", reason_str( no_retry )));
         return false;
      }

      string::size_type colon = peer_address().find(':');
      if (colon == std::string::npos || colon == 0) {
         fc_elog( logger, "Invalid peer address. must be \"host:port\": ${p}", ("p", peer_address()) );
         return false;
      }

      string host = peer_address().substr( 0, colon );
      string port = peer_address().substr( colon + 1);
      idump((host)(port));
      tcp::resolver::query query( tcp::v4(), host, port );
      connection_wptr weak_conn = shared_from_this();
      // Note: need to add support for IPv6 too

      auto resolver = std::make_shared<tcp::resolver>( *server_ioc );
      resolver->async_resolve( query, boost::asio::bind_executor( strand,
            [resolver, ioc = server_ioc, weak_conn]( const boost::system::error_code& err, tcp::resolver::iterator endpoint_itr ) {
               auto c = weak_conn.lock();
               if( !c ) return;
               if( !err ) {
                  c->connect( resolver, endpoint_itr );
               } else {
                  fc_elog( logger, "Unable to resolve ${add}: ${error}", ("add", c->peer_name())( "error", err.message() ) );
               }
            } ) );
      return true;
   }

   // called from connection strand
   void connection::connect( const std::shared_ptr<tcp::resolver>& resolver, tcp::resolver::iterator endpoint_itr ) {
      if( no_retry != go_away_reason::no_reason) {
         return;
      }
      auto current_endpoint = *endpoint_itr;
      ++endpoint_itr;
      connecting = true;
      socket.async_connect( current_endpoint,
            boost::asio::bind_executor( strand, [resolver, c = shared_from_this(), endpoint_itr]( const boost::system::error_code& err ) {
            if( !err && c->socket.is_open() ) {
               if( c->start_session() ) {
                  c->send_handshake();
               }
            } else {
               if( endpoint_itr != tcp::resolver::iterator() ) {
                  c->close(); // close posts to strand, so also post connect otherwise connect will happen before close
                  c->strand.post( [resolver, c, endpoint_itr]() {
                     c->connect( resolver, endpoint_itr );
                  } );
               } else {
                  fc_elog( logger, "connection failed to ${peer}: ${error}", ("peer", c->peer_name())( "error", err.message()));
                  c->connecting = false;
                  c->close();
               }
            }
      } ) );
   }

   void net_plugin_impl::start_listen_loop() {
      connection_ptr new_connection = std::make_shared<connection>();
      acceptor->async_accept( new_connection->socket,
            boost::asio::bind_executor( new_connection->strand, [new_connection, this]( boost::system::error_code ec ) {
         if( !ec ) {
            uint32_t visitors = 0;
            uint32_t from_addr = 0;
            boost::system::error_code rec;
            const auto& paddr_add = new_connection->socket.remote_endpoint( rec ).address();
            string paddr_str;
            if( rec ) {
               fc_elog( logger, "Error getting remote endpoint: ${m}", ("m", rec.message()) );
            } else {
               paddr_str = paddr_add.to_string();
               boost::shared_lock<boost::shared_mutex> g( my_impl->connections_mtx );
               for( auto& conn : connections ) {
                  if( conn->socket_is_open() ) {
                     if( conn->peer_address().empty() ) {
                        ++visitors;
                        if( paddr_str == conn->remote_address() ) {
                           ++from_addr;
                        }
                     }
                  }
               }
               g.unlock();
               if( from_addr < max_nodes_per_host && (max_client_count == 0 || visitors < max_client_count) ) {
                  if( new_connection->start_session() ) {
                     boost::unique_lock<boost::shared_mutex> g_unique( connections_mtx );
                     connections.insert( new_connection );
                     g_unique.unlock();
                  }

               } else {
                  if( from_addr >= max_nodes_per_host ) {
                     fc_elog( logger, "Number of connections (${n}) from ${ra} exceeds limit",
                              ("n", from_addr + 1)( "ra", paddr_str ) );
                  } else {
                     fc_elog( logger, "Error max_client_count ${m} exceeded", ("m", max_client_count) );
                  }
                  // new_connection never added to connections and start_session not called, lifetime will end
                  new_connection->socket.close();
               }
            }
         } else {
            fc_elog( logger, "Error accepting connection: ${m}", ("m", ec.message()) );
            // For the listed error codes below, recall start_listen_loop()
            switch( ec.value() ) {
               case ECONNABORTED:
               case EMFILE:
               case ENFILE:
               case ENOBUFS:
               case ENOMEM:
               case EPROTO:
                  break;
               default:
                  return;
            }
         }
         start_listen_loop();
      }));
   }

   // only called from strand thread
   void connection::start_read_message() {
      try {
         std::size_t minimum_read =
               std::atomic_exchange<decltype(outstanding_read_bytes.load())>( &outstanding_read_bytes, 0 );
         minimum_read = minimum_read != 0 ? minimum_read : message_header_size;

         if (my_impl->use_socket_read_watermark) {
            const size_t max_socket_read_watermark = 4096;
            std::size_t socket_read_watermark = std::min<std::size_t>(minimum_read, max_socket_read_watermark);
            boost::asio::socket_base::receive_low_watermark read_watermark_opt(socket_read_watermark);
            socket.set_option(read_watermark_opt);
         }

         auto completion_handler = [minimum_read](boost::system::error_code ec, std::size_t bytes_transferred) -> std::size_t {
            if (ec || bytes_transferred >= minimum_read ) {
               return 0;
            } else {
               return minimum_read - bytes_transferred;
            }
         };

         if( buffer_queue.write_queue_size() > def_max_write_queue_size ||
             reads_in_flight > def_max_reads_in_flight   ||
             trx_in_progress_size > def_max_trx_in_progress_size )
         {
            // too much queued up, reschedule
            uint32_t write_queue_size = buffer_queue.write_queue_size();
            uint32_t trx_in_progress_size = this->trx_in_progress_size.load();
            uint32_t reads_in_flight = this->reads_in_flight.load();
            if( write_queue_size > def_max_write_queue_size ) {
               peer_wlog( this, "write_queue full ${s} bytes", ("s", write_queue_size) );
            } else if( reads_in_flight > def_max_reads_in_flight ) {
               peer_wlog( this, "max reads in flight ${s}", ("s", reads_in_flight) );
            } else {
               peer_wlog( this, "max trx in progress ${s} bytes", ("s", trx_in_progress_size) );
            }
            if( write_queue_size > 2*def_max_write_queue_size ||
                reads_in_flight > 2*def_max_reads_in_flight   ||
                trx_in_progress_size > 2*def_max_trx_in_progress_size )
            {
               fc_elog( logger, "queues over full, giving up on connection, closing connection to: ${p}",
                        ("p", peer_name()) );
               close();
               return;
            }
            std::lock_guard<std::mutex> g( read_delay_timer_mtx );
            read_delay_timer.expires_from_now( def_read_delay_for_full_write_queue );
            connection_wptr weak_conn = shared_from_this();
            read_delay_timer.async_wait( boost::asio::bind_executor(strand, [weak_conn]( boost::system::error_code ) {
               auto conn = weak_conn.lock();
               if( !conn ) return;
               conn->start_read_message();
            } ) );
            return;
         }

         ++reads_in_flight;
         boost::asio::async_read( socket,
            pending_message_buffer.get_buffer_sequence_for_boost_async_read(), completion_handler,
            boost::asio::bind_executor( strand,
            [conn = shared_from_this()]( boost::system::error_code ec, std::size_t bytes_transferred ) {
               --conn->reads_in_flight;

               // may have closed connection and cleared pending_message_buffer
               if( !conn->socket_is_open() ) return;

               bool close_connection = false;
               try {
                  if( !ec ) {
                     if (bytes_transferred > conn->pending_message_buffer.bytes_to_write()) {
                        fc_elog( logger,"async_read_some callback: bytes_transfered = ${bt}, buffer.bytes_to_write = ${btw}",
                                 ("bt",bytes_transferred)("btw",conn->pending_message_buffer.bytes_to_write()) );
                     }
                     EOS_ASSERT(bytes_transferred <= conn->pending_message_buffer.bytes_to_write(), plugin_exception, "");
                     conn->pending_message_buffer.advance_write_ptr(bytes_transferred);
                     while (conn->pending_message_buffer.bytes_to_read() > 0) {
                        uint32_t bytes_in_buffer = conn->pending_message_buffer.bytes_to_read();

                        if (bytes_in_buffer < message_header_size) {
                           conn->outstanding_read_bytes = message_header_size - bytes_in_buffer;
                           break;
                        } else {
                           uint32_t message_length;
                           auto index = conn->pending_message_buffer.read_index();
                           conn->pending_message_buffer.peek(&message_length, sizeof(message_length), index);
                           if(message_length > def_send_buffer_size*2 || message_length == 0) {
                              fc_elog( logger,"incoming message length unexpected (${i})", ("i", message_length) );
                              close_connection = true;
                              break;
                           }

                           auto total_message_bytes = message_length + message_header_size;

                           if (bytes_in_buffer >= total_message_bytes) {
                              conn->pending_message_buffer.advance_read_ptr(message_header_size);
                              if (!conn->process_next_message(message_length)) {
                                 return;
                              }
                           } else {
                              auto outstanding_message_bytes = total_message_bytes - bytes_in_buffer;
                              auto available_buffer_bytes = conn->pending_message_buffer.bytes_to_write();
                              if (outstanding_message_bytes > available_buffer_bytes) {
                                 conn->pending_message_buffer.add_space( outstanding_message_bytes - available_buffer_bytes );
                              }

                              conn->outstanding_read_bytes = outstanding_message_bytes;
                              break;
                           }
                        }
                     }
                     if( !close_connection ) conn->start_read_message();
                  } else {
                     if (ec.value() != boost::asio::error::eof) {
                        fc_elog( logger, "Error reading message: ${m}", ( "m", ec.message() ) );
                     } else {
                        fc_ilog( logger, "Peer closed connection" );
                     }
                     close_connection = true;
                  }
               }
               catch(const std::exception &ex) {
                  fc_elog( logger, "Exception in handling read data: ${s}", ("s",ex.what()) );
                  close_connection = true;
               }
               catch(const fc::exception &ex) {
                  fc_elog( logger, "Exception in handling read data ${s}", ("s",ex.to_string()) );
                  close_connection = true;
               }
               catch (...) {
                  fc_elog( logger, "Undefined exception handling read data" );
                  close_connection = true;
               }

               if( close_connection ) {
                  fc_elog( logger, "Closing connection to: ${p}", ("p", conn->peer_name()) );
                  conn->close();
               }
         }));
      } catch (...) {
         fc_elog( logger, "Undefined exception in start_read_message, closing connection to: ${p}", ("p", peer_name()) );
         close();
      }
   }

   // called from connection strand
   bool connection::process_next_message( uint32_t message_length ) {
      try {
         // if next message is a block we already have, exit early
         auto peek_ds = pending_message_buffer.create_peek_datastream();
         unsigned_int which{};
         fc::raw::unpack( peek_ds, which );
         if( which == signed_block_which ) {
            block_header bh;
            fc::raw::unpack( peek_ds, bh );

            block_id_type blk_id = bh.id();
            if( my_impl->dispatcher->have_block( blk_id ) ) {
               auto blk_num = block_header::num_from_id( blk_id );
               connection_ptr c = shared_from_this();
               my_impl->dispatcher->recv_block( c, blk_id, blk_num );
               my_impl->sync_master->sync_recv_block( c, blk_id, blk_num );

               pending_message_buffer.advance_read_ptr( message_length );
               return true;
            }
         }

         auto ds = pending_message_buffer.create_datastream();
         net_message msg;
         fc::raw::unpack( ds, msg );
         msg_handler m( *my_impl, shared_from_this() );
         if( msg.contains<signed_block>() ) {
            m( std::move( msg.get<signed_block>() ) );
         } else if( msg.contains<packed_transaction>() ) {
            m( std::move( msg.get<packed_transaction>() ) );
         } else {
            msg.visit( m );
         }
      } catch( const fc::exception& e ) {
         fc_elog( logger, "Exception in handling message from ${p}: ${s}",
                  ("p", peer_name())("s", e.to_detail_string()) );
         close();
         return false;
      }
      return true;
   }

   // call only from main application thread
   void net_plugin_impl::update_chain_info() {
      controller& cc = chain_plug->chain();
      std::lock_guard<std::mutex> g( chain_info_mtx );
      chain_lib_num = cc.last_irreversible_block_num();
      chain_lib_id = cc.last_irreversible_block_id();
      chain_head_blk_num = cc.head_block_num();
      chain_head_blk_id = cc.head_block_id();
      chain_fork_head_blk_num = cc.fork_db_head_block_num();
      chain_fork_head_blk_id = cc.fork_db_head_block_id();
      fc_dlog( logger, "updating chain info lib ${lib}, head ${head}, fork ${fork}",
               ("lib", chain_lib_num)("head", chain_head_blk_num)("fork", chain_fork_head_blk_num) );
   }

   //         lib_num, head_blk_num, fork_head_blk_num, lib_id, head_blk_id, fork_head_blk_id
   std::tuple<uint32_t, uint32_t, uint32_t, block_id_type, block_id_type, block_id_type>
   net_plugin_impl::get_chain_info() const {
      std::lock_guard<std::mutex> g( chain_info_mtx );
      return std::make_tuple(
            chain_lib_num, chain_head_blk_num, chain_fork_head_blk_num,
            chain_lib_id, chain_head_blk_id, chain_fork_head_blk_id );
   }

   bool net_plugin_impl::is_valid( const handshake_message& msg ) {
      // Do some basic validation of an incoming handshake_message, so things
      // that really aren't handshake messages can be quickly discarded without
      // affecting state.
      bool valid = true;
      if (msg.last_irreversible_block_num > msg.head_num) {
         fc_wlog( logger, "Handshake message validation: last irreversible block (${i}) is greater than head block (${h})",
                  ("i", msg.last_irreversible_block_num)("h", msg.head_num) );
         valid = false;
      }
      if (msg.p2p_address.empty()) {
         fc_wlog( logger, "Handshake message validation: p2p_address is null string" );
         valid = false;
      }
      if (msg.os.empty()) {
         fc_wlog( logger, "Handshake message validation: os field is null string" );
         valid = false;
      }
      if ((msg.sig != chain::signature_type() || msg.token != sha256()) && (msg.token != fc::sha256::hash(msg.time))) {
         fc_wlog( logger, "Handshake message validation: token field invalid" );
         valid = false;
      }
      return valid;
   }

   void net_plugin_impl::handle_message(const connection_ptr& c, const chain_size_message& msg) {
      peer_ilog(c, "received chain_size_message");
   }

   // called from connection strand
   void net_plugin_impl::handle_message( const connection_ptr& c, const handshake_message& msg ) {
      peer_ilog(c, "received handshake_message");
      if( !is_valid( msg ) ) {
         peer_elog( c, "bad handshake message");
         c->enqueue( go_away_message( fatal_other ) );
         return;
      }
      fc_dlog( logger, "received handshake gen ${g} from ${ep}, lib ${lib}, head ${head}",
               ("g", msg.generation)( "ep", c->peer_name() )
               ( "lib", msg.last_irreversible_block_num )( "head", msg.head_num ) );

      if( c->connecting ) {
         c->connecting = false;
      }
      if (msg.generation == 1) {
         if( msg.node_id == node_id) {
            fc_elog( logger, "Self connection detected. Closing connection" );
            c->enqueue( go_away_message( self ) );
            return;
         }

         std::unique_lock<std::mutex> g_conn( c->conn_mtx );
         if( c->peer_address().empty() || c->last_handshake_recv.node_id == fc::sha256()) {
            g_conn.unlock();
            fc_dlog(logger, "checking for duplicate" );
            boost::shared_lock<boost::shared_mutex> g( my_impl->connections_mtx );
            for(const auto& check : connections) {
               if(check == c)
                  continue;
               if(check->connected() && check->peer_name() == msg.p2p_address) {
                  // It's possible that both peers could arrive here at relatively the same time, so
                  // we need to avoid the case where they would both tell a different connection to go away.
                  // Using the sum of the initial handshake times of the two connections, we will
                  // arbitrarily (but consistently between the two peers) keep one of them.
                  std::unique_lock<std::mutex> g_check_conn( check->conn_mtx );
                  auto check_time = check->last_handshake_sent.time + check->last_handshake_recv.time;
                  g_check_conn.unlock();
                  g_conn.lock();
                  auto c_time = c->last_handshake_sent.time;
                  g_conn.unlock();
                  if (msg.time + c_time <= check_time)
                     continue;

                  fc_dlog( logger, "sending go_away duplicate to ${ep}", ("ep",msg.p2p_address) );
                  go_away_message gam(duplicate);
                  gam.node_id = node_id;
                  c->enqueue(gam);
                  c->no_retry = duplicate;
                  return;
               }
            }
         } else {
            fc_dlog( logger, "skipping duplicate check, addr == ${pa}, id = ${ni}",
                     ("pa", c->peer_address())( "ni", c->last_handshake_recv.node_id ) );
            g_conn.unlock();
         }

         if( msg.chain_id != chain_id) {
            fc_elog( logger, "Peer on a different chain. Closing connection" );
            c->enqueue( go_away_message(go_away_reason::wrong_chain) );
            return;
         }
         c->protocol_version = to_protocol_version(msg.network_version);
         if(c->protocol_version != net_version) {
            if (network_version_match) {
               fc_elog( logger, "Peer network version does not match expected ${nv} but got ${mnv}",
                        ("nv", net_version)("mnv", c->protocol_version) );
               c->enqueue(go_away_message(wrong_version));
               return;
            } else {
               fc_ilog( logger, "Local network version: ${nv} Remote version: ${mnv}",
                        ("nv", net_version)("mnv", c->protocol_version));
            }
         }

         if(  c->node_id != msg.node_id) {
            c->node_id = msg.node_id;
         }

         if(!authenticate_peer(msg)) {
            fc_elog( logger, "Peer not authenticated.  Closing connection." );
            c->enqueue(go_away_message(authentication));
            return;
         }

         uint32_t peer_lib = msg.last_irreversible_block_num;
         app().post( priority::low, [peer_lib, chain_plug = this->chain_plug, c, msg_lib_id = msg.last_irreversible_block_id]() {
            controller& cc = chain_plug->chain();
            uint32_t lib_num = cc.last_irreversible_block_num();

            fc_dlog( logger, "handshake, check for fork lib_num = ${ln} peer_lib = ${pl}", ("ln", lib_num)( "pl", peer_lib ) );

            if( peer_lib <= lib_num && peer_lib > 0 ) {
               bool on_fork = false;
               try {
                  block_id_type peer_lib_id = cc.get_block_id_for_num( peer_lib );
                  on_fork = (msg_lib_id != peer_lib_id);
               } catch( const unknown_block_exception& ex ) {
                  fc_wlog( logger, "peer last irreversible block ${pl} is unknown", ("pl", peer_lib) );
                  on_fork = true;
               } catch( ... ) {
                  fc_wlog( logger, "caught an exception getting block id for ${pl}", ("pl", peer_lib) );
                  on_fork = true;
               }
               if( on_fork ) {
                  c->strand.post( [c]() {
                     fc_elog( logger, "Peer chain is forked" );
                     c->enqueue( go_away_message( forked ) );
                  } );
               }
            }
         });

         if (c->sent_handshake_count == 0) {
            c->send_handshake();
         }
      }

      std::unique_lock<std::mutex> g_conn( c->conn_mtx );
      c->last_handshake_recv = msg;
      g_conn.unlock();
      c->_logger_variant.reset();
      sync_master->recv_handshake( c, msg );
   }

   void net_plugin_impl::handle_message(const connection_ptr& c, const go_away_message& msg) {
      peer_wlog( c, "received go_away_message, reason = ${r}", ("r", reason_str( msg.reason )) );
      c->no_retry = msg.reason;
      if( msg.reason == duplicate ) {
         c->node_id = msg.node_id;
      }
      c->flush_queues();
      c->close();
   }

   void net_plugin_impl::handle_message(const connection_ptr& c, const time_message& msg) {
      peer_ilog( c, "received time_message" );
      /* We've already lost however many microseconds it took to dispatch
       * the message, but it can't be helped.
       */
      msg.dst = c->get_time();

      // If the transmit timestamp is zero, the peer is horribly broken.
      if(msg.xmt == 0)
         return;                 /* invalid timestamp */

      if(msg.xmt == c->xmt)
         return;                 /* duplicate packet */

      c->xmt = msg.xmt;
      c->rec = msg.rec;
      c->dst = msg.dst;

      if(msg.org == 0)
         {
            c->send_time(msg);
            return;  // We don't have enough data to perform the calculation yet.
         }

      c->offset = (double(c->rec - c->org) + double(msg.xmt - c->dst)) / 2;
      double NsecPerUsec{1000};

      if(logger.is_enabled(fc::log_level::all))
         logger.log(FC_LOG_MESSAGE(all, "Clock offset is ${o}ns (${us}us)", ("o", c->offset)("us", c->offset/NsecPerUsec)));
      c->org = 0;
      c->rec = 0;
   }

   void net_plugin_impl::handle_message(const connection_ptr& c, const notice_message& msg) {
      // peer tells us about one or more blocks or txns. When done syncing, forward on
      // notices of previously unknown blocks or txns,
      //
      peer_ilog( c, "received notice_message" );
      c->connecting = false;
      if( msg.known_trx.mode != none ) {
         fc_dlog( logger, "this is a ${m} notice with ${n} transactions",
                  ("m", modes_str( msg.known_trx.mode ))( "n", msg.known_trx.pending ) );
      }
      switch (msg.known_trx.mode) {
      case none:
         break;
      case last_irr_catch_up: {
         std::unique_lock<std::mutex> g_conn( c->conn_mtx );
         c->last_handshake_recv.head_num = msg.known_trx.pending;
         g_conn.unlock();
         break;
      }
      case catch_up : {
         break;
      }
      case normal: {
         dispatcher->recv_notice(c, msg, false);
      }
      }

      if (msg.known_blocks.mode != none) {
         fc_dlog(logger,"this is a ${m} notice with ${n} blocks", ("m",modes_str(msg.known_blocks.mode))("n",msg.known_blocks.pending));
      }
      switch (msg.known_blocks.mode) {
      case none : {
         break;
      }
      case last_irr_catch_up:
      case catch_up: {
         sync_master->sync_recv_notice(c,msg);
         break;
      }
      case normal : {
         dispatcher->recv_notice(c, msg, false);
         break;
      }
      default: {
         peer_elog(c, "bad notice_message : invalid known_blocks.mode ${m}",("m",static_cast<uint32_t>(msg.known_blocks.mode)));
      }
      }
   }

   void net_plugin_impl::handle_message(const connection_ptr& c, const request_message& msg) {
      if( msg.req_blocks.ids.size() > 1 ) {
         fc_elog( logger, "Invalid request_message, req_blocks.ids.size ${s}, closing ${p}",
                  ("s", msg.req_blocks.ids.size())("p",c->peer_name()) );
         c->close();
         return;
      }

      switch (msg.req_blocks.mode) {
      case catch_up :
         peer_ilog(c,  "received request_message:catch_up");
         c->blk_send_branch();
         break;
      case normal :
         peer_ilog(c, "received request_message:normal");
         if( !msg.req_blocks.ids.empty() ) {
            c->blk_send(msg.req_blocks.ids.back());
         }
         break;
      default:;
      }


      switch (msg.req_trx.mode) {
      case catch_up :
         break;
      case none :
         if(msg.req_blocks.mode == none)
            c->stop_send();
         // no break
      case normal :
         if( !msg.req_trx.ids.empty() ) {
            fc_elog( logger, "Invalid request_message, req_trx.ids.size ${s}", ("s", msg.req_trx.ids.size()) );
            c->close();
            return;
         }
         break;
      default:;
      }

   }

   void net_plugin_impl::handle_message( const connection_ptr& c, const sync_request_message& msg ) {
      fc_dlog( logger, "peer requested ${start} to ${end}", ("start", msg.start_block)("end", msg.end_block) );
      if( msg.end_block == 0 ) {
         c->peer_requested.reset();
         c->flush_queues();
      } else {
         c->peer_requested = sync_state( msg.start_block, msg.end_block, msg.start_block-1);
         c->enqueue_sync_block();
      }
   }

   size_t calc_trx_size( const packed_transaction_ptr& trx ) {
      // transaction is stored packed and unpacked, double packed_size and size of signed as an approximation of use
      return (trx->get_packed_transaction().size() * 2 + sizeof(trx->get_signed_transaction())) * 2 +
             trx->get_packed_context_free_data().size() * 4 +
             trx->get_signatures().size() * sizeof(signature_type);
   }

   // called from connection strand
   void net_plugin_impl::handle_message(const connection_ptr& c, const packed_transaction_ptr& trx) {
      fc_dlog(logger, "got a packed transaction, cancel wait");
      if( db_read_mode == eosio::db_read_mode::READ_ONLY ) {
         fc_dlog(logger, "got a txn in read-only mode - dropping");
         return;
      }

      auto ptrx = std::make_shared<transaction_metadata>( trx );
      const auto& tid = ptrx->id;
      peer_ilog(c, "received packed_transaction ${id}", ("id", tid));

      bool have_trx = dispatcher->have_txn( tid );
      dispatcher->recv_transaction(c, ptrx);
      if( have_trx ) {
         fc_dlog( logger, "got a duplicate transaction - dropping ${id}", ("id", tid) );
         return;
      }

      c->trx_in_progress_size += calc_trx_size( ptrx->packed_trx );
      chain_plug->accept_transaction(ptrx, [c, this, ptrx](const static_variant<fc::exception_ptr, transaction_trace_ptr>& result) {
         // next (this lambda) called from application thread
         c->trx_in_progress_size -= calc_trx_size( ptrx->packed_trx );
         bool accepted = false;
         if (result.contains<fc::exception_ptr>()) {
            peer_dlog(c, "bad packed_transaction : ${m}", ("m",result.get<fc::exception_ptr>()->what()));
         } else {
            auto trace = result.get<transaction_trace_ptr>();
            if (!trace->except) {
               fc_dlog( logger, "chain accepted transaction, bcast ${id}", ("id", trace->id) );
               accepted = true;
            }

            if( !accepted ) {
               peer_elog( c, "bad packed_transaction : ${m}", ("m", trace->except->what()));
            }
         }

         controller& cc = chain_plug->chain();
         uint32_t head_blk_num = cc.head_block_num();

         boost::asio::post( *my_impl->server_ioc, [accepted, ptrx{std::move(ptrx)}, head_blk_num]() {
            if( accepted ) {
               my_impl->dispatcher->bcast_transaction( ptrx );
            } else {
               my_impl->dispatcher->rejected_transaction( ptrx->id, head_blk_num );
            }
         });
      });
   }

   // called from application thread
   void net_plugin_impl::handle_message(const connection_ptr& c, const signed_block_ptr& msg) {
      controller& cc = chain_plug->chain();
      block_id_type blk_id = msg->id();
      uint32_t blk_num = msg->block_num();
      fc_dlog(logger, "canceling wait on ${p}", ("p",c->peer_name()));
      c->cancel_wait();

      try {
         if( cc.fetch_block_by_id(blk_id) ) {
            c->strand.post( [sync_master = sync_master.get(), c, blk_id, blk_num]() {
               sync_master->sync_recv_block( c, blk_id, blk_num );
            });
            return;
         }
      } catch( ...) {
         // should this even be caught?
         fc_elog( logger,"Caught an unknown exception trying to recall blockID" );
      }

//      c->strand.post( [dispatcher = dispatcher.get(), c, blk_id, blk_num]() {
//         dispatcher->recv_block( c, blk_id, blk_num );
//      });
      fc::microseconds age( fc::time_point::now() - msg->timestamp);
      peer_ilog(c, "received signed_block : #${n} block age in secs = ${age}",
              ("n",blk_num)("age",age.to_seconds()));

      go_away_reason reason = fatal_other;
      try {
         chain_plug->accept_block(msg);
         reason = no_reason;
      } catch( const unlinkable_block_exception &ex) {
         peer_elog(c, "bad signed_block : ${m}", ("m",ex.what()));
         reason = unlinkable;
      } catch( const block_validate_exception &ex) {
         peer_elog(c, "bad signed_block : ${m}", ("m",ex.what()));
         fc_elog( logger, "block_validate_exception accept block #${n} syncing from ${p}",("n",blk_num)("p",c->peer_name()) );
         reason = validation;
      } catch( const assert_exception &ex) {
         peer_elog(c, "bad signed_block : ${m}", ("m",ex.what()));
         fc_elog( logger, "unable to accept block on assert exception ${n} from ${p}",("n",ex.to_string())("p",c->peer_name()));
      } catch( const fc::exception &ex) {
         peer_elog(c, "bad signed_block : ${m}", ("m",ex.what()));
         fc_elog( logger, "accept_block threw a non-assert exception ${x} from ${p}",( "x",ex.to_string())("p",c->peer_name()));
         reason = no_reason;
      } catch( ...) {
         peer_elog(c, "bad signed_block : unknown exception");
         fc_elog( logger, "handle sync block caught something else from ${p}",("num",blk_num)("p",c->peer_name()));
      }

      if( reason == no_reason ) {
         boost::asio::post( *server_ioc, [self = this, msg]() {
            self->dispatcher->update_txns_block_num( msg );
         });
         c->strand.post( [sync_master = sync_master.get(), dispatcher = dispatcher.get(), c, blk_id, blk_num]() {
            dispatcher->recv_block( c, blk_id, blk_num );
            sync_master->sync_recv_block( c, blk_id, blk_num );
         });
      } else {
         c->strand.post( [sync_master = sync_master.get(), dispatcher = dispatcher.get(), c, blk_id, blk_num]() {
            sync_master->rejected_block( c, blk_num );
            dispatcher->rejected_block( blk_id );
         });
      }
   }

   // called from any thread
   void net_plugin_impl::start_conn_timer(boost::asio::steady_timer::duration du, std::weak_ptr<connection> from_connection) {
      std::lock_guard<std::mutex> g( connector_check_timer_mtx );
      connector_check_timer->expires_from_now( du);
      connector_check_timer->async_wait( [this, from_connection](boost::system::error_code ec) {
            if( !ec) {
               connection_monitor(from_connection);
            } else {
               fc_elog( logger, "Error from connection check monitor: ${m}",( "m", ec.message()));
               start_conn_timer( connector_period, std::weak_ptr<connection>());
            }
      });
   }

   // thread safe
   void net_plugin_impl::start_expire_timer() {
      std::lock_guard<std::mutex> g( expire_timer_mtx );
      expire_timer->expires_from_now( txn_exp_period);
      expire_timer->async_wait( [this]( boost::system::error_code ec ) {
         if( !ec ) {
            expire();
         } else {
            fc_elog( logger, "Error from transaction check monitor: ${m}", ("m", ec.message()) );
            start_expire_timer();
         }
      } );
   }

   // thread safe
   void net_plugin_impl::ticker() {
      std::lock_guard<std::mutex> g( keepalive_timer_mtx );
      keepalive_timer->expires_from_now(keepalive_interval);
      keepalive_timer->async_wait( [this]( boost::system::error_code ec ) {
            ticker();
            if( ec ) {
               fc_wlog( logger, "Peer keepalive ticked sooner than expected: ${m}", ("m", ec.message()) );
            }
            boost::shared_lock<boost::shared_mutex> g( connections_mtx );
            for( auto& c : connections ) {
               if( c->socket_is_open() ) {
                  c->strand.post( [c]() {
                     c->send_time();
                  } );
               }
            }
         } );
   }

   void net_plugin_impl::start_monitors() {
      {
         std::lock_guard<std::mutex> g( connector_check_timer_mtx );
         connector_check_timer.reset(new boost::asio::steady_timer( *server_ioc ));
      }
      {
         std::lock_guard<std::mutex> g( expire_timer_mtx );
         expire_timer.reset( new boost::asio::steady_timer( *server_ioc ) );
      }
      start_conn_timer(connector_period, std::weak_ptr<connection>());
      start_expire_timer();
   }

   void net_plugin_impl::expire() {
      auto now = time_point::now();
      uint32_t lib = 0;
      std::tie( lib, std::ignore, std::ignore, std::ignore, std::ignore, std::ignore ) = get_chain_info();
      dispatcher->expire_blocks( lib );
      dispatcher->expire_txns( lib );
      fc_dlog( logger, "expire_txns ${n}us", ("n", time_point::now() - now) );

      start_expire_timer();
   }

   // called from any thread
   void net_plugin_impl::connection_monitor(std::weak_ptr<connection> from_connection) {
      auto max_time = fc::time_point::now();
      max_time += fc::milliseconds(max_cleanup_time_ms);
      auto from = from_connection.lock();
      boost::unique_lock<boost::shared_mutex> g( connections_mtx );
      auto it = (from ? connections.find(from) : connections.begin());
      if (it == connections.end()) it = connections.begin();
      while (it != connections.end()) {
         if (fc::time_point::now() >= max_time) {
            start_conn_timer(std::chrono::milliseconds(1), *it); // avoid exhausting
            return;
         }
         if( !(*it)->socket_is_open() && !(*it)->connecting) {
            if( (*it)->peer_address().length() > 0) {
               if( !(*it)->resolve_and_connect() ) {
                  it = connections.erase(it);
                  continue;
               }
            } else {
               it = connections.erase(it);
               continue;
            }
         }
         ++it;
      }
      g.unlock();
      start_conn_timer(connector_period, std::weak_ptr<connection>());
   }

   // called from application thread
   void net_plugin_impl::on_accepted_block(const block_state_ptr& block) {
      update_chain_info();
      boost::asio::post( *server_ioc, [this, ioc=server_ioc, block]() {
         fc_dlog( logger, "signaled, blk id = ${id}", ("id", block->id) );
         dispatcher->bcast_block( block );
      });
   }

   // called from application thread
   void net_plugin_impl::on_irreversible_block( const block_state_ptr& ) {
      update_chain_info();
   }

   // called from application thread
   void net_plugin_impl::transaction_ack(const std::pair<fc::exception_ptr, transaction_metadata_ptr>& results) {
      const auto& id = results.second->id;
      if (results.first) {
         fc_ilog(logger,"signaled NACK, trx-id = ${id} : ${why}",("id", id)("why", results.first->to_detail_string()));

         controller& cc = chain_plug->chain();
         uint32_t head_blk_num = cc.head_block_num();
         dispatcher->rejected_transaction(id, head_blk_num);
      } else {
         fc_ilog(logger,"signaled ACK, trx-id = ${id}",("id", id));
         dispatcher->bcast_transaction(results.second);
      }
   }

   bool net_plugin_impl::authenticate_peer(const handshake_message& msg) const {
      if(allowed_connections == None)
         return false;

      if(allowed_connections == Any)
         return true;

      if(allowed_connections & (Producers | Specified)) {
         auto allowed_it = std::find(allowed_peers.begin(), allowed_peers.end(), msg.key);
         auto private_it = private_keys.find(msg.key);
         bool found_producer_key = false;
         if(producer_plug != nullptr)
            found_producer_key = producer_plug->is_producer_key(msg.key);
         if( allowed_it == allowed_peers.end() && private_it == private_keys.end() && !found_producer_key) {
            fc_elog( logger, "Peer ${peer} sent a handshake with an unauthorized key: ${key}.",
                     ("peer", msg.p2p_address)("key", msg.key) );
            return false;
         }
      }

      namespace sc = std::chrono;
      sc::system_clock::duration msg_time(msg.time);
      auto time = sc::system_clock::now().time_since_epoch();
      if(time - msg_time > peer_authentication_interval) {
         fc_elog( logger, "Peer ${peer} sent a handshake with a timestamp skewed by more than ${time}.",
                  ("peer", msg.p2p_address)("time", "1 second")); // TODO Add to_variant for std::chrono::system_clock::duration
         return false;
      }

      if(msg.sig != chain::signature_type() && msg.token != sha256()) {
         sha256 hash = fc::sha256::hash(msg.time);
         if(hash != msg.token) {
            fc_elog( logger, "Peer ${peer} sent a handshake with an invalid token.", ("peer", msg.p2p_address) );
            return false;
         }
         chain::public_key_type peer_key;
         try {
            peer_key = crypto::public_key(msg.sig, msg.token, true);
         }
         catch (fc::exception& /*e*/) {
            fc_elog( logger, "Peer ${peer} sent a handshake with an unrecoverable key.", ("peer", msg.p2p_address) );
            return false;
         }
         if((allowed_connections & (Producers | Specified)) && peer_key != msg.key) {
            fc_elog( logger, "Peer ${peer} sent a handshake with an unauthenticated key.", ("peer", msg.p2p_address) );
            return false;
         }
      }
      else if(allowed_connections & (Producers | Specified)) {
         fc_dlog( logger, "Peer sent a handshake with blank signature and token, but this node accepts only authenticated connections." );
         return false;
      }
      return true;
   }

   chain::public_key_type net_plugin_impl::get_authentication_key() const {
      if(!private_keys.empty())
         return private_keys.begin()->first;
      /*producer_plugin* pp = app().find_plugin<producer_plugin>();
      if(pp != nullptr && pp->get_state() == abstract_plugin::started)
         return pp->first_producer_public_key();*/
      return chain::public_key_type();
   }

   chain::signature_type net_plugin_impl::sign_compact(const chain::public_key_type& signer, const fc::sha256& digest) const
   {
      auto private_key_itr = private_keys.find(signer);
      if(private_key_itr != private_keys.end())
         return private_key_itr->second.sign(digest);
      if(producer_plug != nullptr && producer_plug->get_state() == abstract_plugin::started)
         return producer_plug->sign_compact(signer, digest);
      return chain::signature_type();
   }

   // call from connection strand
   void handshake_initializer::populate( handshake_message& hello ) {
      hello.network_version = net_version_base + net_version;
      hello.chain_id = my_impl->chain_id;
      hello.node_id = my_impl->node_id;
      hello.key = my_impl->get_authentication_key();
      hello.time = std::chrono::system_clock::now().time_since_epoch().count();
      hello.token = fc::sha256::hash(hello.time);
      hello.sig = my_impl->sign_compact(hello.key, hello.token);
      // If we couldn't sign, don't send a token.
      if(hello.sig == chain::signature_type())
         hello.token = sha256();
      hello.p2p_address = my_impl->p2p_address + " - " + hello.node_id.str().substr(0,7);
#if defined( __APPLE__ )
      hello.os = "osx";
#elif defined( __linux__ )
      hello.os = "linux";
#elif defined( _MSC_VER )
      hello.os = "win32";
#else
      hello.os = "other";
#endif
      hello.agent = my_impl->user_agent_name;

      std::tie( hello.last_irreversible_block_num, std::ignore, hello.head_num,
                hello.last_irreversible_block_id, std::ignore, hello.head_id ) = my_impl->get_chain_info();
   }

   net_plugin::net_plugin()
      :my( new net_plugin_impl ) {
      my_impl = my.get();
   }

   net_plugin::~net_plugin() {
   }

   void net_plugin::set_program_options( options_description& /*cli*/, options_description& cfg )
   {
      cfg.add_options()
         ( "p2p-listen-endpoint", bpo::value<string>()->default_value( "0.0.0.0:9876" ), "The actual host:port used to listen for incoming p2p connections.")
         ( "p2p-server-address", bpo::value<string>(), "An externally accessible host:port for identifying this node. Defaults to p2p-listen-endpoint.")
         ( "p2p-peer-address", bpo::value< vector<string> >()->composing(), "The public endpoint of a peer node to connect to. Use multiple p2p-peer-address options as needed to compose a network.")
         ( "p2p-max-nodes-per-host", bpo::value<int>()->default_value(def_max_nodes_per_host), "Maximum number of client nodes from any single IP address")
         ( "agent-name", bpo::value<string>()->default_value("\"EOS Test Agent\""), "The name supplied to identify this node amongst the peers.")
         ( "allowed-connection", bpo::value<vector<string>>()->multitoken()->default_value({"any"}, "any"), "Can be 'any' or 'producers' or 'specified' or 'none'. If 'specified', peer-key must be specified at least once. If only 'producers', peer-key is not required. 'producers' and 'specified' may be combined.")
         ( "peer-key", bpo::value<vector<string>>()->composing()->multitoken(), "Optional public key of peer allowed to connect.  May be used multiple times.")
         ( "peer-private-key", boost::program_options::value<vector<string>>()->composing()->multitoken(),
           "Tuple of [PublicKey, WIF private key] (may specify multiple times)")
         ( "max-clients", bpo::value<int>()->default_value(def_max_clients), "Maximum number of clients from which connections are accepted, use 0 for no limit")
         ( "connection-cleanup-period", bpo::value<int>()->default_value(def_conn_retry_wait), "number of seconds to wait before cleaning up dead connections")
         ( "max-cleanup-time-msec", bpo::value<int>()->default_value(10), "max connection cleanup time per cleanup call in millisec")
         ( "network-version-match", bpo::value<bool>()->default_value(false),
           "True to require exact match of peer network version.")
         ( "net-threads", bpo::value<uint16_t>()->default_value(my->thread_pool_size),
           "Number of worker threads in net_plugin thread pool" )
         ( "sync-fetch-span", bpo::value<uint32_t>()->default_value(def_sync_fetch_span), "number of blocks to retrieve in a chunk from any individual peer during synchronization")
         ( "use-socket-read-watermark", bpo::value<bool>()->default_value(false), "Enable expirimental socket read watermark optimization")
         ( "peer-log-format", bpo::value<string>()->default_value( "[\"${_name}\" ${_ip}:${_port}]" ),
           "The string used to format peers when logging messages about them.  Variables are escaped with ${<variable name>}.\n"
           "Available Variables:\n"
           "   _name  \tself-reported name\n\n"
           "   _id    \tself-reported ID (64 hex characters)\n\n"
           "   _sid   \tfirst 8 characters of _peer.id\n\n"
           "   _ip    \tremote IP address of peer\n\n"
           "   _port  \tremote port number of peer\n\n"
           "   _lip   \tlocal IP address connected to peer\n\n"
           "   _lport \tlocal port number connected to peer\n\n")
        ;
   }

   template<typename T>
   T dejsonify(const string& s) {
      return fc::json::from_string(s).as<T>();
   }

   void net_plugin::plugin_initialize( const variables_map& options ) {
      fc_ilog( logger, "Initialize net plugin" );
      try {
         peer_log_format = options.at( "peer-log-format" ).as<string>();

         my->network_version_match = options.at( "network-version-match" ).as<bool>();

         my->sync_master.reset( new sync_manager( options.at( "sync-fetch-span" ).as<uint32_t>()));
         my->dispatcher.reset( new dispatch_manager );

         my->connector_period = std::chrono::seconds( options.at( "connection-cleanup-period" ).as<int>());
         my->max_cleanup_time_ms = options.at("max-cleanup-time-msec").as<int>();
         my->txn_exp_period = def_txn_expire_wait;
         my->resp_expected_period = def_resp_expected_wait;
         my->max_client_count = options.at( "max-clients" ).as<int>();
         my->max_nodes_per_host = options.at( "p2p-max-nodes-per-host" ).as<int>();

         my->use_socket_read_watermark = options.at( "use-socket-read-watermark" ).as<bool>();

         if( options.count( "p2p-listen-endpoint" ) && options.at("p2p-listen-endpoint").as<string>().length()) {
            my->p2p_address = options.at( "p2p-listen-endpoint" ).as<string>();
         }
         if( options.count( "p2p-server-address" ) ) {
            my->p2p_server_address = options.at( "p2p-server-address" ).as<string>();
         }

         my->thread_pool_size = options.at( "net-threads" ).as<uint16_t>();
         EOS_ASSERT( my->thread_pool_size > 0, chain::plugin_config_exception,
                     "net-threads ${num} must be greater than 0", ("num", my->thread_pool_size) );

         if( options.count( "p2p-peer-address" )) {
            my->supplied_peers = options.at( "p2p-peer-address" ).as<vector<string> >();
         }
         if( options.count( "agent-name" )) {
            my->user_agent_name = options.at( "agent-name" ).as<string>();
         }

         if( options.count( "allowed-connection" )) {
            const std::vector<std::string> allowed_remotes = options["allowed-connection"].as<std::vector<std::string>>();
            for( const std::string& allowed_remote : allowed_remotes ) {
               if( allowed_remote == "any" )
                  my->allowed_connections |= net_plugin_impl::Any;
               else if( allowed_remote == "producers" )
                  my->allowed_connections |= net_plugin_impl::Producers;
               else if( allowed_remote == "specified" )
                  my->allowed_connections |= net_plugin_impl::Specified;
               else if( allowed_remote == "none" )
                  my->allowed_connections = net_plugin_impl::None;
            }
         }

         if( my->allowed_connections & net_plugin_impl::Specified )
            EOS_ASSERT( options.count( "peer-key" ),
                        plugin_config_exception,
                       "At least one peer-key must accompany 'allowed-connection=specified'" );

         if( options.count( "peer-key" )) {
            const std::vector<std::string> key_strings = options["peer-key"].as<std::vector<std::string>>();
            for( const std::string& key_string : key_strings ) {
               my->allowed_peers.push_back( dejsonify<chain::public_key_type>( key_string ));
            }
         }

         if( options.count( "peer-private-key" )) {
            const std::vector<std::string> key_id_to_wif_pair_strings = options["peer-private-key"].as<std::vector<std::string>>();
            for( const std::string& key_id_to_wif_pair_string : key_id_to_wif_pair_strings ) {
               auto key_id_to_wif_pair = dejsonify<std::pair<chain::public_key_type, std::string>>(
                     key_id_to_wif_pair_string );
               my->private_keys[key_id_to_wif_pair.first] = fc::crypto::private_key( key_id_to_wif_pair.second );
            }
         }

         my->chain_plug = app().find_plugin<chain_plugin>();
         EOS_ASSERT( my->chain_plug, chain::missing_chain_plugin_exception, ""  );
         my->chain_id = my->chain_plug->get_chain_id();
         fc::rand_pseudo_bytes( my->node_id.data(), my->node_id.data_size());
         fc_ilog( logger, "my node_id is ${id}", ("id", my->node_id ));

      } FC_LOG_AND_RETHROW()
   }

   void net_plugin::plugin_startup() {
      handle_sighup();

      my->producer_plug = app().find_plugin<producer_plugin>();

      my->thread_pool.emplace( my->thread_pool_size );
      my->server_ioc = std::make_shared<boost::asio::io_context>();
      my->server_ioc_work.emplace( boost::asio::make_work_guard( *my->server_ioc ) );
      // currently thread_pool only used for server_ioc
      for( uint16_t i = 0; i < my->thread_pool_size; ++i ) {
         boost::asio::post( *my->thread_pool, [ioc = my->server_ioc]() { ioc->run(); } );
      }

      if( my->p2p_address.size() > 0 ) {
         auto host = my->p2p_address.substr( 0, my->p2p_address.find( ':' ));
         auto port = my->p2p_address.substr( host.size() + 1, my->p2p_address.size());
         tcp::resolver::query query( tcp::v4(), host.c_str(), port.c_str());
         // Note: need to add support for IPv6 too?

         tcp::resolver resolver( *my->server_ioc );
         my->listen_endpoint = *resolver.resolve( query );

         my->acceptor.reset( new tcp::acceptor( *my->server_ioc ) );

         if( !my->p2p_server_address.empty() ) {
            my->p2p_address = my->p2p_server_address;
         } else {
            if( my->listen_endpoint.address().to_v4() == address_v4::any()) {
               boost::system::error_code ec;
               auto host = host_name( ec );
               if( ec.value() != boost::system::errc::success ) {

                  FC_THROW_EXCEPTION( fc::invalid_arg_exception,
                                      "Unable to retrieve host_name. ${msg}", ("msg", ec.message()));

               }
               auto port = my->p2p_address.substr( my->p2p_address.find( ':' ), my->p2p_address.size());
               my->p2p_address = host + port;
            }
         }
      }

      {
         std::lock_guard<std::mutex> g( my->keepalive_timer_mtx );
         my->keepalive_timer.reset( new boost::asio::steady_timer( *my->server_ioc ) );
      }
      my->ticker();

      if( my->acceptor ) {
         my->acceptor->open(my->listen_endpoint.protocol());
         my->acceptor->set_option(tcp::acceptor::reuse_address(true));
         try {
           my->acceptor->bind(my->listen_endpoint);
         } catch (const std::exception& e) {
           fc_elog( logger, "net_plugin::plugin_startup failed to bind to port ${port}",
                    ("port", my->listen_endpoint.port()));
           throw e;
         }
         my->acceptor->listen();
         fc_ilog( logger, "starting listener, max clients is ${mc}",("mc",my->max_client_count) );
         my->start_listen_loop();
      }
      chain::controller&cc = my->chain_plug->chain();
      {
         cc.accepted_block.connect(  boost::bind(&net_plugin_impl::on_accepted_block, my.get(), _1));
      }

      my->incoming_transaction_ack_subscription = app().get_channel<compat::channels::transaction_ack>().subscribe(
            boost::bind(&net_plugin_impl::transaction_ack, my.get(), _1));
      my->incoming_irreversible_block_subscription = app().get_channel<channels::irreversible_block>().subscribe(
            [this]( const block_state_ptr& s ) {
               my->on_irreversible_block( s );
            });

      my->db_read_mode = cc.get_read_mode();
      if( my->db_read_mode == chain::db_read_mode::READ_ONLY ) {
         my->max_nodes_per_host = 0;
         fc_ilog( logger, "node in read-only mode setting max_nodes_per_host to 0 to prevent connections" );
      }

      my->start_monitors();

      my->update_chain_info();

      for( const auto& seed_node : my->supplied_peers ) {
         connect( seed_node );
      }
   }

   void net_plugin::handle_sighup() {
      if(fc::get_logger_map().find(logger_name) != fc::get_logger_map().end())
         logger = fc::get_logger_map()[logger_name];
   }

   void net_plugin::plugin_shutdown() {
      try {
         fc_ilog( logger, "shutdown.." );
         if( my->server_ioc_work )
            my->server_ioc_work->reset();

         if( my->server_ioc )
            my->server_ioc->stop();

         {
            std::lock_guard<std::mutex> g( my->connector_check_timer_mtx );
            if( my->connector_check_timer )
               my->connector_check_timer->cancel();
         }{
            std::lock_guard<std::mutex> g( my->expire_timer_mtx );
            if( my->expire_timer )
               my->expire_timer->cancel();
         }{
            std::lock_guard<std::mutex> g( my->keepalive_timer_mtx );
            if( my->keepalive_timer )
               my->keepalive_timer->cancel();
         }

         my->done = true;
         {
            fc_ilog( logger, "close ${s} connections", ("s", my->connections.size()) );
            boost::unique_lock<boost::shared_mutex> g( my->connections_mtx );
            for( auto& con : my->connections ) {
               fc_dlog( logger, "close: ${p}", ("p", con->peer_name()) );
               con->close();
            }
            my->connections.clear();
         }

         if( my->thread_pool ) {
            my->thread_pool->join();
            my->thread_pool->stop();
         }
         fc_ilog( logger, "exit shutdown" );
      }
      FC_CAPTURE_AND_RETHROW()
   }

   /**
    *  Used to trigger a new connection from RPC API
    */
   string net_plugin::connect( const string& host ) {
      if( my->find_connection( host ) )
         return "already connected";

      connection_ptr c = std::make_shared<connection>( host );
      fc_dlog( logger, "calling active connector" );
      if( c->resolve_and_connect() ) {
         fc_dlog( logger, "adding new connection to the list" );
         boost::unique_lock<boost::shared_mutex> g( my->connections_mtx );
         my->connections.insert( c );
      }
      return "added connection";
   }

   string net_plugin::disconnect( const string& host ) {
      boost::unique_lock<boost::shared_mutex> g( my->connections_mtx );
      for( auto itr = my->connections.begin(); itr != my->connections.end(); ++itr ) {
         if( (*itr)->peer_address() == host ) {
            fc_ilog( logger, "disconnecting: ${p}", ("p", (*itr)->peer_name()) );
            (*itr)->close();
            my->connections.erase(itr);
            return "connection removed";
         }
      }
      return "no known connection for host";
   }

   optional<connection_status> net_plugin::status( const string& host )const {
      auto con = my->find_connection( host );
      if( con )
         return con->get_status();
      return optional<connection_status>();
   }

   vector<connection_status> net_plugin::connections()const {
      vector<connection_status> result;
      boost::shared_lock<boost::shared_mutex> g( my->connections_mtx );
      result.reserve( my->connections.size() );
      for( const auto& c : my->connections ) {
         result.push_back( c->get_status() );
      }
      return result;
   }
   connection_ptr net_plugin_impl::find_connection(const string& host )const {
      boost::shared_lock<boost::shared_mutex> g( connections_mtx );
      for( const auto& c : connections )
         if( c->peer_address() == host ) return c;
      return connection_ptr();
   }

   uint16_t net_plugin_impl::to_protocol_version(uint16_t v) {
      if (v >= net_version_base) {
         v -= net_version_base;
         return (v > net_version_range) ? 0 : v;
      }
      return 0;
   }

}<|MERGE_RESOLUTION|>--- conflicted
+++ resolved
@@ -1421,11 +1421,7 @@
             connection_ptr c = sync_source;
             g_sync.unlock();
             c->strand.post( [c, start, end]() {
-<<<<<<< HEAD
                fc_ilog( logger, "requesting range ${s} to ${e}, from ${n}", ("n", c->peer_name())( "s", start )( "e", end ) );
-=======
-               fc_ilog( logger, "requesting range ${s} to ${e}, from ${n}", ("n", c->peer_address())( "s", start )( "e", end ) );
->>>>>>> f5d5f741
                c->request_sync_blocks( start, end );
             } );
          }
@@ -1474,11 +1470,7 @@
       }
 
       fc_ilog( logger, "Catching up with chain, our last req is ${cc}, theirs is ${t} peer ${p}",
-<<<<<<< HEAD
                ("cc", sync_last_requested_num)( "t", target )( "p", c->peer_name() ) );
-=======
-               ("cc", sync_last_requested_num)( "t", target )( "p", c->peer_address() ) );
->>>>>>> f5d5f741
 
       request_next_chunk( std::move( g_sync ), c );
    }
@@ -1487,11 +1479,7 @@
    void sync_manager::sync_reassign_fetch(const connection_ptr& c, go_away_reason reason) {
       std::unique_lock<std::mutex> g( sync_mtx );
       fc_ilog( logger, "reassign_fetch, our last req is ${cc}, next expected is ${ne} peer ${p}",
-<<<<<<< HEAD
-               ("cc", sync_last_requested_num)( "ne", sync_next_expected_num )( "p", c->peer_name() ) );
-=======
                ("cc", sync_last_requested_num)( "ne", sync_next_expected_num )( "p", c->peer_address() ) );
->>>>>>> f5d5f741
 
       if( c == sync_source ) {
          c->cancel_sync(reason);
@@ -1698,10 +1686,7 @@
             g_sync.lock();
             set_state( head_catchup );
             g_sync.unlock();
-<<<<<<< HEAD
             send_handshakes();
-=======
->>>>>>> f5d5f741
          } else {
             send_handshakes();
          }
