if(BUILD_MONGO_DB_PLUGIN)

  find_package(libmongoc-1.0 1.8)

  if (libmongoc-1.0_FOUND)

<<<<<<< HEAD
      # EOS has no direct dependencies on libmongoc but its shared libraries
      # will need to be present at runtime for the C++ libraries we use:
      # libbsoncxx & libmongocxx (both from github.com/mongodb/mongo-cxx-driver)

      # The *.cmake package files provided by mongo-cxx-driver don't give us the
      # absolute path to the libraries, which is needed whenever they are not
      # installed in system-known locations.  CMake requires the absolute paths
      # in target_link_libraries() since we are builiding an archive and the
      # link step for all executables using this archive must include the
      # mongo-cxx-driver libraries libmongocxx and libbsoncxx.

      find_package(libbson-1.0 1.13.0 REQUIRED)
      message(STATUS "Found bson headers: ${BSON_INCLUDE_DIRS}")

=======
>>>>>>> 2f7c122d
      find_package(libbsoncxx-static REQUIRED)
      find_package(libmongocxx-static REQUIRED)
      find_package(libmongoc-static-1.0 REQUIRED)
      find_package(libbson-static-1.0 REQUIRED)

  else()
      message("Could NOT find MongoDB. mongo_db_plugin with MongoDB support will not be included.")
      return()
  endif()

  # This needs to be after the else/return in the situation that libmongoc isn't found and we need to avoid building mongo :: 'bsoncxx/builder/basic/kvp.hpp' file not found
  file(GLOB HEADERS "include/eosio/mongo_db_plugin/*.hpp")
  add_library( mongo_db_plugin
               mongo_db_plugin.cpp
               ${HEADERS} )

  target_include_directories(mongo_db_plugin
          PRIVATE ${LIBMONGOCXX_STATIC_INCLUDE_DIRS} ${LIBBSONCXX_STATIC_INCLUDE_DIRS} ${BSON_INCLUDE_DIRS}
          PUBLIC "${CMAKE_CURRENT_SOURCE_DIR}/include"
          )

  target_compile_definitions(mongo_db_plugin
    PRIVATE ${LIBMONGOCXX_STATIC_DEFINITIONS} ${LIBBSONCXX_STATIC_DEFINITIONS}
    )

  # We can't just use *_STATIC_LIBRARIES variables to link against because the static
  # variants of these may try to static link against libraries we don't want (like a system
  # libc/c++). But we need to know if mongo c driver was built with ICU, SASL2, or snappy support
  # so that we can continue to link to those. This certainly is a bit on the fragile side but
  # try to parse what is included in MONGOC_STATIC_LIBRARIES to see what we should link to
  foreach(MONGO_S_LIB ${MONGOC_STATIC_LIBRARIES})
    string(REGEX MATCH "libsasl2\\${CMAKE_SHARED_LIBRARY_SUFFIX}$" REGOUT ${MONGO_S_LIB})
    if(REGOUT)
      set(LINK_SASL "sasl2")
    endif()

    string(REGEX MATCH "libicuuc\\${CMAKE_SHARED_LIBRARY_SUFFIX}$" REGOUT ${MONGO_S_LIB})
    if(REGOUT)
      set(LINK_ICU "icuuc")
    endif()

    string(REGEX MATCH "libsnappy\\${CMAKE_SHARED_LIBRARY_SUFFIX}$" REGOUT ${MONGO_S_LIB})
    if(REGOUT)
      set(LINK_SNAPPY "snappy")
    endif()
  endforeach()

  target_link_libraries(mongo_db_plugin
          PUBLIC chain_plugin eosio_chain appbase
          ${LIBMONGOCXX_STATIC_LIBRARY_PATH} ${LIBBSONCXX_STATIC_LIBRARY_PATH}
          ${MONGOC_STATIC_LIBRARY} ${BSON_STATIC_LIBRARY}
          resolv ${LINK_SASL} ${LINK_ICU} ${LINK_SNAPPY}
          )

else()
  message("mongo_db_plugin not selected and will be omitted.")
endif()<|MERGE_RESOLUTION|>--- conflicted
+++ resolved
@@ -4,23 +4,9 @@
 
   if (libmongoc-1.0_FOUND)
 
-<<<<<<< HEAD
-      # EOS has no direct dependencies on libmongoc but its shared libraries
-      # will need to be present at runtime for the C++ libraries we use:
-      # libbsoncxx & libmongocxx (both from github.com/mongodb/mongo-cxx-driver)
-
-      # The *.cmake package files provided by mongo-cxx-driver don't give us the
-      # absolute path to the libraries, which is needed whenever they are not
-      # installed in system-known locations.  CMake requires the absolute paths
-      # in target_link_libraries() since we are builiding an archive and the
-      # link step for all executables using this archive must include the
-      # mongo-cxx-driver libraries libmongocxx and libbsoncxx.
-
       find_package(libbson-1.0 1.13.0 REQUIRED)
       message(STATUS "Found bson headers: ${BSON_INCLUDE_DIRS}")
 
-=======
->>>>>>> 2f7c122d
       find_package(libbsoncxx-static REQUIRED)
       find_package(libmongocxx-static REQUIRED)
       find_package(libmongoc-static-1.0 REQUIRED)
