#!/bin/bash
set -eo pipefail
# environment
. ./.cicd/helpers/general.sh
export PLATFORMS_JSON_ARRAY='[]'
[[ -z "$ROUNDS" ]] && export ROUNDS='1'
DISABLE_CONCURRENCY=${DISABLE_CONCURRENCY:-false}
LINUX_CONCURRENCY='8'
MAC_CONCURRENCY='2'
LINUX_CONCURRENCY_GROUP='eos-scheduled-build'
MAC_CONCURRENCY_GROUP='eos-scheduled-build-mac'
BUILDKITE_BUILD_AGENT_QUEUE='automation-eks-eos-builder-fleet'
BUILDKITE_TEST_AGENT_QUEUE='automation-eks-eos-tester-fleet'

# Determine if it's a forked PR and make sure to add git fetch so we don't have to git clone the forked repo's url
if [[ $BUILDKITE_BRANCH =~ ^pull/[0-9]+/head: ]]; then
  PR_ID=$(echo $BUILDKITE_BRANCH | cut -d/ -f2)
  export GIT_FETCH="git fetch -v --prune origin refs/pull/$PR_ID/head &&"
fi
# Determine which dockerfiles/scripts to use for the pipeline.
if [[ $PINNED == false ]]; then
    export PLATFORM_TYPE="unpinned"
else
    export PLATFORM_TYPE="pinned"
fi
for FILE in $(ls $CICD_DIR/platforms/$PLATFORM_TYPE); do
    # skip mac or linux by not even creating the json block
    ( [[ $SKIP_MAC == true ]] && [[ $FILE =~ 'macos' ]] ) && continue
    ( [[ $SKIP_LINUX == true ]] && [[ ! $FILE =~ 'macos' ]] ) && continue
    # use pinned or unpinned, not both sets of platform files
    if [[ $PINNED == false ]]; then
        export SKIP_CONTRACT_BUILDER=${SKIP_CONTRACT_BUILDER:-true}
        export SKIP_PACKAGE_BUILDER=${SKIP_PACKAGE_BUILDER:-true}
    fi
    export FILE_NAME="$(echo $FILE | awk '{split($0,a,/\.(d|s)/); print a[1] }')"
    # macos-10.14
    # ubuntu-16.04
    # skip Mojave if it's anything but the post-merge build
    [[ $FILE_NAME =~ 'macos-10.14' ]] && ( [[ $BUILDKITE_SOURCE != 'webhook' ]] || [[ $BUILDKITE_PULL_REQUEST != false ]] || [[ ! $BUILDKITE_MESSAGE =~ 'Merge pull request' ]] ) && export SKIP_MACOS_10_14=true && continue
    export PLATFORM_NAME="$(echo $FILE_NAME | cut -d- -f1 | sed 's/os/OS/g')"
    # macOS
    # ubuntu
    export PLATFORM_NAME_UPCASE="$(echo $PLATFORM_NAME | tr a-z A-Z)"
    # MACOS
    # UBUNTU
    export VERSION_MAJOR="$(echo $FILE_NAME | cut -d- -f2 | cut -d. -f1)"
    # 10
    # 16
    [[ "$(echo $FILE_NAME | cut -d- -f2)" =~ '.' ]] && export VERSION_MINOR="_$(echo $FILE_NAME | cut -d- -f2 | cut -d. -f2)" || export VERSION_MINOR=''
    # _14
    # _04
    export VERSION_FULL="$(echo $FILE_NAME | cut -d- -f2)"
    # 10.14
    # 16.04
    OLDIFS=$IFS
    IFS='_'
    set $PLATFORM_NAME
    IFS=$OLDIFS
    export PLATFORM_NAME_FULL="$(capitalize $1)$( [[ ! -z $2 ]] && echo "_$(capitalize $2)" || true ) $VERSION_FULL"
    [[ $FILE_NAME =~ 'amazon' ]] && export ICON=':aws:'
    [[ $FILE_NAME =~ 'ubuntu' ]] && export ICON=':ubuntu:'
    [[ $FILE_NAME =~ 'centos' ]] && export ICON=':centos:'
    [[ $FILE_NAME =~ 'macos' ]] && export ICON=':darwin:'
    . $HELPERS_DIR/file-hash.sh $CICD_DIR/platforms/$PLATFORM_TYPE/$FILE # returns HASHED_IMAGE_TAG, etc
<<<<<<< HEAD
    export PLATFORMS_JSON_ARRAY=$(echo $PLATFORMS_JSON_ARRAY | jq -c '. += [{
        "FILE_NAME": env.FILE_NAME,
=======
    # Anka Template and Tags
    export ANKA_TAG_BASE='clean::cicd::git-ssh::nas::brew::buildkite-agent'
    if [[ $FILE_NAME =~ 'macos-10.14' ]]; then
      export ANKA_TEMPLATE_NAME='10.14.6_6C_14G_40G'
    elif [[ $FILE_NAME =~ 'macos-10.15' ]]; then
      export ANKA_TEMPLATE_NAME='10.15.3_6C_14G_40G'
    else # Linux
      export ANKA_TAG_BASE=''
      export ANKA_TEMPLATE_NAME=''
    fi
    export PLATFORMS_JSON_ARRAY=$(echo $PLATFORMS_JSON_ARRAY | jq -c '. += [{ 
        "FILE_NAME": env.FILE_NAME, 
>>>>>>> 3bbdc37b
        "PLATFORM_NAME": env.PLATFORM_NAME,
        "PLATFORM_NAME_UPCASE": env.PLATFORM_NAME_UPCASE,
        "VERSION_MAJOR": env.VERSION_MAJOR,
        "VERSION_MINOR": env.VERSION_MINOR,
        "VERSION_FULL": env.VERSION_FULL,
        "PLATFORM_NAME_FULL": env.PLATFORM_NAME_FULL,
        "DOCKERHUB_FULL_TAG": env.FULL_TAG,
        "HASHED_IMAGE_TAG": env.HASHED_IMAGE_TAG,
        "ICON": env.ICON,
        "ANKA_TAG_BASE": env.ANKA_TAG_BASE,
        "ANKA_TEMPLATE_NAME": env.ANKA_TEMPLATE_NAME
        }]')
done
# set build_source whether triggered or not
if [[ ! -z ${BUILDKITE_TRIGGERED_FROM_BUILD_ID} ]]; then
    export BUILD_SOURCE="--build \$BUILDKITE_TRIGGERED_FROM_BUILD_ID"
fi
export BUILD_SOURCE=${BUILD_SOURCE:---build \$BUILDKITE_BUILD_ID}
# set trigger_job if master/release/develop branch and webhook
if [[ ! $BUILDKITE_PIPELINE_SLUG =~ 'lrt' ]] && [[ $BUILDKITE_BRANCH =~ ^release/[0-9]+\.[0-9]+\.x$ || $BUILDKITE_BRANCH =~ ^master$ || $BUILDKITE_BRANCH =~ ^develop$ ]]; then
    [[ $BUILDKITE_SOURCE != 'schedule' ]] && export TRIGGER_JOB=true
fi
oIFS="$IFS"
IFS=$''
nIFS=$IFS # fix array splitting (\n won't work)
# start with a wait step
echo '  - wait'
echo ''
# build steps
echo '    # builds'
echo $PLATFORMS_JSON_ARRAY | jq -cr '.[]' | while read -r PLATFORM_JSON; do
    if [[ ! "$(echo "$PLATFORM_JSON" | jq -r .FILE_NAME)" =~ 'macos' ]]; then
        CONCURRENCY=$LINUX_CONCURRENCY
        CONCURRENCY_GROUP=$LINUX_CONCURRENCY_GROUP
        cat <<EOF
  - label: "$(echo "$PLATFORM_JSON" | jq -r .ICON) $(echo "$PLATFORM_JSON" | jq -r .PLATFORM_NAME_FULL) - Build"
    command:
      - "./.cicd/build.sh"
      - "tar -pczf build.tar.gz build && buildkite-agent artifact upload build.tar.gz"
    env:
      IMAGE_TAG: $(echo "$PLATFORM_JSON" | jq -r .FILE_NAME)
      PLATFORM_TYPE: $PLATFORM_TYPE
    agents:
      queue: "$BUILDKITE_BUILD_AGENT_QUEUE"
    timeout: ${TIMEOUT:-180}
    skip: \${SKIP_$(echo "$PLATFORM_JSON" | jq -r .PLATFORM_NAME_UPCASE)_$(echo "$PLATFORM_JSON" | jq -r .VERSION_MAJOR)$(echo "$PLATFORM_JSON" | jq -r .VERSION_MINOR)}${SKIP_BUILD}

EOF
    else
        CONCURRENCY=$MAC_CONCURRENCY
        CONCURRENCY_GROUP=$MAC_CONCURRENCY_GROUP
        cat <<EOF
  - label: "$(echo "$PLATFORM_JSON" | jq -r .ICON) $(echo "$PLATFORM_JSON" | jq -r .PLATFORM_NAME_FULL) - Build"
    command:
      - "git clone \$BUILDKITE_REPO eos && cd eos && $GIT_FETCH git checkout -f \$BUILDKITE_COMMIT && git submodule update --init --recursive"
      - "cd eos && ./.cicd/build.sh"
      - "cd eos && tar -pczf build.tar.gz build && buildkite-agent artifact upload build.tar.gz"
    plugins:
      - EOSIO/anka#v0.6.0:
          no-volume: true
          inherit-environment-vars: true
          vm-name: $(echo "$PLATFORM_JSON" | jq -r .ANKA_TEMPLATE_NAME)
          vm-registry-tag: $(echo "$PLATFORM_JSON" | jq -r .ANKA_TAG_BASE)::$(echo "$PLATFORM_JSON" | jq -r .HASHED_IMAGE_TAG)
          modify-cpu: 12
          modify-ram: 24
          always-pull: true
          debug: true
          wait-network: true
          failover-registries:
            - 'registry_1'
            - 'registry_2'
<<<<<<< HEAD
          pre-execute-ping-sleep: "8.8.8.8"
          pre-commands:
=======
          pre-commands: 
>>>>>>> 3bbdc37b
            - "rm -rf mac-anka-fleet; git clone git@github.com:EOSIO/mac-anka-fleet.git && cd mac-anka-fleet && . ./ensure-tag.bash -u 12 -r 25G -a '-n'"
      - EOSIO/skip-checkout#v0.1.1:
          cd: ~
    env:
      REPO: ${BUILDKITE_PULL_REQUEST_REPO:-$BUILDKITE_REPO}
      REPO_COMMIT: $BUILDKITE_COMMIT
      TEMPLATE: $(echo "$PLATFORM_JSON" | jq -r .ANKA_TEMPLATE_NAME)
      TEMPLATE_TAG: $(echo "$PLATFORM_JSON" | jq -r .ANKA_TAG_BASE)
      IMAGE_TAG: $(echo "$PLATFORM_JSON" | jq -r .FILE_NAME)
      PLATFORM_TYPE: $PLATFORM_TYPE
      TAG_COMMANDS: "git clone ${BUILDKITE_PULL_REQUEST_REPO:-$BUILDKITE_REPO} eos && cd eos && $GIT_FETCH git checkout -f \$BUILDKITE_COMMIT && git submodule update --init --recursive && export IMAGE_TAG=$(echo "$PLATFORM_JSON" | jq -r .FILE_NAME) && export PLATFORM_TYPE=$PLATFORM_TYPE && . ./.cicd/platforms/$PLATFORM_TYPE/$(echo "$PLATFORM_JSON" | jq -r .FILE_NAME).sh && cd ~/eos && cd .. && rm -rf eos"
      PROJECT_TAG: $(echo "$PLATFORM_JSON" | jq -r .HASHED_IMAGE_TAG)
    timeout: ${TIMEOUT:-180}
    agents: "queue=mac-anka-large-node-fleet"
    skip: \${SKIP_$(echo "$PLATFORM_JSON" | jq -r .PLATFORM_NAME_UPCASE)_$(echo "$PLATFORM_JSON" | jq -r .VERSION_MAJOR)$(echo "$PLATFORM_JSON" | jq -r .VERSION_MINOR)}${SKIP_BUILD}
EOF
    fi
    if [ "$BUILDKITE_SOURCE" = "schedule" ] && [[ $DISABLE_CONCURRENCY != true ]]; then
        cat <<EOF
    concurrency: ${CONCURRENCY}
    concurrency_group: ${CONCURRENCY_GROUP}
EOF
    fi
done

cat <<EOF

  - label: ":docker: Docker - Build and Install"
    command: "./.cicd/installation-build.sh"
    env:
      IMAGE_TAG: "ubuntu-18.04-unpinned"
      PLATFORM_TYPE: "unpinned"
    agents:
      queue: "$BUILDKITE_BUILD_AGENT_QUEUE"
    timeout: ${TIMEOUT:-180}
    skip: ${SKIP_INSTALL}${SKIP_LINUX}${SKIP_DOCKER}

  - wait

EOF

# tests
IFS=$oIFS
for ROUND in $(seq 1 $ROUNDS); do
    IFS=$''
    echo "    # round $ROUND of $ROUNDS"
    # launcher-service  tests
    echo '    # launcher service tests'
    echo $PLATFORMS_JSON_ARRAY | jq -cr '.[]' | while read -r PLATFORM_JSON; do
        if [[ ! "$(echo "$PLATFORM_JSON" | jq -r .FILE_NAME)" =~ 'macos' ]]; then
            CONCURRENCY=$LINUX_CONCURRENCY
            CONCURRENCY_GROUP=$LINUX_CONCURRENCY_GROUP
            cat <<EOF
  - label: "$(echo "$PLATFORM_JSON" | jq -r .ICON) $(echo "$PLATFORM_JSON" | jq -r .PLATFORM_NAME_FULL) - Launcher Service Tests"
    command:
      - "buildkite-agent artifact download build.tar.gz . --step '$(echo "$PLATFORM_JSON" | jq -r .ICON) $(echo "$PLATFORM_JSON" | jq -r .PLATFORM_NAME_FULL) - Build' && tar -xzf build.tar.gz"
      - "./.cicd/test.sh scripts/ls-test.sh"
    env:
      IMAGE_TAG: $(echo "$PLATFORM_JSON" | jq -r .FILE_NAME)
      PLATFORM_TYPE: $PLATFORM_TYPE
    agents:
      queue: "$BUILDKITE_BUILD_AGENT_QUEUE"
    timeout: ${TIMEOUT:-30}
    skip: \${SKIP_$(echo "$PLATFORM_JSON" | jq -r .PLATFORM_NAME_UPCASE)_$(echo "$PLATFORM_JSON" | jq -r .VERSION_MAJOR)$(echo "$PLATFORM_JSON" | jq -r .VERSION_MINOR)}${SKIP_LS_TESTS}

EOF
        else
            CONCURRENCY=$MAC_CONCURRENCY
            CONCURRENCY_GROUP=$MAC_CONCURRENCY_GROUP
            cat <<EOF
  - label: "$(echo "$PLATFORM_JSON" | jq -r .ICON) $(echo "$PLATFORM_JSON" | jq -r .PLATFORM_NAME_FULL) - Launcher Service Tests"
    command:
      - "git clone \$BUILDKITE_REPO eos && cd eos && $GIT_FETCH git checkout -f \$BUILDKITE_COMMIT && git submodule update --init --recursive"
      - "cd eos && buildkite-agent artifact download build.tar.gz . --step '$(echo "$PLATFORM_JSON" | jq -r .ICON) $(echo "$PLATFORM_JSON" | jq -r .PLATFORM_NAME_FULL) - Build' && tar -xzf build.tar.gz"
      - "cd eos && ./.cicd/test.sh scripts/ls-test.sh"
    plugins:
      - chef/anka#v0.5.4:
          no-volume: true
          inherit-environment-vars: true
          vm-name: ${MOJAVE_ANKA_TEMPLATE_NAME}
          vm-registry-tag: "${MOJAVE_ANKA_TAG_BASE}::$(echo "$PLATFORM_JSON" | jq -r .HASHED_IMAGE_TAG)"
          always-pull: true
          debug: true
          wait-network: true
          failover-registries:
            - 'registry_1'
            - 'registry_2'
          pre-execute-sleep: 10
    timeout: ${TIMEOUT:-60}
    agents: "queue=mac-anka-node-fleet"
    skip: \${SKIP_$(echo "$PLATFORM_JSON" | jq -r .PLATFORM_NAME_UPCASE)_$(echo "$PLATFORM_JSON" | jq -r .VERSION_MAJOR)$(echo "$PLATFORM_JSON" | jq -r .VERSION_MINOR)}${SKIP_LS_TESTS}

EOF
        fi
        if [ "$BUILDKITE_SOURCE" = "schedule" ]; then
            cat <<EOF
    concurrency: ${CONCURRENCY}
    concurrency_group: ${CONCURRENCY_GROUP}
EOF
        fi
    echo
    done
    # parallel tests
    echo '    # parallel tests'
    echo $PLATFORMS_JSON_ARRAY | jq -cr '.[]' | while read -r PLATFORM_JSON; do
        if [[ ! "$(echo "$PLATFORM_JSON" | jq -r .FILE_NAME)" =~ 'macos' ]]; then
            CONCURRENCY=$LINUX_CONCURRENCY
            CONCURRENCY_GROUP=$LINUX_CONCURRENCY_GROUP
            cat <<EOF
  - label: "$(echo "$PLATFORM_JSON" | jq -r .ICON) $(echo "$PLATFORM_JSON" | jq -r .PLATFORM_NAME_FULL) - Unit Tests"
    command:
      - "buildkite-agent artifact download build.tar.gz . --step '$(echo "$PLATFORM_JSON" | jq -r .ICON) $(echo "$PLATFORM_JSON" | jq -r .PLATFORM_NAME_FULL) - Build' && tar -xzf build.tar.gz"
      - "./.cicd/test.sh scripts/parallel-test.sh"
    env:
      IMAGE_TAG: $(echo "$PLATFORM_JSON" | jq -r .FILE_NAME)
      PLATFORM_TYPE: $PLATFORM_TYPE
    agents:
      queue: "$BUILDKITE_BUILD_AGENT_QUEUE"
    retry:
      manual:
        permit_on_passed: true
    timeout: ${TIMEOUT:-30}
    skip: \${SKIP_$(echo "$PLATFORM_JSON" | jq -r .PLATFORM_NAME_UPCASE)_$(echo "$PLATFORM_JSON" | jq -r .VERSION_MAJOR)$(echo "$PLATFORM_JSON" | jq -r .VERSION_MINOR)}${SKIP_UNIT_TESTS}

EOF
        else
            CONCURRENCY=$MAC_CONCURRENCY
            CONCURRENCY_GROUP=$MAC_CONCURRENCY_GROUP
            cat <<EOF
  - label: "$(echo "$PLATFORM_JSON" | jq -r .ICON) $(echo "$PLATFORM_JSON" | jq -r .PLATFORM_NAME_FULL) - Unit Tests"
    command:
      - "git clone \$BUILDKITE_REPO eos && cd eos && $GIT_FETCH git checkout -f \$BUILDKITE_COMMIT && git submodule update --init --recursive"
      - "cd eos && buildkite-agent artifact download build.tar.gz . --step '$(echo "$PLATFORM_JSON" | jq -r .ICON) $(echo "$PLATFORM_JSON" | jq -r .PLATFORM_NAME_FULL) - Build' && tar -xzf build.tar.gz"
      - "cd eos && ./.cicd/test.sh scripts/parallel-test.sh"
    plugins:
      - EOSIO/anka#v0.6.0:
          no-volume: true
          inherit-environment-vars: true
          vm-name: $(echo "$PLATFORM_JSON" | jq -r .ANKA_TEMPLATE_NAME)
          vm-registry-tag: $(echo "$PLATFORM_JSON" | jq -r .ANKA_TAG_BASE)::$(echo "$PLATFORM_JSON" | jq -r .HASHED_IMAGE_TAG)
          always-pull: true
          debug: true
          wait-network: true
          failover-registries:
            - 'registry_1'
            - 'registry_2'
      - EOSIO/skip-checkout#v0.1.1:
          cd: ~
    agents: "queue=mac-anka-node-fleet"
    retry:
      manual:
        permit_on_passed: true
    timeout: ${TIMEOUT:-60}
    skip: \${SKIP_$(echo "$PLATFORM_JSON" | jq -r .PLATFORM_NAME_UPCASE)_$(echo "$PLATFORM_JSON" | jq -r .VERSION_MAJOR)$(echo "$PLATFORM_JSON" | jq -r .VERSION_MINOR)}${SKIP_UNIT_TESTS}

EOF
        fi
        if [ "$BUILDKITE_SOURCE" = "schedule" ] && [[ $DISABLE_CONCURRENCY != true ]]; then
            cat <<EOF
    concurrency: ${CONCURRENCY}
    concurrency_group: ${CONCURRENCY_GROUP}
EOF
        fi
    echo
    done
    # wasm spec tests
    echo '    # wasm spec tests'
    echo $PLATFORMS_JSON_ARRAY | jq -cr '.[]' | while read -r PLATFORM_JSON; do
        if [[ ! "$(echo "$PLATFORM_JSON" | jq -r .FILE_NAME)" =~ 'macos' ]]; then
            CONCURRENCY=$LINUX_CONCURRENCY
            CONCURRENCY_GROUP=$LINUX_CONCURRENCY_GROUP
            cat <<EOF
  - label: "$(echo "$PLATFORM_JSON" | jq -r .ICON) $(echo "$PLATFORM_JSON" | jq -r .PLATFORM_NAME_FULL) - WASM Spec Tests"
    command:
      - "buildkite-agent artifact download build.tar.gz . --step '$(echo "$PLATFORM_JSON" | jq -r .ICON) $(echo "$PLATFORM_JSON" | jq -r .PLATFORM_NAME_FULL) - Build' && tar -xzf build.tar.gz"
      - "./.cicd/test.sh scripts/wasm-spec-test.sh"
    env:
      IMAGE_TAG: $(echo "$PLATFORM_JSON" | jq -r .FILE_NAME)
      PLATFORM_TYPE: $PLATFORM_TYPE
    agents:
      queue: "$BUILDKITE_BUILD_AGENT_QUEUE"
    retry:
      manual:
        permit_on_passed: true
    timeout: ${TIMEOUT:-30}
    skip: \${SKIP_$(echo "$PLATFORM_JSON" | jq -r .PLATFORM_NAME_UPCASE)_$(echo "$PLATFORM_JSON" | jq -r .VERSION_MAJOR)$(echo "$PLATFORM_JSON" | jq -r .VERSION_MINOR)}${SKIP_WASM_SPEC_TESTS}

EOF
        else
            CONCURRENCY=$MAC_CONCURRENCY
            CONCURRENCY_GROUP=$MAC_CONCURRENCY_GROUP
            cat <<EOF
  - label: "$(echo "$PLATFORM_JSON" | jq -r .ICON) $(echo "$PLATFORM_JSON" | jq -r .PLATFORM_NAME_FULL) - WASM Spec Tests"
    command:
      - "git clone \$BUILDKITE_REPO eos && cd eos && $GIT_FETCH git checkout -f \$BUILDKITE_COMMIT && git submodule update --init --recursive"
      - "cd eos && buildkite-agent artifact download build.tar.gz . --step '$(echo "$PLATFORM_JSON" | jq -r .ICON) $(echo "$PLATFORM_JSON" | jq -r .PLATFORM_NAME_FULL) - Build' && tar -xzf build.tar.gz"
      - "cd eos && ./.cicd/test.sh scripts/wasm-spec-test.sh"
    plugins:
      - EOSIO/anka#v0.6.0:
          no-volume: true
          inherit-environment-vars: true
          vm-name: $(echo "$PLATFORM_JSON" | jq -r .ANKA_TEMPLATE_NAME)
          vm-registry-tag: $(echo "$PLATFORM_JSON" | jq -r .ANKA_TAG_BASE)::$(echo "$PLATFORM_JSON" | jq -r .HASHED_IMAGE_TAG)
          always-pull: true
          debug: true
          wait-network: true
          failover-registries:
            - 'registry_1'
            - 'registry_2'
      - EOSIO/skip-checkout#v0.1.1:
          cd: ~
    agents: "queue=mac-anka-node-fleet"
    retry:
      manual:
        permit_on_passed: true
    timeout: ${TIMEOUT:-60}
    skip: \${SKIP_$(echo "$PLATFORM_JSON" | jq -r .PLATFORM_NAME_UPCASE)_$(echo "$PLATFORM_JSON" | jq -r .VERSION_MAJOR)$(echo "$PLATFORM_JSON" | jq -r .VERSION_MINOR)}${SKIP_WASM_SPEC_TESTS}

EOF
        fi
        if [ "$BUILDKITE_SOURCE" = "schedule" ] && [[ $DISABLE_CONCURRENCY != true ]]; then
            cat <<EOF
    concurrency: ${CONCURRENCY}
    concurrency_group: ${CONCURRENCY_GROUP}
EOF
        fi
    echo
    done
    # serial tests
    echo '    # serial tests'
    echo $PLATFORMS_JSON_ARRAY | jq -cr '.[]' | while read -r PLATFORM_JSON; do
        IFS=$oIFS
        SERIAL_TESTS="$(cat tests/CMakeLists.txt | grep nonparallelizable_tests | grep -v "^#" | awk -F" " '{ print $2 }')"
        for TEST_NAME in $SERIAL_TESTS; do
            if [[ ! "$(echo "$PLATFORM_JSON" | jq -r .FILE_NAME)" =~ 'macos' ]]; then
                CONCURRENCY=$LINUX_CONCURRENCY
                CONCURRENCY_GROUP=$LINUX_CONCURRENCY_GROUP
                cat <<EOF
  - label: "$(echo "$PLATFORM_JSON" | jq -r .ICON) $(echo "$PLATFORM_JSON" | jq -r .PLATFORM_NAME_FULL) - $TEST_NAME"
    command:
      - "ssh-keyscan -H github.com >> ~/.ssh/known_hosts"
      - "git clone \$BUILDKITE_REPO ."
      - "$GIT_FETCH git checkout -f \$BUILDKITE_COMMIT"
      - "buildkite-agent artifact download build.tar.gz . --step '$(echo "$PLATFORM_JSON" | jq -r .ICON) $(echo "$PLATFORM_JSON" | jq -r .PLATFORM_NAME_FULL) - Build' && tar -xzf build.tar.gz"
      - "./.cicd/test.sh scripts/serial-test.sh $TEST_NAME"
    plugins:
      - EOSIO/skip-checkout#v0.1.1:
          cd: ~
    env:
      IMAGE_TAG: $(echo "$PLATFORM_JSON" | jq -r .FILE_NAME)
      PLATFORM_TYPE: $PLATFORM_TYPE
    agents:
      queue: "$BUILDKITE_TEST_AGENT_QUEUE"
    retry:
      manual:
        permit_on_passed: true
    timeout: ${TIMEOUT:-20}
    skip: \${SKIP_$(echo "$PLATFORM_JSON" | jq -r .PLATFORM_NAME_UPCASE)_$(echo "$PLATFORM_JSON" | jq -r .VERSION_MAJOR)$(echo "$PLATFORM_JSON" | jq -r .VERSION_MINOR)}${SKIP_SERIAL_TESTS}

EOF
            else
                CONCURRENCY=$MAC_CONCURRENCY
                CONCURRENCY_GROUP=$MAC_CONCURRENCY_GROUP
                cat <<EOF
  - label: "$(echo "$PLATFORM_JSON" | jq -r .ICON) $(echo "$PLATFORM_JSON" | jq -r .PLATFORM_NAME_FULL) - $TEST_NAME"
    command:
      - "git clone \$BUILDKITE_REPO eos && cd eos && $GIT_FETCH git checkout -f \$BUILDKITE_COMMIT && git submodule update --init --recursive"
      - "cd eos && buildkite-agent artifact download build.tar.gz . --step '$(echo "$PLATFORM_JSON" | jq -r .ICON) $(echo "$PLATFORM_JSON" | jq -r .PLATFORM_NAME_FULL) - Build' && tar -xzf build.tar.gz"
      - "cd eos && ./.cicd/test.sh scripts/serial-test.sh $TEST_NAME"
    plugins:
      - EOSIO/anka#v0.6.0:
          no-volume: true
          inherit-environment-vars: true
          vm-name: $(echo "$PLATFORM_JSON" | jq -r .ANKA_TEMPLATE_NAME)
          vm-registry-tag: $(echo "$PLATFORM_JSON" | jq -r .ANKA_TAG_BASE)::$(echo "$PLATFORM_JSON" | jq -r .HASHED_IMAGE_TAG)
          always-pull: true
          debug: true
          wait-network: true
          failover-registries:
            - 'registry_1'
            - 'registry_2'
      - EOSIO/skip-checkout#v0.1.1:
          cd: ~
    agents: "queue=mac-anka-node-fleet"
    retry:
      manual:
        permit_on_passed: true
    timeout: ${TIMEOUT:-60}
    skip: \${SKIP_$(echo "$PLATFORM_JSON" | jq -r .PLATFORM_NAME_UPCASE)_$(echo "$PLATFORM_JSON" | jq -r .VERSION_MAJOR)$(echo "$PLATFORM_JSON" | jq -r .VERSION_MINOR)}${SKIP_SERIAL_TESTS}
EOF
            fi
            if [ "$BUILDKITE_SOURCE" = "schedule" ] && [[ $DISABLE_CONCURRENCY != true ]]; then
                cat <<EOF
    concurrency: ${CONCURRENCY}
    concurrency_group: ${CONCURRENCY_GROUP}
EOF
            fi
            echo
        done
        IFS=$nIFS
    done
    # long-running tests
    echo '    # long-running tests'
    echo $PLATFORMS_JSON_ARRAY | jq -cr '.[]' | while read -r PLATFORM_JSON; do
        IFS=$oIFS
        LR_TESTS="$(cat tests/CMakeLists.txt | grep long_running_tests | grep -v "^#" | awk -F" " '{ print $2 }')"
        for TEST_NAME in $LR_TESTS; do
            if [[ ! "$(echo "$PLATFORM_JSON" | jq -r .FILE_NAME)" =~ 'macos' ]]; then
                CONCURRENCY=$LINUX_CONCURRENCY
                CONCURRENCY_GROUP=$LINUX_CONCURRENCY_GROUP
                cat <<EOF
  - label: "$(echo "$PLATFORM_JSON" | jq -r .ICON) $(echo "$PLATFORM_JSON" | jq -r .PLATFORM_NAME_FULL) - $TEST_NAME"
    command:
      - "ssh-keyscan -H github.com >> ~/.ssh/known_hosts"
      - "git clone \$BUILDKITE_REPO ."
      - "$GIT_FETCH git checkout -f \$BUILDKITE_COMMIT"
      - "buildkite-agent artifact download build.tar.gz . --step '$(echo "$PLATFORM_JSON" | jq -r .ICON) $(echo "$PLATFORM_JSON" | jq -r .PLATFORM_NAME_FULL) - Build' ${BUILD_SOURCE} && tar -xzf build.tar.gz"
      - "./.cicd/test.sh scripts/long-running-test.sh $TEST_NAME"
    plugins:
      - EOSIO/skip-checkout#v0.1.1:
          cd: ~
    env:
      IMAGE_TAG: $(echo "$PLATFORM_JSON" | jq -r .FILE_NAME)
      PLATFORM_TYPE: $PLATFORM_TYPE
    agents:
      queue: "$BUILDKITE_TEST_AGENT_QUEUE"
    retry:
      manual:
        permit_on_passed: true
    timeout: ${TIMEOUT:-180}
    skip: \${SKIP_$(echo "$PLATFORM_JSON" | jq -r .PLATFORM_NAME_UPCASE)_$(echo "$PLATFORM_JSON" | jq -r .VERSION_MAJOR)$(echo "$PLATFORM_JSON" | jq -r .VERSION_MINOR)}${SKIP_LONG_RUNNING_TESTS:-true}

EOF
            else
                CONCURRENCY=$MAC_CONCURRENCY
                CONCURRENCY_GROUP=$MAC_CONCURRENCY_GROUP
                cat <<EOF
  - label: "$(echo "$PLATFORM_JSON" | jq -r .ICON) $(echo "$PLATFORM_JSON" | jq -r .PLATFORM_NAME_FULL) - $TEST_NAME"
    command:
      - "git clone \$BUILDKITE_REPO eos && cd eos && $GIT_FETCH git checkout -f \$BUILDKITE_COMMIT && git submodule update --init --recursive"
      - "cd eos && buildkite-agent artifact download build.tar.gz . --step '$(echo "$PLATFORM_JSON" | jq -r .ICON) $(echo "$PLATFORM_JSON" | jq -r .PLATFORM_NAME_FULL) - Build' ${BUILD_SOURCE} && tar -xzf build.tar.gz"
      - "cd eos && ./.cicd/test.sh scripts/long-running-test.sh $TEST_NAME"
    plugins:
      - EOSIO/anka#v0.6.0:
          no-volume: true
          inherit-environment-vars: true
          vm-name: $(echo "$PLATFORM_JSON" | jq -r .ANKA_TEMPLATE_NAME)
          vm-registry-tag: $(echo "$PLATFORM_JSON" | jq -r .ANKA_TAG_BASE)::$(echo "$PLATFORM_JSON" | jq -r .HASHED_IMAGE_TAG)
          always-pull: true
          debug: true
          wait-network: true
          failover-registries:
            - 'registry_1'
            - 'registry_2'
      - EOSIO/skip-checkout#v0.1.1:
          cd: ~
    agents: "queue=mac-anka-node-fleet"
    retry:
      manual:
        permit_on_passed: true
    timeout: ${TIMEOUT:-180}
    skip: \${SKIP_$(echo "$PLATFORM_JSON" | jq -r .PLATFORM_NAME_UPCASE)_$(echo "$PLATFORM_JSON" | jq -r .VERSION_MAJOR)$(echo "$PLATFORM_JSON" | jq -r .VERSION_MINOR)}${SKIP_LONG_RUNNING_TESTS:-true}
EOF
            fi
            if [ "$BUILDKITE_SOURCE" = "schedule" ] && [[ $DISABLE_CONCURRENCY != true ]]; then
                cat <<EOF
    concurrency: ${CONCURRENCY}
    concurrency_group: ${CONCURRENCY_GROUP}
EOF
            fi
            echo
        done
        IFS=$nIFS
    done
    IFS=$oIFS
    if [[ "$ROUND" != "$ROUNDS" ]]; then
        echo '  - wait'
        echo ''
    fi
done
# Execute multiversion test
if ( [[ ! $PINNED == false ]] ); then
        cat <<EOF
  - label: ":pipeline: Multiversion Test"
    command: 
      - "buildkite-agent artifact download build.tar.gz . --step ':ubuntu: Ubuntu 18.04 - Build' && tar -xzf build.tar.gz"
      - ./.cicd/test.sh .cicd/multiversion.sh
    env:
      IMAGE_TAG: "ubuntu-18.04-pinned"
      PLATFORM_TYPE: "pinned"
    agents:
      queue: "$BUILDKITE_TEST_AGENT_QUEUE"
    timeout: ${TIMEOUT:-30}
    skip: ${SKIP_LINUX}${SKIP_UBUNTU_18_04}${SKIP_MULTIVERSION_TEST}

EOF
fi
# trigger eosio-lrt post pr
if [[ -z $BUILDKITE_TRIGGERED_FROM_BUILD_ID && $TRIGGER_JOB == "true" ]]; then
    if ( [[ ! $PINNED == false ]] ); then
        cat <<EOF
  - label: ":pipeline: Trigger Long Running Tests"
    trigger: "eosio-lrt"
    async: true
    build:
      message: "Triggered by $BUILDKITE_PIPELINE_SLUG build $BUILDKITE_BUILD_NUMBER"
      commit: "${BUILDKITE_COMMIT}"
      branch: "${BUILDKITE_BRANCH}"
      env:
        BUILDKITE_PULL_REQUEST: "${BUILDKITE_PULL_REQUEST}"
        BUILDKITE_PULL_REQUEST_BASE_BRANCH: "${BUILDKITE_PULL_REQUEST_BASE_BRANCH}"
        BUILDKITE_PULL_REQUEST_REPO: "${BUILDKITE_PULL_REQUEST_REPO}"
        BUILDKITE_TRIGGERED_FROM_BUILD_URL: "${BUILDKITE_BUILD_URL}"
        SKIP_BUILD: "true"
        SKIP_WASM_SPEC_TESTS: "true"
        PINNED: "${PINNED}"

EOF
    fi
fi
# trigger eosio-sync-from-genesis for every build
if [[ "$BUILDKITE_PIPELINE_SLUG" == 'eosio' && -z "${SKIP_INSTALL}${SKIP_LINUX}${SKIP_DOCKER}${SKIP_SYNC_TESTS}" ]]; then
    cat <<EOF
  - label: ":chains: Sync from Genesis Test"
    trigger: "eosio-sync-from-genesis"
    async: false
    if: build.env("BUILDKITE_TAG") == null
    build:
      message: "Triggered by $BUILDKITE_PIPELINE_SLUG build $BUILDKITE_BUILD_NUMBER"
      commit: "${BUILDKITE_COMMIT}"
      branch: "${BUILDKITE_BRANCH}"
      env:
        BUILDKITE_TRIGGERED_FROM_BUILD_URL: "${BUILDKITE_BUILD_URL}"
        SKIP_JUNGLE: "${SKIP_JUNGLE}"
        SKIP_KYLIN: "${SKIP_KYLIN}"
        SKIP_MAIN: "${SKIP_MAIN}"
        TIMEOUT: "${TIMEOUT}"

EOF
fi
# trigger eosio-resume-from-state for every build
if [[ "$BUILDKITE_PIPELINE_SLUG" == 'eosio' && -z "${SKIP_INSTALL}${SKIP_LINUX}${SKIP_DOCKER}${SKIP_SYNC_TESTS}" ]]; then
    cat <<EOF
  - label: ":outbox_tray: Resume from State Test"
    trigger: "eosio-resume-from-state"
    async: false
    if: build.env("BUILDKITE_TAG") == null
    build:
      message: "Triggered by $BUILDKITE_PIPELINE_SLUG build $BUILDKITE_BUILD_NUMBER"
      commit: "${BUILDKITE_COMMIT}"
      branch: "${BUILDKITE_BRANCH}"
      env:
        BUILDKITE_TRIGGERED_FROM_BUILD_URL: "${BUILDKITE_BUILD_URL}"
        SKIP_JUNGLE: "${SKIP_JUNGLE}"
        SKIP_KYLIN: "${SKIP_KYLIN}"
        SKIP_MAIN: "${SKIP_MAIN}"
        TIMEOUT: "${TIMEOUT}"

EOF
fi
# pipeline tail
cat <<EOF
  - wait:
    continue_on_failure: true

  - label: ":bar_chart: Test Metrics"
    command:
      - "ssh-keyscan -H github.com >> ~/.ssh/known_hosts"
      - "git clone \$BUILDKITE_REPO ."
      - "$GIT_FETCH git checkout -f \$BUILDKITE_COMMIT"
      - "echo '+++ :compression: Extracting Test Metrics Code'"
      - "tar -zxf .cicd/metrics/test-metrics.tar.gz"
      - "echo '+++ :javascript: Running test-metrics.js'"
      - "node --max-old-space-size=32768 test-metrics.js"
    plugins:
      - EOSIO/skip-checkout#v0.1.1:
          cd: ~
    agents:
      queue: "$BUILDKITE_TEST_AGENT_QUEUE"
    timeout: ${TIMEOUT:-10}
    soft_fail: true

  - wait

    # packaging
  - label: ":centos: CentOS 7.7 - Package Builder"
    command:
      - "ssh-keyscan -H github.com >> ~/.ssh/known_hosts"
      - "git clone \$BUILDKITE_REPO ."
      - "$GIT_FETCH git checkout -f \$BUILDKITE_COMMIT"
      - "buildkite-agent artifact download build.tar.gz . --step ':centos: CentOS 7.7 - Build' && tar -xzf build.tar.gz"
      - "./.cicd/package.sh"
    plugins:
      - EOSIO/skip-checkout#v0.1.1:
          cd: ~
    env:
      IMAGE_TAG: "centos-7.7-$PLATFORM_TYPE"
      PLATFORM_TYPE: $PLATFORM_TYPE
      OS: "el7" # OS and PKGTYPE required for lambdas
      PKGTYPE: "rpm"
    agents:
      queue: "$BUILDKITE_TEST_AGENT_QUEUE"
    timeout: ${TIMEOUT:-10}
    skip: ${SKIP_CENTOS_7_7}${SKIP_PACKAGE_BUILDER}${SKIP_LINUX}

  - label: ":ubuntu: Ubuntu 16.04 - Package Builder"
    command:
      - "ssh-keyscan -H github.com >> ~/.ssh/known_hosts"
      - "git clone \$BUILDKITE_REPO ."
      - "$GIT_FETCH git checkout -f \$BUILDKITE_COMMIT"
      - "buildkite-agent artifact download build.tar.gz . --step ':ubuntu: Ubuntu 16.04 - Build' && tar -xzf build.tar.gz"
      - "./.cicd/package.sh"
    plugins:
      - EOSIO/skip-checkout#v0.1.1:
          cd: ~
    env:
      IMAGE_TAG: "ubuntu-16.04-$PLATFORM_TYPE"
      PLATFORM_TYPE: $PLATFORM_TYPE
      OS: "ubuntu-16.04" # OS and PKGTYPE required for lambdas
      PKGTYPE: "deb"
    agents:
      queue: "$BUILDKITE_TEST_AGENT_QUEUE"
    timeout: ${TIMEOUT:-10}
    skip: ${SKIP_UBUNTU_16_04}${SKIP_PACKAGE_BUILDER}${SKIP_LINUX}

  - label: ":ubuntu: Ubuntu 18.04 - Package Builder"
    command:
      - "ssh-keyscan -H github.com >> ~/.ssh/known_hosts"
      - "git clone \$BUILDKITE_REPO ."
      - "$GIT_FETCH git checkout -f \$BUILDKITE_COMMIT"
      - "buildkite-agent artifact download build.tar.gz . --step ':ubuntu: Ubuntu 18.04 - Build' && tar -xzf build.tar.gz"
      - "./.cicd/package.sh"
    plugins:
      - EOSIO/skip-checkout#v0.1.1:
          cd: ~
    env:
      IMAGE_TAG: "ubuntu-18.04-$PLATFORM_TYPE"
      PLATFORM_TYPE: $PLATFORM_TYPE
      OS: "ubuntu-18.04" # OS and PKGTYPE required for lambdas
      PKGTYPE: "deb"
    agents:
      queue: "$BUILDKITE_TEST_AGENT_QUEUE"
    timeout: ${TIMEOUT:-10}
    skip: ${SKIP_UBUNTU_18_04}${SKIP_PACKAGE_BUILDER}${SKIP_LINUX}

  - label: ":darwin: macOS 10.14 - Package Builder"
    command:
      - "git clone \$BUILDKITE_REPO eos && cd eos && $GIT_FETCH git checkout -f \$BUILDKITE_COMMIT"
      - "cd eos && buildkite-agent artifact download build.tar.gz . --step ':darwin: macOS 10.14 - Build' && tar -xzf build.tar.gz"
      - "cd eos && ./.cicd/package.sh"
    plugins:
      - EOSIO/anka#v0.6.0:
          no-volume: true
          inherit-environment-vars: true
          vm-name: 10.14.6_6C_14G_40G
          vm-registry-tag: "clean::cicd::git-ssh::nas::brew::buildkite-agent"
          always-pull: true
          debug: true
          wait-network: true
          failover-registries:
            - 'registry_1'
            - 'registry_2'
      - EOSIO/skip-checkout#v0.1.1:
          cd: ~
    agents:
      - "queue=mac-anka-node-fleet"
    timeout: ${TIMEOUT:-10}
    skip: ${SKIP_MACOS_10_14}${SKIP_PACKAGE_BUILDER}${SKIP_MAC}

  - label: ":darwin: macOS 10.15 - Package Builder"
    command:
      - "git clone \$BUILDKITE_REPO eos && cd eos && $GIT_FETCH git checkout -f \$BUILDKITE_COMMIT"
      - "cd eos && buildkite-agent artifact download build.tar.gz . --step ':darwin: macOS 10.15 - Build' && tar -xzf build.tar.gz"
      - "cd eos && ./.cicd/package.sh"
    plugins:
      - EOSIO/anka#v0.6.0:
          no-volume: true
          inherit-environment-vars: true
          vm-name: 10.15.3_6C_14G_40G
          vm-registry-tag: "clean::cicd::git-ssh::nas::brew::buildkite-agent"
          always-pull: true
          debug: true
          wait-network: true
          failover-registries:
            - 'registry_1'
            - 'registry_2'
          pre-execute-sleep: 5
    agents:
      - "queue=mac-anka-node-fleet"
    timeout: ${TIMEOUT:-10}
    skip: ${SKIP_MACOS_10_15}${SKIP_PACKAGE_BUILDER}${SKIP_MAC}

  - label: ":docker: Docker - Label Container with Git Branch and Git Tag"
    command: .cicd/docker-tag.sh
    env:
      IMAGE_TAG: "ubuntu-18.04-unpinned"
      PLATFORM_TYPE: "unpinned"
    agents:
      queue: "$BUILDKITE_BUILD_AGENT_QUEUE"
    timeout: ${TIMEOUT:-10}
    skip: ${SKIP_INSTALL}${SKIP_LINUX}${SKIP_DOCKER}${SKIP_PACKAGE_BUILDER}

  - wait

  - label: ":git: Git Submodule Regression Check"
    command: "./.cicd/submodule-regression-check.sh"
    agents:
      queue: "automation-basic-builder-fleet"
    timeout: ${TIMEOUT:-5}

  - label: ":beer: Brew Updater"
    command:
      - "ssh-keyscan -H github.com >> ~/.ssh/known_hosts"
      - "git clone \$BUILDKITE_REPO ."
      - "$GIT_FETCH git checkout -f \$BUILDKITE_COMMIT"
      - "buildkite-agent artifact download eosio.rb . --step ':darwin: macOS 10.14 - Package Builder'"
      - "buildkite-agent artifact upload eosio.rb"
    plugins:
      - EOSIO/skip-checkout#v0.1.1:
          cd: ~
    agents:
      queue: "automation-basic-builder-fleet"
    timeout: "${TIMEOUT:-5}"
    skip: ${SKIP_PACKAGE_BUILDER}${SKIP_MAC}${SKIP_MACOS_10_14}

EOF
IFS=$oIFS<|MERGE_RESOLUTION|>--- conflicted
+++ resolved
@@ -62,10 +62,6 @@
     [[ $FILE_NAME =~ 'centos' ]] && export ICON=':centos:'
     [[ $FILE_NAME =~ 'macos' ]] && export ICON=':darwin:'
     . $HELPERS_DIR/file-hash.sh $CICD_DIR/platforms/$PLATFORM_TYPE/$FILE # returns HASHED_IMAGE_TAG, etc
-<<<<<<< HEAD
-    export PLATFORMS_JSON_ARRAY=$(echo $PLATFORMS_JSON_ARRAY | jq -c '. += [{
-        "FILE_NAME": env.FILE_NAME,
-=======
     # Anka Template and Tags
     export ANKA_TAG_BASE='clean::cicd::git-ssh::nas::brew::buildkite-agent'
     if [[ $FILE_NAME =~ 'macos-10.14' ]]; then
@@ -78,7 +74,6 @@
     fi
     export PLATFORMS_JSON_ARRAY=$(echo $PLATFORMS_JSON_ARRAY | jq -c '. += [{ 
         "FILE_NAME": env.FILE_NAME, 
->>>>>>> 3bbdc37b
         "PLATFORM_NAME": env.PLATFORM_NAME,
         "PLATFORM_NAME_UPCASE": env.PLATFORM_NAME_UPCASE,
         "VERSION_MAJOR": env.VERSION_MAJOR,
@@ -150,12 +145,7 @@
           failover-registries:
             - 'registry_1'
             - 'registry_2'
-<<<<<<< HEAD
-          pre-execute-ping-sleep: "8.8.8.8"
-          pre-commands:
-=======
           pre-commands: 
->>>>>>> 3bbdc37b
             - "rm -rf mac-anka-fleet; git clone git@github.com:EOSIO/mac-anka-fleet.git && cd mac-anka-fleet && . ./ensure-tag.bash -u 12 -r 25G -a '-n'"
       - EOSIO/skip-checkout#v0.1.1:
           cd: ~
