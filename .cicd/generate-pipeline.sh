#!/bin/bash
set -eo pipefail
# environment
. ./.cicd/helpers/general.sh
export MOJAVE_ANKA_TAG_BASE=${MOJAVE_ANKA_TAG_BASE:-'clean::cicd::git-ssh::nas::brew::buildkite-agent'}
export MOJAVE_ANKA_TEMPLATE_NAME=${MOJAVE_ANKA_TEMPLATE_NAME:-'10.14.6_6C_14G_40G'}
export PLATFORMS_JSON_ARRAY='[]'
[[ -z "$ROUNDS" ]] && export ROUNDS='1'
DISABLE_CONCURRENCY=${DISABLE_CONCURRENCY:-false}
LINUX_CONCURRENCY='8'
MAC_CONCURRENCY='2'
LINUX_CONCURRENCY_GROUP='eos-scheduled-build'
MAC_CONCURRENCY_GROUP='eos-scheduled-build-mac'
BUILDKITE_BUILD_AGENT_QUEUE='automation-eks-eos-builder-fleet'
BUILDKITE_TEST_AGENT_QUEUE='automation-eks-eos-tester-fleet'

# Determine if it's a forked PR and make sure to add git fetch so we don't have to git clone the forked repo's url
if [[ $BUILDKITE_BRANCH =~ ^pull/[0-9]+/head: ]]; then
  PR_ID=$(echo $BUILDKITE_BRANCH | cut -d/ -f2)
  export GIT_FETCH="git fetch -v --prune origin refs/pull/$PR_ID/head &&"
fi
# Used for the package generation steps
if [[ $PINNED == false ]]; then
    export PLATFORM_TYPE="unpinned"
else
    export PLATFORM_TYPE="pinned"
fi
for FILE in $(ls $CICD_DIR/platform-templates/ | grep "\-$PLATFORM_TYPE"); do
    # skip mac or linux by not even creating the json block
    ( [[ $SKIP_MAC == true ]] && [[ $FILE =~ 'macos' ]] ) && continue
    ( [[ $SKIP_LINUX == true ]] && [[ ! $FILE =~ 'macos' ]] ) && continue
    # use pinned or unpinned, not both sets of platform files
    if [[ $PINNED == false ]]; then
        export SKIP_CONTRACT_BUILDER=${SKIP_CONTRACT_BUILDER:-true}
        export SKIP_PACKAGE_BUILDER=${SKIP_PACKAGE_BUILDER:-true}
    fi
    export FILE_NAME="$(echo $FILE | awk '{split($0,a,/\.(d|s)/); print a[1] }')"
    # macos-10.14-pinned
    # ubuntu-16.04-unpinned
    export PLATFORM_NAME="$(echo $FILE_NAME | cut -d- -f1 | sed 's/os/OS/g')"
    # macOS
    # ubuntu
    export PLATFORM_NAME_UPCASE="$(echo $PLATFORM_NAME | tr a-z A-Z)"
    # MACOS
    # UBUNTU
    export VERSION_MAJOR="$(echo $FILE_NAME | cut -d- -f2 | cut -d. -f1)"
    # 10
    # 16
    [[ "$(echo $FILE_NAME | cut -d- -f2)" =~ '.' ]] && export VERSION_MINOR="_$(echo $FILE_NAME | cut -d- -f2 | cut -d. -f2)" || export VERSION_MINOR=''
    # _14
    # _04
    export VERSION_FULL="$(echo $FILE_NAME | cut -d- -f2)"
    # 10.14
    # 16.04
    OLDIFS=$IFS
    IFS='_'
    set $PLATFORM_NAME
    IFS=$OLDIFS
    export PLATFORM_NAME_FULL="$(capitalize $1)$( [[ ! -z $2 ]] && echo "_$(capitalize $2)" || true ) $VERSION_FULL"
    [[ $FILE_NAME =~ 'amazon' ]] && export ICON=':aws:'
    [[ $FILE_NAME =~ 'ubuntu' ]] && export ICON=':ubuntu:'
    [[ $FILE_NAME =~ 'centos' ]] && export ICON=':centos:'
    [[ $FILE_NAME =~ 'macos' ]] && export ICON=':darwin:'
    set -- # Clears $1 and $2 so they're not passed into other scripts this one calls
    . $HELPERS_DIR/populate-template-and-hash.sh -h # Obtain the hash from the populated template
    export PLATFORMS_JSON_ARRAY=$(echo $PLATFORMS_JSON_ARRAY | jq -c '. += [{ 
        "FILE_NAME": env.FILE_NAME, 
        "PLATFORM_NAME": env.PLATFORM_NAME,
        "PLATFORM_NAME_UPCASE": env.PLATFORM_NAME_UPCASE,
        "VERSION_MAJOR": env.VERSION_MAJOR,
        "VERSION_MINOR": env.VERSION_MINOR,
        "VERSION_FULL": env.VERSION_FULL,
        "PLATFORM_NAME_FULL": env.PLATFORM_NAME_FULL,
        "DOCKERHUB_FULL_TAG": env.FULL_TAG,
        "HASHED_IMAGE_TAG": env.HASHED_IMAGE_TAG,
        "ICON": env.ICON
    }]')
done
# set build_source whether triggered or not
if [[ ! -z ${BUILDKITE_TRIGGERED_FROM_BUILD_ID} ]]; then
    export BUILD_SOURCE="--build \$BUILDKITE_TRIGGERED_FROM_BUILD_ID"
fi
export BUILD_SOURCE=${BUILD_SOURCE:---build \$BUILDKITE_BUILD_ID}
# set trigger_job if master/release/develop branch and webhook
if [[ $BUILDKITE_BRANCH =~ ^release/[0-9]+\.[0-9]+\.x$ || $BUILDKITE_BRANCH =~ ^master$ || $BUILDKITE_BRANCH =~ ^develop$ ]]; then
    [[ $BUILDKITE_SOURCE == 'webhook' ]] && export TRIGGER_JOB=true
fi
oIFS="$IFS"
IFS=$''
nIFS=$IFS # fix array splitting (\n won't work)
# start with a wait step
echo '  - wait'
echo ''
# build steps
echo '    # builds'
echo $PLATFORMS_JSON_ARRAY | jq -cr '.[]' | while read -r PLATFORM_JSON; do
    if [[ ! "$(echo "$PLATFORM_JSON" | jq -r .FILE_NAME)" =~ 'macos' ]]; then
        CONCURRENCY=$LINUX_CONCURRENCY
        CONCURRENCY_GROUP=$LINUX_CONCURRENCY_GROUP
        cat <<EOF
  - label: "$(echo "$PLATFORM_JSON" | jq -r .ICON) $(echo "$PLATFORM_JSON" | jq -r .PLATFORM_NAME_FULL) - Build"
    command:
      - "./.cicd/generate-base-images.sh"
      - "./.cicd/build.sh"
      - "tar -pczf build.tar.gz build && buildkite-agent artifact upload build.tar.gz"
    env:
      IMAGE_TAG: $(echo "$PLATFORM_JSON" | jq -r .FILE_NAME)
    agents:
      queue: "$BUILDKITE_BUILD_AGENT_QUEUE"
    timeout: ${TIMEOUT:-180}
    skip: \${SKIP_$(echo "$PLATFORM_JSON" | jq -r .PLATFORM_NAME_UPCASE)_$(echo "$PLATFORM_JSON" | jq -r .VERSION_MAJOR)$(echo "$PLATFORM_JSON" | jq -r .VERSION_MINOR)}${SKIP_BUILD}

EOF
    else
        CONCURRENCY=$MAC_CONCURRENCY
        CONCURRENCY_GROUP=$MAC_CONCURRENCY_GROUP
        cat <<EOF
  - label: "$(echo "$PLATFORM_JSON" | jq -r .ICON) $(echo "$PLATFORM_JSON" | jq -r .PLATFORM_NAME_FULL) - Build"
    command:
      - "git clone \$BUILDKITE_REPO eosio && cd eosio && $GIT_FETCH git checkout -f \$BUILDKITE_COMMIT && git submodule update --init --recursive"
      - "cd eosio && ./.cicd/build.sh"
      - "cd eosio && tar -pczf build.tar.gz build && buildkite-agent artifact upload build.tar.gz"
    plugins:
      - chef/anka#v0.5.5:
          no-volume: true
          inherit-environment-vars: true
          vm-name: ${MOJAVE_ANKA_TEMPLATE_NAME}
          vm-registry-tag: "${MOJAVE_ANKA_TAG_BASE}::$(echo "$PLATFORM_JSON" | jq -r .HASHED_IMAGE_TAG)"
          modify-cpu: 12
          modify-ram: 24
          always-pull: true
          debug: true
          wait-network: true
          failover-registries:
            - 'registry_1'
            - 'registry_2'
          pre-execute-sleep: 10
          pre-commands: 
            - "rm -rf mac-anka-fleet; git clone git@github.com:EOSIO/mac-anka-fleet.git && cd mac-anka-fleet && . ./ensure-tag.bash -u 12 -r 25G -a '-n'"
      - thedyrt/skip-checkout#v0.1.1:
          cd: ~
    env:
      REPO: ${BUILDKITE_PULL_REQUEST_REPO:-$BUILDKITE_REPO}
      REPO_COMMIT: $BUILDKITE_COMMIT
      TEMPLATE: $MOJAVE_ANKA_TEMPLATE_NAME
      TEMPLATE_TAG: $MOJAVE_ANKA_TAG_BASE
      IMAGE_TAG: $(echo "$PLATFORM_JSON" | jq -r .FILE_NAME)
      TAG_COMMANDS: "sleep 10; brew install md5sha1sum && git clone ${BUILDKITE_PULL_REQUEST_REPO:-$BUILDKITE_REPO} eosio && cd eosio && $GIT_FETCH git checkout -f $BUILDKITE_COMMIT && git submodule update --init --recursive && export IMAGE_TAG=$(echo "$PLATFORM_JSON" | jq -r .FILE_NAME) && export BUILDKITE_COMMIT=$BUILDKITE_COMMIT && . ./.cicd/helpers/populate-template-and-hash.sh && cat /tmp/$(echo "$PLATFORM_JSON" | jq -r .FILE_NAME) && . /tmp/$(echo "$PLATFORM_JSON" | jq -r .FILE_NAME)"
      PROJECT_TAG: $(echo "$PLATFORM_JSON" | jq -r .HASHED_IMAGE_TAG)
    timeout: ${TIMEOUT:-180}
    agents: "queue=mac-anka-large-node-fleet"
    skip: \${SKIP_$(echo "$PLATFORM_JSON" | jq -r .PLATFORM_NAME_UPCASE)_$(echo "$PLATFORM_JSON" | jq -r .VERSION_MAJOR)$(echo "$PLATFORM_JSON" | jq -r .VERSION_MINOR)}${SKIP_BUILD}
EOF
    fi
    if [ "$BUILDKITE_SOURCE" = "schedule" ] && [[ $DISABLE_CONCURRENCY != true ]]; then
        cat <<EOF
    concurrency: ${CONCURRENCY}
    concurrency_group: ${CONCURRENCY_GROUP}
EOF
    fi
done
echo
echo '  - wait'
echo ''
# tests
IFS=$oIFS
for ROUND in $(seq 1 $ROUNDS); do
    IFS=$''
    echo "    # round $ROUND of $ROUNDS"

    
    # parallel tests
    echo '    # parallel tests'
    echo $PLATFORMS_JSON_ARRAY | jq -cr '.[]' | while read -r PLATFORM_JSON; do
        if [[ ! "$(echo "$PLATFORM_JSON" | jq -r .FILE_NAME)" =~ 'macos' ]]; then
            CONCURRENCY=$LINUX_CONCURRENCY
            CONCURRENCY_GROUP=$LINUX_CONCURRENCY_GROUP
            cat <<EOF
  - label: "$(echo "$PLATFORM_JSON" | jq -r .ICON) $(echo "$PLATFORM_JSON" | jq -r .PLATFORM_NAME_FULL) - Unit Tests"
    command:
      - "buildkite-agent artifact download build.tar.gz . --step '$(echo "$PLATFORM_JSON" | jq -r .ICON) $(echo "$PLATFORM_JSON" | jq -r .PLATFORM_NAME_FULL) - Build' && tar -xzf build.tar.gz"
      - "./.cicd/test.sh scripts/parallel-test.sh"
    env:
      IMAGE_TAG: $(echo "$PLATFORM_JSON" | jq -r .FILE_NAME)
    agents:
      queue: "$BUILDKITE_BUILD_AGENT_QUEUE"
    retry:
      manual:
        permit_on_passed: true
    timeout: ${TIMEOUT:-30}
    skip: \${SKIP_$(echo "$PLATFORM_JSON" | jq -r .PLATFORM_NAME_UPCASE)_$(echo "$PLATFORM_JSON" | jq -r .VERSION_MAJOR)$(echo "$PLATFORM_JSON" | jq -r .VERSION_MINOR)}${SKIP_UNIT_TESTS}

EOF
        else
            CONCURRENCY=$MAC_CONCURRENCY
            CONCURRENCY_GROUP=$MAC_CONCURRENCY_GROUP
            cat <<EOF
  - label: "$(echo "$PLATFORM_JSON" | jq -r .ICON) $(echo "$PLATFORM_JSON" | jq -r .PLATFORM_NAME_FULL) - Unit Tests"
    command:
      - "git clone \$BUILDKITE_REPO eosio && cd eosio && $GIT_FETCH git checkout -f \$BUILDKITE_COMMIT && git submodule update --init --recursive"
      - "cd eosio && buildkite-agent artifact download build.tar.gz . --step '$(echo "$PLATFORM_JSON" | jq -r .ICON) $(echo "$PLATFORM_JSON" | jq -r .PLATFORM_NAME_FULL) - Build' && tar -xzf build.tar.gz"
      - "cd eosio && ./.cicd/test.sh scripts/parallel-test.sh"
    plugins:
      - chef/anka#v0.5.4:
          no-volume: true
          inherit-environment-vars: true
          vm-name: ${MOJAVE_ANKA_TEMPLATE_NAME}
          vm-registry-tag: "${MOJAVE_ANKA_TAG_BASE}::$(echo "$PLATFORM_JSON" | jq -r .HASHED_IMAGE_TAG)"
          always-pull: true
          debug: true
          wait-network: true
          failover-registries:
            - 'registry_1'
            - 'registry_2'
          pre-execute-sleep: 10
      - thedyrt/skip-checkout#v0.1.1:
          cd: ~
<<<<<<< HEAD
    env:
      IMAGE_TAG: $(echo "$PLATFORM_JSON" | jq -r .FILE_NAME)
    timeout: ${TIMEOUT:-60}
=======
>>>>>>> 036af491
    agents: "queue=mac-anka-node-fleet"
    retry:
      manual:
        permit_on_passed: true
    timeout: ${TIMEOUT:-60}
    skip: \${SKIP_$(echo "$PLATFORM_JSON" | jq -r .PLATFORM_NAME_UPCASE)_$(echo "$PLATFORM_JSON" | jq -r .VERSION_MAJOR)$(echo "$PLATFORM_JSON" | jq -r .VERSION_MINOR)}${SKIP_UNIT_TESTS}

EOF
        fi
        if [ "$BUILDKITE_SOURCE" = "schedule" ] && [[ $DISABLE_CONCURRENCY != true ]]; then
            cat <<EOF
    concurrency: ${CONCURRENCY}
    concurrency_group: ${CONCURRENCY_GROUP}
EOF
        fi
    echo
    done

    # wasm spec tests
    echo '    # wasm spec tests'
    echo $PLATFORMS_JSON_ARRAY | jq -cr '.[]' | while read -r PLATFORM_JSON; do
        if [[ ! "$(echo "$PLATFORM_JSON" | jq -r .FILE_NAME)" =~ 'macos' ]]; then
            CONCURRENCY=$LINUX_CONCURRENCY
            CONCURRENCY_GROUP=$LINUX_CONCURRENCY_GROUP
            cat <<EOF
  - label: "$(echo "$PLATFORM_JSON" | jq -r .ICON) $(echo "$PLATFORM_JSON" | jq -r .PLATFORM_NAME_FULL) - WASM Spec Tests"
    command:
      - "buildkite-agent artifact download build.tar.gz . --step '$(echo "$PLATFORM_JSON" | jq -r .ICON) $(echo "$PLATFORM_JSON" | jq -r .PLATFORM_NAME_FULL) - Build' && tar -xzf build.tar.gz"
      - "./.cicd/test.sh scripts/wasm-spec-test.sh"
    env:
      IMAGE_TAG: $(echo "$PLATFORM_JSON" | jq -r .FILE_NAME)
    agents:
      queue: "$BUILDKITE_BUILD_AGENT_QUEUE"
    retry:
      manual:
        permit_on_passed: true
    timeout: ${TIMEOUT:-30}
    skip: \${SKIP_$(echo "$PLATFORM_JSON" | jq -r .PLATFORM_NAME_UPCASE)_$(echo "$PLATFORM_JSON" | jq -r .VERSION_MAJOR)$(echo "$PLATFORM_JSON" | jq -r .VERSION_MINOR)}${SKIP_WASM_SPEC_TESTS}

EOF
        else
            CONCURRENCY=$MAC_CONCURRENCY
            CONCURRENCY_GROUP=$MAC_CONCURRENCY_GROUP
            cat <<EOF
  - label: "$(echo "$PLATFORM_JSON" | jq -r .ICON) $(echo "$PLATFORM_JSON" | jq -r .PLATFORM_NAME_FULL) - WASM Spec Tests"
    command:
      - "git clone \$BUILDKITE_REPO eosio && cd eosio && $GIT_FETCH git checkout -f \$BUILDKITE_COMMIT && git submodule update --init --recursive"
      - "cd eosio && buildkite-agent artifact download build.tar.gz . --step '$(echo "$PLATFORM_JSON" | jq -r .ICON) $(echo "$PLATFORM_JSON" | jq -r .PLATFORM_NAME_FULL) - Build' && tar -xzf build.tar.gz"
      - "cd eosio && ./.cicd/test.sh scripts/wasm-spec-test.sh"
    plugins:
      - chef/anka#v0.5.4:
          no-volume: true
          inherit-environment-vars: true
          vm-name: ${MOJAVE_ANKA_TEMPLATE_NAME}
          vm-registry-tag: "${MOJAVE_ANKA_TAG_BASE}::$(echo "$PLATFORM_JSON" | jq -r .HASHED_IMAGE_TAG)"
          always-pull: true
          debug: true
          wait-network: true
          failover-registries:
            - 'registry_1'
            - 'registry_2'
          pre-execute-sleep: 10
      - thedyrt/skip-checkout#v0.1.1:
          cd: ~
<<<<<<< HEAD
    env:
      IMAGE_TAG: $(echo "$PLATFORM_JSON" | jq -r .FILE_NAME)
    timeout: ${TIMEOUT:-60}
=======
>>>>>>> 036af491
    agents: "queue=mac-anka-node-fleet"
    retry:
      manual:
        permit_on_passed: true
    timeout: ${TIMEOUT:-60}
    skip: \${SKIP_$(echo "$PLATFORM_JSON" | jq -r .PLATFORM_NAME_UPCASE)_$(echo "$PLATFORM_JSON" | jq -r .VERSION_MAJOR)$(echo "$PLATFORM_JSON" | jq -r .VERSION_MINOR)}${SKIP_WASM_SPEC_TESTS}

EOF
        fi
        if [ "$BUILDKITE_SOURCE" = "schedule" ] && [[ $DISABLE_CONCURRENCY != true ]]; then
            cat <<EOF
    concurrency: ${CONCURRENCY}
    concurrency_group: ${CONCURRENCY_GROUP}
EOF
        fi
    echo
    done
    # serial tests
    echo '    # serial tests'
    echo $PLATFORMS_JSON_ARRAY | jq -cr '.[]' | while read -r PLATFORM_JSON; do
        IFS=$oIFS
        SERIAL_TESTS="$(cat tests/CMakeLists.txt | grep nonparallelizable_tests | grep -v "^#" | awk -F" " '{ print $2 }')"
        for TEST_NAME in $SERIAL_TESTS; do
            if [[ ! "$(echo "$PLATFORM_JSON" | jq -r .FILE_NAME)" =~ 'macos' ]]; then
                CONCURRENCY=$LINUX_CONCURRENCY
                CONCURRENCY_GROUP=$LINUX_CONCURRENCY_GROUP
                cat <<EOF
  - label: "$(echo "$PLATFORM_JSON" | jq -r .ICON) $(echo "$PLATFORM_JSON" | jq -r .PLATFORM_NAME_FULL) - $TEST_NAME"
    command:
      - "ssh-keyscan -H github.com >> ~/.ssh/known_hosts"
      - "git clone \$BUILDKITE_REPO ."
      - "$GIT_FETCH git checkout -f \$BUILDKITE_COMMIT"
      - "buildkite-agent artifact download build.tar.gz . --step '$(echo "$PLATFORM_JSON" | jq -r .ICON) $(echo "$PLATFORM_JSON" | jq -r .PLATFORM_NAME_FULL) - Build' && tar -xzf build.tar.gz"
      - "./.cicd/test.sh scripts/serial-test.sh $TEST_NAME"
    plugins:
      - thedyrt/skip-checkout#v0.1.1:
          cd: ~
    env:
      IMAGE_TAG: $(echo "$PLATFORM_JSON" | jq -r .FILE_NAME)
    agents:
      queue: "$BUILDKITE_TEST_AGENT_QUEUE"
    retry:
      manual:
        permit_on_passed: true
    timeout: ${TIMEOUT:-20}
    skip: \${SKIP_$(echo "$PLATFORM_JSON" | jq -r .PLATFORM_NAME_UPCASE)_$(echo "$PLATFORM_JSON" | jq -r .VERSION_MAJOR)$(echo "$PLATFORM_JSON" | jq -r .VERSION_MINOR)}${SKIP_SERIAL_TESTS}

EOF
            else
                CONCURRENCY=$MAC_CONCURRENCY
                CONCURRENCY_GROUP=$MAC_CONCURRENCY_GROUP
                cat <<EOF
  - label: "$(echo "$PLATFORM_JSON" | jq -r .ICON) $(echo "$PLATFORM_JSON" | jq -r .PLATFORM_NAME_FULL) - $TEST_NAME"
    command:
      - "git clone \$BUILDKITE_REPO eosio && cd eosio && $GIT_FETCH git checkout -f \$BUILDKITE_COMMIT && git submodule update --init --recursive"
      - "cd eosio && buildkite-agent artifact download build.tar.gz . --step '$(echo "$PLATFORM_JSON" | jq -r .ICON) $(echo "$PLATFORM_JSON" | jq -r .PLATFORM_NAME_FULL) - Build' && tar -xzf build.tar.gz"
      - "cd eosio && ./.cicd/test.sh scripts/serial-test.sh $TEST_NAME"
    plugins:
      - chef/anka#v0.5.4:
          no-volume: true
          inherit-environment-vars: true
          vm-name: ${MOJAVE_ANKA_TEMPLATE_NAME}
          vm-registry-tag: "${MOJAVE_ANKA_TAG_BASE}::$(echo "$PLATFORM_JSON" | jq -r .HASHED_IMAGE_TAG)"
          always-pull: true
          debug: true
          wait-network: true
          failover-registries:
            - 'registry_1'
            - 'registry_2'
          pre-execute-sleep: 10
      - thedyrt/skip-checkout#v0.1.1:
          cd: ~
<<<<<<< HEAD
    env:
      IMAGE_TAG: $(echo "$PLATFORM_JSON" | jq -r .FILE_NAME)
    timeout: ${TIMEOUT:-60}
=======
>>>>>>> 036af491
    agents: "queue=mac-anka-node-fleet"
    retry:
      manual:
        permit_on_passed: true
    timeout: ${TIMEOUT:-60}
    skip: \${SKIP_$(echo "$PLATFORM_JSON" | jq -r .PLATFORM_NAME_UPCASE)_$(echo "$PLATFORM_JSON" | jq -r .VERSION_MAJOR)$(echo "$PLATFORM_JSON" | jq -r .VERSION_MINOR)}${SKIP_SERIAL_TESTS}
EOF
            fi
            if [ "$BUILDKITE_SOURCE" = "schedule" ] && [[ $DISABLE_CONCURRENCY != true ]]; then
                cat <<EOF
    concurrency: ${CONCURRENCY}
    concurrency_group: ${CONCURRENCY_GROUP}
EOF
            fi
            echo
        done
        IFS=$nIFS
    done
    # long-running tests
    echo '    # long-running tests'
    echo $PLATFORMS_JSON_ARRAY | jq -cr '.[]' | while read -r PLATFORM_JSON; do
        IFS=$oIFS
        LR_TESTS="$(cat tests/CMakeLists.txt | grep long_running_tests | grep -v "^#" | awk -F" " '{ print $2 }')"
        for TEST_NAME in $LR_TESTS; do
            if [[ ! "$(echo "$PLATFORM_JSON" | jq -r .FILE_NAME)" =~ 'macos' ]]; then
                CONCURRENCY=$LINUX_CONCURRENCY
                CONCURRENCY_GROUP=$LINUX_CONCURRENCY_GROUP
                cat <<EOF
  - label: "$(echo "$PLATFORM_JSON" | jq -r .ICON) $(echo "$PLATFORM_JSON" | jq -r .PLATFORM_NAME_FULL) - $TEST_NAME"
    command:
      - "ssh-keyscan -H github.com >> ~/.ssh/known_hosts"
      - "git clone \$BUILDKITE_REPO ."
      - "$GIT_FETCH git checkout -f \$BUILDKITE_COMMIT"
      - "buildkite-agent artifact download build.tar.gz . --step '$(echo "$PLATFORM_JSON" | jq -r .ICON) $(echo "$PLATFORM_JSON" | jq -r .PLATFORM_NAME_FULL) - Build' ${BUILD_SOURCE} && tar -xzf build.tar.gz"
      - "./.cicd/test.sh scripts/long-running-test.sh $TEST_NAME"
    plugins:
      - thedyrt/skip-checkout#v0.1.1:
          cd: ~
    env:
      IMAGE_TAG: $(echo "$PLATFORM_JSON" | jq -r .FILE_NAME)
    agents:
      queue: "$BUILDKITE_TEST_AGENT_QUEUE"
    retry:
      manual:
        permit_on_passed: true
    timeout: ${TIMEOUT:-180}
    skip: \${SKIP_$(echo "$PLATFORM_JSON" | jq -r .PLATFORM_NAME_UPCASE)_$(echo "$PLATFORM_JSON" | jq -r .VERSION_MAJOR)$(echo "$PLATFORM_JSON" | jq -r .VERSION_MINOR)}${SKIP_LONG_RUNNING_TESTS:-true}

EOF
            else
                CONCURRENCY=$MAC_CONCURRENCY
                CONCURRENCY_GROUP=$MAC_CONCURRENCY_GROUP
                cat <<EOF
  - label: "$(echo "$PLATFORM_JSON" | jq -r .ICON) $(echo "$PLATFORM_JSON" | jq -r .PLATFORM_NAME_FULL) - $TEST_NAME"
    command:
      - "git clone \$BUILDKITE_REPO eosio && cd eosio && $GIT_FETCH git checkout -f \$BUILDKITE_COMMIT && git submodule update --init --recursive"
      - "cd eosio && buildkite-agent artifact download build.tar.gz . --step '$(echo "$PLATFORM_JSON" | jq -r .ICON) $(echo "$PLATFORM_JSON" | jq -r .PLATFORM_NAME_FULL) - Build' ${BUILD_SOURCE} && tar -xzf build.tar.gz"
      - "cd eosio && ./.cicd/test.sh scripts/long-running-test.sh $TEST_NAME"
    plugins:
      - chef/anka#v0.5.4:
          no-volume: true
          inherit-environment-vars: true
          vm-name: ${MOJAVE_ANKA_TEMPLATE_NAME}
          vm-registry-tag: "${MOJAVE_ANKA_TAG_BASE}::$(echo "$PLATFORM_JSON" | jq -r .HASHED_IMAGE_TAG)"
          always-pull: true
          debug: true
          wait-network: true
          failover-registries:
            - 'registry_1'
            - 'registry_2'
          pre-execute-sleep: 10
      - thedyrt/skip-checkout#v0.1.1:
          cd: ~
<<<<<<< HEAD
    env:
      IMAGE_TAG: $(echo "$PLATFORM_JSON" | jq -r .FILE_NAME)
    timeout: ${TIMEOUT:-180}
=======
>>>>>>> 036af491
    agents: "queue=mac-anka-node-fleet"
    retry:
      manual:
        permit_on_passed: true
    timeout: ${TIMEOUT:-180}
    skip: \${SKIP_$(echo "$PLATFORM_JSON" | jq -r .PLATFORM_NAME_UPCASE)_$(echo "$PLATFORM_JSON" | jq -r .VERSION_MAJOR)$(echo "$PLATFORM_JSON" | jq -r .VERSION_MINOR)}${SKIP_LONG_RUNNING_TESTS:-true}
EOF
            fi
            if [ "$BUILDKITE_SOURCE" = "schedule" ] && [[ $DISABLE_CONCURRENCY != true ]]; then
                cat <<EOF
    concurrency: ${CONCURRENCY}
    concurrency_group: ${CONCURRENCY_GROUP}
EOF
            fi
            echo
        done
        IFS=$nIFS
    done

    IFS=$oIFS
    if [[ "$ROUND" != "$ROUNDS" ]]; then
        echo '  - wait'
        echo ''
    fi
done


# trigger eosio-lrt post pr
if [[ -z $BUILDKITE_TRIGGERED_FROM_BUILD_ID && $TRIGGER_JOB == "true" ]]; then
    if ( [[ ! $PINNED == false ]] ); then
    cat <<EOF
  - label: ":pipeline: Trigger Long Running Tests"
    trigger: "eosio-lrt"
    async: true
    build:
      message: "${BUILDKITE_MESSAGE}"
      commit: "${BUILDKITE_COMMIT}"
      branch: "${BUILDKITE_BRANCH}"
      env:
        BUILDKITE_PULL_REQUEST: "${BUILDKITE_PULL_REQUEST}"
        BUILDKITE_PULL_REQUEST_BASE_BRANCH: "${BUILDKITE_PULL_REQUEST_BASE_BRANCH}"
        BUILDKITE_PULL_REQUEST_REPO: "${BUILDKITE_PULL_REQUEST_REPO}"
        SKIP_BUILD: "true"
        SKIP_WASM_SPEC_TESTS: "true"
        PINNED: "${PINNED}"

EOF
    fi
fi
# trigger multiversion post pr
if [[ -z $BUILDKITE_TRIGGERED_FROM_BUILD_ID && $TRIGGER_JOB = "true" ]]; then
    if ( [[ ! $PINNED == false ]] ); then
    cat <<EOF
  - label: ":pipeline: Trigger Multiversion Test"
    trigger: "eos-multiversion-tests"
    async: true
    build:
      message: "${BUILDKITE_MESSAGE}"
      commit: "${BUILDKITE_COMMIT}"
      branch: "${BUILDKITE_BRANCH}"
      env:
        BUILDKITE_PULL_REQUEST: "${BUILDKITE_PULL_REQUEST}"
        BUILDKITE_PULL_REQUEST_BASE_BRANCH: "${BUILDKITE_PULL_REQUEST_BASE_BRANCH}"
        BUILDKITE_PULL_REQUEST_REPO: "${BUILDKITE_PULL_REQUEST_REPO}"

EOF
    fi
fi
# pipeline tail
cat <<EOF
  - wait:
    continue_on_failure: true

  - label: ":bar_chart: Test Metrics"
    command:
      - "ssh-keyscan -H github.com >> ~/.ssh/known_hosts"
      - "git clone \$BUILDKITE_REPO ."
      - "$GIT_FETCH git checkout -f \$BUILDKITE_COMMIT"
      - "echo '+++ :compression: Extracting Test Metrics Code'"
      - "tar -zxf .cicd/metrics/test-metrics.tar.gz"
      - "echo '+++ :javascript: Running test-metrics.js'"
      - "node --max-old-space-size=32768 test-metrics.js"
    plugins:
      - thedyrt/skip-checkout#v0.1.1:
          cd: ~
    agents:
      queue: "$BUILDKITE_TEST_AGENT_QUEUE"
    timeout: ${TIMEOUT:-10}
    soft_fail: true

  - wait

    # packaging
  - label: ":centos: CentOS 7.7 - Package Builder"
    command:
      - "ssh-keyscan -H github.com >> ~/.ssh/known_hosts"
      - "git clone \$BUILDKITE_REPO ."
      - "$GIT_FETCH git checkout -f \$BUILDKITE_COMMIT"
      - "buildkite-agent artifact download build.tar.gz . --step ':centos: CentOS 7.7 - Build' && tar -xzf build.tar.gz"
      - "./.cicd/package.sh"
    plugins:
      - thedyrt/skip-checkout#v0.1.1:
          cd: ~
    env:
      IMAGE_TAG: "centos-7.7-$PLATFORM_TYPE"
      OS: "el7" # OS and PKGTYPE required for lambdas
      PKGTYPE: "rpm"
    agents:
      queue: "$BUILDKITE_TEST_AGENT_QUEUE"
    timeout: ${TIMEOUT:-10}
    skip: ${SKIP_CENTOS_7_7}${SKIP_PACKAGE_BUILDER}${SKIP_LINUX}

  - label: ":ubuntu: Ubuntu 16.04 - Package Builder"
    command:
      - "ssh-keyscan -H github.com >> ~/.ssh/known_hosts"
      - "git clone \$BUILDKITE_REPO ."
      - "$GIT_FETCH git checkout -f \$BUILDKITE_COMMIT"
      - "buildkite-agent artifact download build.tar.gz . --step ':ubuntu: Ubuntu 16.04 - Build' && tar -xzf build.tar.gz"
      - "./.cicd/package.sh"
    plugins:
      - thedyrt/skip-checkout#v0.1.1:
          cd: ~
    env:
      IMAGE_TAG: "ubuntu-16.04-$PLATFORM_TYPE"
      OS: "ubuntu-16.04" # OS and PKGTYPE required for lambdas
      PKGTYPE: "deb"
    agents:
      queue: "$BUILDKITE_TEST_AGENT_QUEUE"
    timeout: ${TIMEOUT:-10}
    skip: ${SKIP_UBUNTU_16_04}${SKIP_PACKAGE_BUILDER}${SKIP_LINUX}

  - label: ":ubuntu: Ubuntu 18.04 - Package Builder"
    command:
      - "ssh-keyscan -H github.com >> ~/.ssh/known_hosts"
      - "git clone \$BUILDKITE_REPO ."
      - "$GIT_FETCH git checkout -f \$BUILDKITE_COMMIT"
      - "buildkite-agent artifact download build.tar.gz . --step ':ubuntu: Ubuntu 18.04 - Build' && tar -xzf build.tar.gz"
      - "./.cicd/package.sh"
    plugins:
      - thedyrt/skip-checkout#v0.1.1:
          cd: ~
    env:
      IMAGE_TAG: "ubuntu-18.04-$PLATFORM_TYPE"
      OS: "ubuntu-18.04" # OS and PKGTYPE required for lambdas
      PKGTYPE: "deb"
    agents:
      queue: "$BUILDKITE_TEST_AGENT_QUEUE"
    timeout: ${TIMEOUT:-10}
    skip: ${SKIP_UBUNTU_18_04}${SKIP_PACKAGE_BUILDER}${SKIP_LINUX}

  - label: ":darwin: macOS 10.14 - Package Builder"
    command:
      - "git clone \$BUILDKITE_REPO eosio && cd eosio && $GIT_FETCH git checkout -f \$BUILDKITE_COMMIT"
      - "cd eosio && buildkite-agent artifact download build.tar.gz . --step ':darwin: macOS 10.14 - Build' && tar -xzf build.tar.gz"
      - "cd eosio && ./.cicd/package.sh"
    plugins:
      - chef/anka#v0.5.4:
          no-volume: true
          inherit-environment-vars: true
          vm-name: 10.14.6_6C_14G_40G
          vm-registry-tag: "clean::cicd::git-ssh::nas::brew::buildkite-agent"
          always-pull: true
          debug: true
          wait-network: true
          failover-registries:
            - 'registry_1'
            - 'registry_2'
          pre-execute-sleep: 10
      - thedyrt/skip-checkout#v0.1.1:
          cd: ~
    agents:
      - "queue=mac-anka-node-fleet"
    timeout: ${TIMEOUT:-60}
    skip: ${SKIP_MACOS_10_14}${SKIP_PACKAGE_BUILDER}${SKIP_MAC}

  - label: ":ubuntu: Ubuntu 18.04 - Contract Builder"
    command: "./.cicd/installation-build.sh"
    env:
      IMAGE_TAG: "ubuntu-18.04-unpinned"
    agents:
      queue: "$BUILDKITE_BUILD_AGENT_QUEUE"
    timeout: ${TIMEOUT:-30}
    skip: ${SKIP_CONTRACT_BUILDER}${SKIP_LINUX}

  - wait

  - label: ":git: Git Submodule Regression Check"
    command: "./.cicd/submodule-regression-check.sh"
    agents:
      queue: "automation-basic-builder-fleet"
    timeout: ${TIMEOUT:-5}

  - label: ":beer: Brew Updater"
    command:
      - "ssh-keyscan -H github.com >> ~/.ssh/known_hosts"
      - "git clone \$BUILDKITE_REPO ."
      - "$GIT_FETCH git checkout -f \$BUILDKITE_COMMIT"
      - "buildkite-agent artifact download eosio.rb . --step ':darwin: macOS 10.14 - Package Builder'"
      - "buildkite-agent artifact upload eosio.rb"
    plugins:
      - thedyrt/skip-checkout#v0.1.1:
          cd: ~
    agents:
      queue: "automation-basic-builder-fleet"
    timeout: "${TIMEOUT:-5}"
    skip: ${SKIP_PACKAGE_BUILDER}${SKIP_MAC}${SKIP_MACOS_10_14}

EOF
IFS=$oIFS<|MERGE_RESOLUTION|>--- conflicted
+++ resolved
@@ -215,12 +215,8 @@
           pre-execute-sleep: 10
       - thedyrt/skip-checkout#v0.1.1:
           cd: ~
-<<<<<<< HEAD
-    env:
-      IMAGE_TAG: $(echo "$PLATFORM_JSON" | jq -r .FILE_NAME)
-    timeout: ${TIMEOUT:-60}
-=======
->>>>>>> 036af491
+    env:
+      IMAGE_TAG: $(echo "$PLATFORM_JSON" | jq -r .FILE_NAME)
     agents: "queue=mac-anka-node-fleet"
     retry:
       manual:
@@ -285,12 +281,8 @@
           pre-execute-sleep: 10
       - thedyrt/skip-checkout#v0.1.1:
           cd: ~
-<<<<<<< HEAD
-    env:
-      IMAGE_TAG: $(echo "$PLATFORM_JSON" | jq -r .FILE_NAME)
-    timeout: ${TIMEOUT:-60}
-=======
->>>>>>> 036af491
+    env:
+      IMAGE_TAG: $(echo "$PLATFORM_JSON" | jq -r .FILE_NAME)
     agents: "queue=mac-anka-node-fleet"
     retry:
       manual:
@@ -363,12 +355,8 @@
           pre-execute-sleep: 10
       - thedyrt/skip-checkout#v0.1.1:
           cd: ~
-<<<<<<< HEAD
-    env:
-      IMAGE_TAG: $(echo "$PLATFORM_JSON" | jq -r .FILE_NAME)
-    timeout: ${TIMEOUT:-60}
-=======
->>>>>>> 036af491
+    env:
+      IMAGE_TAG: $(echo "$PLATFORM_JSON" | jq -r .FILE_NAME)
     agents: "queue=mac-anka-node-fleet"
     retry:
       manual:
@@ -442,12 +430,8 @@
           pre-execute-sleep: 10
       - thedyrt/skip-checkout#v0.1.1:
           cd: ~
-<<<<<<< HEAD
-    env:
-      IMAGE_TAG: $(echo "$PLATFORM_JSON" | jq -r .FILE_NAME)
-    timeout: ${TIMEOUT:-180}
-=======
->>>>>>> 036af491
+    env:
+      IMAGE_TAG: $(echo "$PLATFORM_JSON" | jq -r .FILE_NAME)
     agents: "queue=mac-anka-node-fleet"
     retry:
       manual:
