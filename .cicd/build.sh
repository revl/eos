#!/bin/bash
set -eo pipefail
. ./.cicd/helpers/general.sh
[[ $ENABLE_INSTALL == true ]] && . ./.cicd/helpers/populate-template-and-hash.sh '<!-- BUILD -->' '<!-- INSTALL END' || . ./.cicd/helpers/populate-template-and-hash.sh '<!-- BUILD'
sed -i -e "s/# Commands from the documentation are inserted right below this line/cd \$EOSIO_LOCATION \&\& git pull \&\& git checkout -f $BUILDKITE_COMMIT && git submodule update --init --recursive/g" /tmp/$POPULATED_FILE_NAME

if [[ "$(uname)" == 'Darwin' ]]; then
    # You can't use chained commands in execute
<<<<<<< HEAD
    if [[ $TRAVIS == true ]]; then
=======
    if [[ "$TRAVIS" == 'true' ]]; then
        export PINNED=false
        brew reinstall openssl@1.1 # Fixes issue where builds in Travis cannot find libcrypto.
>>>>>>> e84fe20d
        ccache -s
        sed -i -e 's/^cmake /cmake -DCMAKE_CXX_COMPILER_LAUNCHER=ccache /g' /tmp/$POPULATED_FILE_NAME
    fi
<<<<<<< HEAD
    /tmp/$POPULATED_FILE_NAME # This file is populated from the platform's build documentation code block
=======
    [[ ! "$PINNED" == 'false' ]] && CMAKE_EXTRAS="$CMAKE_EXTRAS -DCMAKE_TOOLCHAIN_FILE=$HELPERS_DIR/clang.make"
    cd $BUILD_DIR
    source ~/.bash_profile
    echo "cmake $CMAKE_EXTRAS .."
    cmake $CMAKE_EXTRAS ..
    echo "make -j$JOBS"
    make -j$JOBS
>>>>>>> e84fe20d
else # Linux
    ARGS=${ARGS:-"--rm --init -v /tmp/$POPULATED_FILE_NAME:/build-script"}
    # PRE_COMMANDS: Executed pre-cmake
    # CMAKE_EXTRAS: Executed within and right before the cmake path (cmake CMAKE_EXTRAS ..)
    [[ ! $IMAGE_TAG =~ 'unpinned' ]] && CMAKE_EXTRAS="$CMAKE_EXTRAS -DCMAKE_TOOLCHAIN_FILE=$MOUNTED_DIR/scripts/pinned_toolchain.cmake -DCMAKE_CXX_COMPILER_LAUNCHER=ccache"
    if [[ $IMAGE_TAG == 'amazon_linux-2-pinned' ]]; then
        PRE_COMMANDS="$PRE_COMMANDS && export PATH=/usr/lib64/ccache:\\\$PATH"
<<<<<<< HEAD
    elif [[ $IMAGE_TAG == 'centos-7.6-pinned' ]]; then
=======
    elif [[ "$IMAGE_TAG" == 'centos-7.7-pinned' ]]; then
>>>>>>> e84fe20d
        PRE_COMMANDS="$PRE_COMMANDS && export PATH=/usr/lib64/ccache:\\\$PATH"
    elif [[ $IMAGE_TAG == 'ubuntu-16.04-pinned' ]]; then
        PRE_COMMANDS="$PRE_COMMANDS && export PATH=/usr/lib/ccache:\\\$PATH"
    elif [[ $IMAGE_TAG == 'ubuntu-18.04-pinned' ]]; then
        PRE_COMMANDS="$PRE_COMMANDS && export PATH=/usr/lib/ccache:\\\$PATH"
    elif [[ $IMAGE_TAG == 'amazon_linux-2-unpinned' ]]; then
        PRE_COMMANDS="$PRE_COMMANDS && export PATH=/usr/lib64/ccache:\\\$PATH"
        CMAKE_EXTRAS="$CMAKE_EXTRAS -DCMAKE_CXX_COMPILER='clang++' -DCMAKE_C_COMPILER='clang'"
<<<<<<< HEAD
    elif [[ $IMAGE_TAG == 'centos-7.6-unpinned' ]]; then
=======
    elif [[ "$IMAGE_TAG" == 'centos-7.7-unpinned' ]]; then
>>>>>>> e84fe20d
        PRE_COMMANDS="$PRE_COMMANDS && source /opt/rh/devtoolset-8/enable && source /opt/rh/rh-python36/enable && export PATH=/usr/lib64/ccache:\\\$PATH"
        CMAKE_EXTRAS="$CMAKE_EXTRAS -DLLVM_DIR='/opt/rh/llvm-toolset-7.0/root/usr/lib64/cmake/llvm'"
    elif [[ $IMAGE_TAG == 'ubuntu-18.04-unpinned' ]]; then
        PRE_COMMANDS="$PRE_COMMANDS && export PATH=/usr/lib/ccache:\\\$PATH"
        CMAKE_EXTRAS="$CMAKE_EXTRAS -DCMAKE_CXX_COMPILER='clang++-7' -DCMAKE_C_COMPILER='clang-7' -DLLVM_DIR='/usr/lib/llvm-7/lib/cmake/llvm'"
    fi
    BUILD_COMMANDS="BUILDKITE_COMMIT=$BUILDKITE_COMMIT ./build-script"
    # Docker Commands
    if [[ $BUILDKITE == true ]]; then
        # Generate Base Images
        $CICD_DIR/generate-base-images.sh
    elif [[ $TRAVIS == true ]]; then
        ARGS="$ARGS -v /usr/lib/ccache -v $HOME/.ccache:/opt/.ccache -e JOBS -e TRAVIS -e CCACHE_DIR=/opt/.ccache"
        COMMANDS="ccache -s && $BUILD_COMMANDS"
    fi
    . $HELPERS_DIR/populate-template-and-hash.sh -h # obtain $FULL_TAG (and don't overwrite existing file)
    COMMANDS="$PRE_COMMANDS && $COMMANDS"
    echo "$ docker run $ARGS $(buildkite-intrinsics) $FULL_TAG bash -c \"$COMMANDS\""
    eval docker run $ARGS $(buildkite-intrinsics) $FULL_TAG bash -c \"$COMMANDS\"
fi<|MERGE_RESOLUTION|>--- conflicted
+++ resolved
@@ -6,27 +6,12 @@
 
 if [[ "$(uname)" == 'Darwin' ]]; then
     # You can't use chained commands in execute
-<<<<<<< HEAD
     if [[ $TRAVIS == true ]]; then
-=======
-    if [[ "$TRAVIS" == 'true' ]]; then
-        export PINNED=false
+        ccache -s
         brew reinstall openssl@1.1 # Fixes issue where builds in Travis cannot find libcrypto.
->>>>>>> e84fe20d
-        ccache -s
         sed -i -e 's/^cmake /cmake -DCMAKE_CXX_COMPILER_LAUNCHER=ccache /g' /tmp/$POPULATED_FILE_NAME
     fi
-<<<<<<< HEAD
     /tmp/$POPULATED_FILE_NAME # This file is populated from the platform's build documentation code block
-=======
-    [[ ! "$PINNED" == 'false' ]] && CMAKE_EXTRAS="$CMAKE_EXTRAS -DCMAKE_TOOLCHAIN_FILE=$HELPERS_DIR/clang.make"
-    cd $BUILD_DIR
-    source ~/.bash_profile
-    echo "cmake $CMAKE_EXTRAS .."
-    cmake $CMAKE_EXTRAS ..
-    echo "make -j$JOBS"
-    make -j$JOBS
->>>>>>> e84fe20d
 else # Linux
     ARGS=${ARGS:-"--rm --init -v /tmp/$POPULATED_FILE_NAME:/build-script"}
     # PRE_COMMANDS: Executed pre-cmake
@@ -34,11 +19,7 @@
     [[ ! $IMAGE_TAG =~ 'unpinned' ]] && CMAKE_EXTRAS="$CMAKE_EXTRAS -DCMAKE_TOOLCHAIN_FILE=$MOUNTED_DIR/scripts/pinned_toolchain.cmake -DCMAKE_CXX_COMPILER_LAUNCHER=ccache"
     if [[ $IMAGE_TAG == 'amazon_linux-2-pinned' ]]; then
         PRE_COMMANDS="$PRE_COMMANDS && export PATH=/usr/lib64/ccache:\\\$PATH"
-<<<<<<< HEAD
-    elif [[ $IMAGE_TAG == 'centos-7.6-pinned' ]]; then
-=======
     elif [[ "$IMAGE_TAG" == 'centos-7.7-pinned' ]]; then
->>>>>>> e84fe20d
         PRE_COMMANDS="$PRE_COMMANDS && export PATH=/usr/lib64/ccache:\\\$PATH"
     elif [[ $IMAGE_TAG == 'ubuntu-16.04-pinned' ]]; then
         PRE_COMMANDS="$PRE_COMMANDS && export PATH=/usr/lib/ccache:\\\$PATH"
@@ -47,11 +28,7 @@
     elif [[ $IMAGE_TAG == 'amazon_linux-2-unpinned' ]]; then
         PRE_COMMANDS="$PRE_COMMANDS && export PATH=/usr/lib64/ccache:\\\$PATH"
         CMAKE_EXTRAS="$CMAKE_EXTRAS -DCMAKE_CXX_COMPILER='clang++' -DCMAKE_C_COMPILER='clang'"
-<<<<<<< HEAD
-    elif [[ $IMAGE_TAG == 'centos-7.6-unpinned' ]]; then
-=======
     elif [[ "$IMAGE_TAG" == 'centos-7.7-unpinned' ]]; then
->>>>>>> e84fe20d
         PRE_COMMANDS="$PRE_COMMANDS && source /opt/rh/devtoolset-8/enable && source /opt/rh/rh-python36/enable && export PATH=/usr/lib64/ccache:\\\$PATH"
         CMAKE_EXTRAS="$CMAKE_EXTRAS -DLLVM_DIR='/opt/rh/llvm-toolset-7.0/root/usr/lib64/cmake/llvm'"
     elif [[ $IMAGE_TAG == 'ubuntu-18.04-unpinned' ]]; then
