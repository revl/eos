--- conflicted
+++ resolved
@@ -120,32 +120,9 @@
     timeout: ${TIMEOUT:-10}
     skip: ${SKIP_UBUNTU_18}${SKIP_UNIT_TESTS}
 
-<<<<<<< HEAD
-  # - label: ":darwin: macOS 10.14 - Unit Test"
-  #   command:
-  #     - "brew install git graphviz libtool gmp llvm@4 pkgconfig python python@2 doxygen libusb openssl boost@1.70 cmake mongodb"
-  #     - "git clone $BUILDKITE_REPO eos && cd eos && git checkout $BUILDKITE_COMMIT && git submodule update --init --recursive"
-  #     - "cd eos && buildkite-agent artifact download build.tar.gz . --step ':darwin: macOS 10.14 - Build' && tar -xzf build.tar.gz"
-  #     - "cd eos && bash ./.cicd/parallel-tests.sh"
-  #   plugins:
-  #     - chef/anka#v0.5.1:
-  #         no-volume: true
-  #         inherit-environment-vars: true
-  #         vm-name: 10.14.4_6C_14G_40G
-  #         vm-registry-tag: "clean::cicd::git-ssh::nas::brew::buildkite-agent"
-  #         always-pull: true
-  #         debug: true
-  #         wait-network: true
-  #   agents:
-  #     - "queue=mac-anka-node-fleet"
-  #   skip: ${SKIP_MOJAVE}${SKIP_UNIT_TESTS}
-
-  - label: ":pipeline: Generate Serial Test Steps"  
-    command: "./.cicd/generate-serial-tests.sh | buildkite-agent pipeline upload"
-=======
   - label: ":darwin: macOS 10.14 - Unit Test"
     command:
-      - "brew install git graphviz libtool gmp llvm@4 pkgconfig python python@2 doxygen libusb openssl boost@1.70 cmake mongodb ccache"
+      - "brew install git graphviz libtool gmp llvm@4 pkgconfig python python@2 doxygen libusb openssl boost@1.70 cmake mongodb"
       - "git clone $BUILDKITE_REPO eos && cd eos && git checkout $BUILDKITE_COMMIT && git submodule update --init --recursive"
       - "cd eos && buildkite-agent artifact download build.tar.gz . --step ':darwin: macOS 10.14 - Build' && tar -xzf build.tar.gz"
       - "cd eos && bash ./.cicd/parallel-tests.sh"
@@ -162,72 +139,80 @@
       - "queue=mac-anka-node-fleet"
     skip: ${SKIP_MOJAVE}${SKIP_UNIT_TESTS}
 
-  - label: ":aws: Amazon_Linux 2 - Serial Test"
-    command:
-      - "buildkite-agent artifact download build.tar.gz . --step ':aws: Amazon_Linux 2 - Build' && tar -xzf build.tar.gz"
-      - "bash ./.cicd/serial-tests.sh"
-    env:
-      IMAGE_TAG: "amazonlinux-2"
-      BUILDKITE_AGENT_ACCESS_TOKEN:
-    agents:
-      queue: "automation-eos-builder-fleet"
-    timeout: ${TIMEOUT:-10}
-    skip: ${SKIP_AMAZON_LINUX_2}${SKIP_SERIAL_TESTS}
-
-  - label: ":centos: CentOS 7.6 - Serial Test"
-    command:
-      - "buildkite-agent artifact download build.tar.gz . --step ':centos: CentOS 7.6 - Build' && tar -xzf build.tar.gz"
-      - "bash ./.cicd/serial-tests.sh"
-    env: 
-      IMAGE_TAG: "centos-7.6"
-      BUILDKITE_AGENT_ACCESS_TOKEN:
-    agents:
-      queue: "automation-eos-builder-fleet"
-    timeout: ${TIMEOUT:-10}
-    skip: ${SKIP_CENTOS_7}${SKIP_SERIAL_TESTS}
-
-  - label: ":ubuntu: Ubuntu 16.04 - Serial Test"
-    command:
-      - "buildkite-agent artifact download build.tar.gz . --step ':ubuntu: Ubuntu 16.04 - Build' && tar -xzf build.tar.gz"
-      - "bash ./.cicd/serial-tests.sh"
-    env: 
-      IMAGE_TAG: "ubuntu-16.04"
-      BUILDKITE_AGENT_ACCESS_TOKEN:
-    agents:
-      queue: "automation-eos-builder-fleet"
-    timeout: ${TIMEOUT:-10}
-    skip: ${SKIP_UBUNTU_16}${SKIP_SERIAL_TESTS}
-
-  - label: ":ubuntu: Ubuntu 18.04 - Serial Test"
-    command:
-      - "buildkite-agent artifact download build.tar.gz . --step ':ubuntu: Ubuntu 18.04 - Build' && tar -xzf build.tar.gz"
-      - "bash ./.cicd/serial-tests.sh"
-    env:
-      IMAGE_TAG: "ubuntu-18.04"
-      BUILDKITE_AGENT_ACCESS_TOKEN:
-    agents:
-      queue: "automation-eos-builder-fleet"
-    timeout: ${TIMEOUT:-10}
-    skip: ${SKIP_UBUNTU_18}${SKIP_SERIAL_TESTS}
-
-  - label: ":darwin: macOS 10.14 - Serial Test"
-    command:
-      - "brew install git graphviz libtool gmp llvm@4 pkgconfig python python@2 doxygen libusb openssl boost@1.70 cmake mongodb ccache"
-      - "git clone $BUILDKITE_REPO eos && cd eos && git checkout $BUILDKITE_COMMIT && git submodule update --init --recursive"
-      - "cd eos && buildkite-agent artifact download build.tar.gz . --step ':darwin: macOS 10.14 - Build' && tar -xzf build.tar.gz"
-      - "cd eos && bash ./.cicd/serial-tests.sh"
-    plugins:
-      - chef/anka#v0.5.1:
-          no-volume: true
-          inherit-environment-vars: true
-          vm-name: 10.14.4_6C_14G_40G
-          vm-registry-tag: "clean::cicd::git-ssh::nas::brew::buildkite-agent"
-          always-pull: true
-          debug: true
-          wait-network: true
-    agents:
-      - "queue=mac-anka-node-fleet"
-    skip: ${SKIP_MOJAVE}${SKIP_SERIAL_TESTS}
+
+  - label: ":pipeline: Generate Serial Test Steps"  
+    command: "./.cicd/generate-serial-tests.sh | buildkite-agent pipeline upload"
+    agents:
+      queue: "automation-eos-builder-fleet"
+    timeout: ${TIMEOUT:-10}
+    skip: $SKIP_GENERATE_SERIAL_TESTS
+    
+  # - label: ":aws: Amazon_Linux 2 - Serial Test"
+  #   command:
+  #     - "buildkite-agent artifact download build.tar.gz . --step ':aws: Amazon_Linux 2 - Build' && tar -xzf build.tar.gz"
+  #     - "bash ./.cicd/serial-tests.sh"
+  #   env:
+  #     IMAGE_TAG: "amazonlinux-2"
+  #     BUILDKITE_AGENT_ACCESS_TOKEN:
+  #   agents:
+  #     queue: "automation-eos-builder-fleet"
+  #   timeout: ${TIMEOUT:-10}
+  #   skip: ${SKIP_AMAZON_LINUX_2}${SKIP_SERIAL_TESTS}
+
+  # - label: ":centos: CentOS 7.6 - Serial Test"
+  #   command:
+  #     - "buildkite-agent artifact download build.tar.gz . --step ':centos: CentOS 7.6 - Build' && tar -xzf build.tar.gz"
+  #     - "bash ./.cicd/serial-tests.sh"
+  #   env: 
+  #     IMAGE_TAG: "centos-7.6"
+  #     BUILDKITE_AGENT_ACCESS_TOKEN:
+  #   agents:
+  #     queue: "automation-eos-builder-fleet"
+  #   timeout: ${TIMEOUT:-10}
+  #   skip: ${SKIP_CENTOS_7}${SKIP_SERIAL_TESTS}
+
+  # - label: ":ubuntu: Ubuntu 16.04 - Serial Test"
+  #   command:
+  #     - "buildkite-agent artifact download build.tar.gz . --step ':ubuntu: Ubuntu 16.04 - Build' && tar -xzf build.tar.gz"
+  #     - "bash ./.cicd/serial-tests.sh"
+  #   env: 
+  #     IMAGE_TAG: "ubuntu-16.04"
+  #     BUILDKITE_AGENT_ACCESS_TOKEN:
+  #   agents:
+  #     queue: "automation-eos-builder-fleet"
+  #   timeout: ${TIMEOUT:-10}
+  #   skip: ${SKIP_UBUNTU_16}${SKIP_SERIAL_TESTS}
+
+  # - label: ":ubuntu: Ubuntu 18.04 - Serial Test"
+  #   command:
+  #     - "buildkite-agent artifact download build.tar.gz . --step ':ubuntu: Ubuntu 18.04 - Build' && tar -xzf build.tar.gz"
+  #     - "bash ./.cicd/serial-tests.sh"
+  #   env:
+  #     IMAGE_TAG: "ubuntu-18.04"
+  #     BUILDKITE_AGENT_ACCESS_TOKEN:
+  #   agents:
+  #     queue: "automation-eos-builder-fleet"
+  #   timeout: ${TIMEOUT:-10}
+  #   skip: ${SKIP_UBUNTU_18}${SKIP_SERIAL_TESTS}
+
+  # - label: ":darwin: macOS 10.14 - Serial Test"
+  #   command:
+  #     - "brew install git graphviz libtool gmp llvm@4 pkgconfig python python@2 doxygen libusb openssl boost@1.70 cmake mongodb ccache"
+  #     - "git clone $BUILDKITE_REPO eos && cd eos && git checkout $BUILDKITE_COMMIT && git submodule update --init --recursive"
+  #     - "cd eos && buildkite-agent artifact download build.tar.gz . --step ':darwin: macOS 10.14 - Build' && tar -xzf build.tar.gz"
+  #     - "cd eos && bash ./.cicd/serial-tests.sh"
+  #   plugins:
+  #     - chef/anka#v0.5.1:
+  #         no-volume: true
+  #         inherit-environment-vars: true
+  #         vm-name: 10.14.4_6C_14G_40G
+  #         vm-registry-tag: "clean::cicd::git-ssh::nas::brew::buildkite-agent"
+  #         always-pull: true
+  #         debug: true
+  #         wait-network: true
+  #   agents:
+  #     - "queue=mac-anka-node-fleet"
+  #   skip: ${SKIP_MOJAVE}${SKIP_SERIAL_TESTS}
 
   - label: ":aws: Amazon_Linux 2 - Long-Running Tests"
     command:
@@ -236,13 +221,9 @@
     env:
       IMAGE_TAG: "amazonlinux-2"
       BUILDKITE_AGENT_ACCESS_TOKEN:
->>>>>>> 94cc7af5
-    agents:
-      queue: "automation-eos-builder-fleet"
-    timeout: ${TIMEOUT:-10}
-<<<<<<< HEAD
-    skip: $SKIP_GENERATE_SERIAL_TESTS
-=======
+    agents:
+      queue: "automation-eos-builder-fleet"
+    timeout: ${TIMEOUT:-10}
     skip: ${SKIP_AMAZON_LINUX_2}${SKIP_LONG_RUNNING_TESTS:-true}
 
   - label: ":centos: CentOS 7.6 - Long-Running Tests"
@@ -301,7 +282,6 @@
     agents:
       - "queue=mac-anka-large-node-fleet"
     skip: ${SKIP_MOJAVE}${SKIP_LONG_RUNNING_TESTS:-true}
->>>>>>> 94cc7af5
 
   - wait:
     continue_on_failure: true
