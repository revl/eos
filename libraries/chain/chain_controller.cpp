--- conflicted
+++ resolved
@@ -302,6 +302,7 @@
    auto& generated = _db.get_index<generated_transaction_multi_index, generated_transaction_object::by_trx_id>();
 
    vector<pending_transaction> pending;
+   std::set<transaction_id_type> invalid_pending;
    pending.reserve(generated.size() + _pending_transactions.size());
    for (const auto& gt: generated) {
       pending.emplace_back(std::reference_wrapper<const GeneratedTransaction> {gt.trx});
@@ -327,7 +328,6 @@
    _pending_tx_session.reset();
    _pending_tx_session = _db.start_undo_session(true);
 
-<<<<<<< HEAD
    signed_block pending_block;
    pending_block.cycles.reserve(schedule.cycles.size());
 
@@ -365,9 +365,11 @@
           catch ( const fc::exception& e )
           {
              // Do nothing, transaction will not be re-applied
-             wlog( "Transaction was not processed while generating block due to ${e}", ("e", e) );
+             elog( "Transaction was not processed while generating block due to ${e}", ("e", e) );
              if (trx.contains<std::reference_wrapper<const SignedTransaction>>()) {
-                wlog( "The transaction was ${t}", ("t", trx.get<std::reference_wrapper<const SignedTransaction>>().get()) );
+                const auto& t = trx.get<std::reference_wrapper<const SignedTransaction>>().get();
+                wlog( "The transaction was ${t}", ("t", t );
+                invalid_pending.emplace(t.id());
              } else if (trx.contains<std::reference_wrapper<const GeneratedTransaction>>()) {
                 wlog( "The transaction was ${t}", ("t", trx.get<std::reference_wrapper<const GeneratedTransaction>>().get()) );
              } 
@@ -385,47 +387,6 @@
      if (!block_cycle.empty()) {
         pending_block.cycles.emplace_back(std::move(block_cycle));
      }
-=======
-   uint64_t postponed_tx_count = 0;
-   // pop pending state (reset to head block state)
-   for (auto itr = _pending_transactions.begin(); itr != _pending_transactions.end(); ) {
-      auto& tx = *itr;
-      size_t new_total_size = total_block_size + fc::raw::pack_size( tx );
-
-      // postpone transaction if it would make block too big
-      if( new_total_size >= maximum_block_size )
-      {
-         postponed_tx_count++;
-         ++itr;
-         continue;
-      }
-
-      try
-      {
-         auto temp_session = _db.start_undo_session(true);
-         validate_referenced_accounts(tx);
-         check_transaction_authorization(tx);
-         _apply_transaction(tx);
-         temp_session.squash();
-
-         total_block_size += fc::raw::pack_size(tx);
-         if (pending_block.cycles.empty()) {
-            pending_block.cycles.resize(1);
-            pending_block.cycles.back().resize(1);
-         }
-         pending_block.cycles.back().back().user_input.emplace_back(tx);
-#warning TODO: Populate generated blocks with generated transactions
-
-         ++itr;
-      }
-      catch ( const fc::exception& e )
-      {
-         // Do nothing, and discard transaction so it will not be re-applied
-         elog( "Transaction was not processed while generating block due to ${e}", ("e", e) );
-         wlog( "The transaction was ${t}", ("t", tx) );
-         itr = _pending_transactions.erase(itr);
-      }
->>>>>>> cc2e790d
    }
    
    size_t postponed_tx_count = _pending_transactions.size() - valid_transaction_count - invalid_transaction_count;
@@ -437,6 +398,18 @@
    if( invalid_transaction_count > 0 )
    {
       wlog( "Postponed ${n} transactions errors when processing", ("n", invalid_transaction_count) );
+
+      // remove pending transactions determined to be bad during scheduling
+      if (invalid_pending.size() > 0) {
+         for (auto itr = _pending_transactions.begin(); itr != _pending_transactions.end(); ) {
+            auto& tx = *itr;
+            if (invalid_pending.find(tx.id()) != invalid_pending.end()) {
+               itr = _pending_transactions.erase(itr);
+            } else {
+               ++itr;
+            }
+         }
+      }
    }
 
    _pending_tx_session.reset();
