#include <eosio/chain/wasm_interface.hpp>
#include <eosio/chain/apply_context.hpp>
#include <eosio/chain/chain_controller.hpp>
#include <eosio/chain/producer_schedule.hpp>
#include <eosio/chain/asset.hpp>
#include <eosio/chain/exceptions.hpp>
#include <boost/core/ignore_unused.hpp>
#include <boost/multiprecision/cpp_bin_float.hpp>
#include <eosio/chain/wasm_interface_private.hpp>
#include <eosio/chain/wasm_eosio_validation.hpp>
#include <eosio/chain/wasm_eosio_injection.hpp>
#include <fc/exception/exception.hpp>
#include <fc/crypto/sha256.hpp>
#include <fc/crypto/sha1.hpp>
#include <fc/io/raw.hpp>
#include <fc/utf8.hpp>
#include <Runtime/Runtime.h>
#include "IR/Module.h"
#include "Platform/Platform.h"
#include "WAST/WAST.h"
#include "IR/Operators.h"
#include "IR/Validate.h"
#include "IR/Types.h"
#include "Runtime/Runtime.h"
#include "Runtime/Linker.h"
#include "Runtime/Intrinsics.h"

#include <softfloat.hpp>
#include <boost/asio.hpp>
#include <boost/bind.hpp>
#include <fstream>

#include <mutex>
#include <thread>
#include <condition_variable>

namespace eosio { namespace chain {
   using namespace contracts;
   using namespace webassembly;
   using namespace webassembly::common;

   struct runtime_guard {
      runtime_guard() {
         // TODO clean this up
         //check_wasm_opcode_dispositions();
         Runtime::init();
      }

      ~runtime_guard() {
         Runtime::freeUnreferencedObjects({});
      }

   };

   static weak_ptr<runtime_guard> __runtime_guard_ptr;
   static std::mutex __runtime_guard_lock;

   /**
    *  Implementation class for the wasm cache
    *  it is responsible for compiling and storing instances of wasm code for use
    *
    */
   struct wasm_cache_impl {
      wasm_cache_impl()
      {
         std::lock_guard<std::mutex> l(__runtime_guard_lock);
         if (__runtime_guard_ptr.use_count() == 0) {
            _runtime_guard = std::make_shared<runtime_guard>();
            __runtime_guard_ptr = _runtime_guard;
         } else {
            _runtime_guard = __runtime_guard_ptr.lock();
         }
      }

      /**
       * this must wait for all work to be done otherwise it may destroy memory
       * referenced by other threads
       *
       * Expectations on wasm_cache dictate that all available code has been
       * returned before this can be destroyed
       */
      ~wasm_cache_impl() {
      }

      /**
       * internal tracking structure which deduplicates memory images
       * and tracks available vs in-use entries.
       *
       * The instances array has two sections, "available" instances
       * are in the front of the vector and anything at an index of
       * available_instances or greater is considered "in use"
       *
       * instances are stored as pointers so that their positions
       * in the array can be moved without invaliding references to
       * the instance handed out to other threads
       */
      struct code_info {
         explicit code_info(wavm::info&& wavm_info, binaryen::info&& binaryen_info)
         : wavm_info(std::forward<wavm::info>(wavm_info))
         , binaryen_info(std::forward<binaryen::info>(binaryen_info))
         {}


         wavm::info   wavm_info;
         binaryen::info binaryen_info;

         // all existing instances of this code
         vector<unique_ptr<wasm_cache::entry>> instances;
         size_t available_instances = 0;
      };

      using optional_info_ref = optional<std::reference_wrapper<code_info>>;
      using optional_entry_ref = optional<std::reference_wrapper<wasm_cache::entry>>;

      /**
       * Convenience method for running code with the _cache_lock and releaseint that lock
       * when the code completes
       *
       * @param f - lambda to execute
       * @return - varies depending on the signature of the lambda
       */
      template<typename F>
      auto with_lock(std::mutex &l, F f) {
         std::lock_guard<std::mutex> lock(l);
         return f();
      };

      /**
       * Fetch the tracking struct given a code_id if it exists
       *
       * @param code_id
       * @return
       */
      optional_info_ref fetch_info(const digest_type& code_id) {
         return with_lock(_cache_lock, [&,this](){
            auto iter = _cache.find(code_id);
            if (iter != _cache.end()) {
               return optional_info_ref(iter->second);
            }

            return optional_info_ref();
         });
      }

      /**
       * Opportunistically fetch an available instance of the code;
       * @param code_id - the id of the code to fetch
       * @return - reference to the entry when one is available
       */
      optional_entry_ref try_fetch_entry(const digest_type& code_id) {
         return with_lock(_cache_lock, [&,this](){
            auto iter = _cache.find(code_id);
            if (iter != _cache.end() && iter->second.available_instances > 0) {
               auto &ptr = iter->second.instances.at(--(iter->second.available_instances));
               return optional_entry_ref(*ptr);
            }

            return optional_entry_ref();
         });
      }

      /**
       * Fetch a copy of the code, this is guaranteed to return an entry IF the code is compilable.
       * In order to do that in safe way this code may cause the calling thread to sleep while a new
       * version of the code is compiled and inserted into the cache
       *
       * @param code_id - the id of the code to fetch
       * @param wasm_binary - the binary for the wasm
       * @param wasm_binary_size - the size of the binary
       * @return reference to a usable cache entry
       */
      wasm_cache::entry& fetch_entry(const digest_type& code_id, const char* wasm_binary, size_t wasm_binary_size) {
         std::condition_variable condition;
         optional_entry_ref result;
         std::exception_ptr error;

         // compilation is not thread safe, so we dispatch it to a io_service running on a single thread to
         // queue up and synchronize compilations
         with_lock(_compile_lock, [&,this](){
            // check to see if someone returned what we need before making a new one
            auto pending_result = try_fetch_entry(code_id);
            std::exception_ptr pending_error;

            if (!pending_result) {
               // time to compile a brand new (maybe first) copy of this code

               fc::optional<wavm::entry> wavm;
               fc::optional<wavm::info> wavm_info;
               fc::optional<binaryen::entry> binaryen;
               fc::optional<binaryen::info> binaryen_info;

               try {

                  IR::Module* module = new IR::Module();

                  Serialization::MemoryInputStream stream((const U8 *) wasm_binary, wasm_binary_size);
                  WASM::serialize(stream, *module);

                  wasm_validations::wasm_binary_validation validator( *module );
                  wasm_injections::wasm_binary_injection injector( *module );

                  injector.inject();
                  validator.validate();
                  Serialization::ArrayOutputStream outstream;
                  WASM::serialize(outstream, *module);
                  std::vector<U8> bytes = outstream.getBytes();

                  wavm = wavm::entry::build((char*)bytes.data(), bytes.size());
                  wavm_info.emplace(*wavm);

                  binaryen = binaryen::entry::build((char*)bytes.data(), bytes.size());
                  binaryen_info.emplace(*binaryen);
               } catch (...) {
                  pending_error = std::current_exception();
               }

               if (pending_error == nullptr) {
                  // grab the lock and put this in the cache as unavailble
                  with_lock(_cache_lock, [&,this]() {
                     // find or create a new entry
                     auto iter = _cache.emplace(code_id, code_info(std::move(*wavm_info),std::move(*binaryen_info))).first;

                     iter->second.instances.emplace_back(std::make_unique<wasm_cache::entry>(std::move(*wavm), std::move(*binaryen)));
                     pending_result = optional_entry_ref(*iter->second.instances.back().get());
                  });
               }
            }

           if (pending_error != nullptr) {
              error = pending_error;
           } else {
              result = pending_result;
           }

         });


         try {
            if (error != nullptr) {
               std::rethrow_exception(error);
            } else {
               return (*result).get();
            }
         } FC_RETHROW_EXCEPTIONS(error, "error compiling WASM for code with hash: ${code_id}", ("code_id", code_id));
      }

      /**
       * return an entry to the cache.  The entry is presumed to come back in a "dirty" state and must be
       * sanitized before returning to the "available" state.  This sanitization is done asynchronously so
       * as not to delay the current executing thread.
       *
       * @param code_id - the code Id associated with the instance
       * @param entry - the entry to return
       */
      void return_entry(const digest_type& code_id, wasm_cache::entry& entry) {
         // sanitize by reseting the memory that may now be dirty
         auto& info = (*fetch_info(code_id)).get();
         entry.wavm.reset(info.wavm_info);
         entry.binaryen.reset(info.binaryen_info);

         // under a lock, put this entry back in the available instances side of the instances vector
         with_lock(_cache_lock, [&,this](){
            // walk the vector and find this entry
            auto iter = info.instances.begin();
            while (iter->get() != &entry) {
               ++iter;
            }

            FC_ASSERT(iter != info.instances.end(), "Checking in a WASM enty that was not created properly!");

            auto first_unavailable = (info.instances.begin() + info.available_instances);
            if (iter != first_unavailable) {
               std::swap(iter, first_unavailable);
            }
            info.available_instances++;
         });
      }

      //initialize the memory for a cache entry
      wasm_cache::entry& prepare_wasm_instance(wasm_cache::entry& wasm_cache_entry, const digest_type& code_id) {
         auto& info = (*fetch_info(code_id)).get();
         wasm_cache_entry.wavm.prepare(info.wavm_info);
         wasm_cache_entry.binaryen.prepare(info.binaryen_info);
         return wasm_cache_entry;
      }

      // mapping of digest to an entry for the code
      map<digest_type, code_info> _cache;
      std::mutex _cache_lock;

      // compilation lock
      std::mutex _compile_lock;

      std::shared_ptr<runtime_guard> _runtime_guard;
   };

   wasm_cache::wasm_cache()
      :_my( new wasm_cache_impl() ) {
   }

   wasm_cache::~wasm_cache() = default;

   wasm_cache::entry &wasm_cache::checkout( const digest_type& code_id, const char* wasm_binary, size_t wasm_binary_size ) {
      // see if there is an available entry in the cache
      auto result = _my->try_fetch_entry(code_id);
      if (result) {
         wasm_cache::entry& wasm_cache_entry = (*result).get();
         return _my->prepare_wasm_instance(wasm_cache_entry, code_id);
      }
      return _my->prepare_wasm_instance(_my->fetch_entry(code_id, wasm_binary, wasm_binary_size), code_id);
   }


   void wasm_cache::checkin(const digest_type& code_id, entry& code ) {
      _my->return_entry(code_id, code);
   }

   /**
    * RAII wrapper to make sure that the context is cleaned up on exception
    */
   struct scoped_context {
      template<typename ...Args>
      scoped_context(optional<wasm_context> &context, Args&&... args)
      :context(context)
      {
         context.emplace( std::forward<Args>(args)... );
      }

      ~scoped_context() {
         context.reset();
      }

      optional<wasm_context>& context;
   };

   wasm_interface::wasm_interface()
      :my( new wasm_interface_impl() ) {
   }

   wasm_interface& wasm_interface::get() {
      thread_local wasm_interface* single = nullptr;
      if( !single ) {
         single = new wasm_interface();
      }
      return *single;
   }

   void wasm_interface::apply( wasm_cache::entry& code, apply_context& context, vm_type vm ) {
      try {
         auto context_guard = scoped_context(my->current_context, code, context, vm);
         switch (vm) {
            case vm_type::wavm:
               code.wavm.call_apply(context);
               break;
            case vm_type::binaryen:
               code.binaryen.call_apply(context);
               break;
         }
      } catch ( const wasm_exit& ){}
   }

   void wasm_interface::error( wasm_cache::entry& code, apply_context& context, vm_type vm ) {
      try {
         auto context_guard = scoped_context(my->current_context, code, context, vm);
         switch (vm) {
            case vm_type::wavm:
               code.wavm.call_error(context);
               break;
            case vm_type::binaryen:
               code.binaryen.call_error(context);
               break;
         }
      } catch ( const wasm_exit& ){}
   }

   wasm_context& common::intrinsics_accessor::get_context(wasm_interface &wasm) {
      FC_ASSERT(wasm.my->current_context.valid());
      return *wasm.my->current_context;
   }

   const wavm::entry& wavm::entry::get(wasm_interface& wasm) {
      return common::intrinsics_accessor::get_context(wasm).code.wavm;
   }


   const binaryen::entry& binaryen::entry::get(wasm_interface& wasm) {
      return common::intrinsics_accessor::get_context(wasm).code.binaryen;
   }

#if defined(assert)
   #undef assert
#endif

class context_aware_api {
   public:
      context_aware_api(wasm_interface& wasm, bool context_free = false )
      :code(intrinsics_accessor::get_context(wasm).code),
       context(intrinsics_accessor::get_context(wasm).context)
      ,vm(intrinsics_accessor::get_context(wasm).vm)
      {
         if( context.context_free )
            FC_ASSERT( context_free, "only context free api's can be used in this context" );
         context.used_context_free_api |= !context_free;
      }

   protected:
      wasm_cache::entry&         code;
      apply_context&             context;
      wasm_interface::vm_type    vm;

};

class context_free_api : public context_aware_api {
   public:
      context_free_api( wasm_interface& wasm )
      :context_aware_api(wasm, true) {
         /* the context_free_data is not available during normal application because it is prunable */
         FC_ASSERT( context.context_free, "this API may only be called from context_free apply" );
      }

      int get_context_free_data( uint32_t index, array_ptr<char> buffer, size_t buffer_size )const {
         return context.get_context_free_data( index, buffer, buffer_size );
      }
};

class privileged_api : public context_aware_api {
   public:
      privileged_api( wasm_interface& wasm )
      :context_aware_api(wasm)
      {
         FC_ASSERT( context.privileged, "${code} does not have permission to call this API", ("code",context.receiver) );
      }

      /**
       *  This should schedule the feature to be activated once the
       *  block that includes this call is irreversible. It should
       *  fail if the feature is already pending.
       *
       *  Feature name should be base32 encoded name.
       */
      void activate_feature( int64_t feature_name ) {
         FC_ASSERT( !"Unsupported Hardfork Detected" );
      }

      /**
       * This should return true if a feature is active and irreversible, false if not.
       *
       * Irreversiblity by fork-database is not consensus safe, therefore, this defines
       * irreversiblity only by block headers not by BFT short-cut.
       */
      int is_feature_active( int64_t feature_name ) {
         return false;
      }

      void set_resource_limits( account_name account,
                                uint64_t ram_bytes, int64_t net_weight, int64_t cpu_weight,
                                int64_t /*cpu_usec_per_period*/ ) {
         auto& buo = context.db.get<bandwidth_usage_object,by_owner>( account );
         FC_ASSERT( buo.db_usage <= ram_bytes, "attempt to free too much space" );

         auto& gdp = context.controller.get_dynamic_global_properties();
         context.mutable_db.modify( gdp, [&]( auto& p ) {
           p.total_net_weight -= buo.net_weight;
           p.total_net_weight += net_weight;
           p.total_cpu_weight -= buo.cpu_weight;
           p.total_cpu_weight += cpu_weight;
           p.total_db_reserved -= buo.db_reserved_capacity;
           p.total_db_reserved += ram_bytes;
         });

         context.mutable_db.modify( buo, [&]( auto& o ){
            o.net_weight = net_weight;
            o.cpu_weight = cpu_weight;
            o.db_reserved_capacity = ram_bytes;
         });
      }


      void get_resource_limits( account_name account,
                                uint64_t& ram_bytes, uint64_t& net_weight, uint64_t cpu_weight ) {
      }

      void set_active_producers( array_ptr<char> packed_producer_schedule, size_t datalen) {
         datastream<const char*> ds( packed_producer_schedule, datalen );
         producer_schedule_type psch;
         fc::raw::unpack(ds, psch);
         context.mutable_db.modify( context.controller.get_global_properties(),
            [&]( auto& gprops ) {
                 gprops.new_active_producers = psch;
         });
      }

      void set_blockchain_parameters_packed( array_ptr<char> packed_blockchain_parameters, size_t datalen) {
         datastream<const char*> ds( packed_blockchain_parameters, datalen );
         chain::chain_config cfg;
         fc::raw::unpack(ds, cfg);
         context.mutable_db.modify( context.controller.get_global_properties(),
            [&]( auto& gprops ) {
                 gprops.configuration = cfg;
         });
      }

      uint32_t get_blockchain_parameters_packed( array_ptr<char> packed_blockchain_parameters, size_t datalen) {
         auto& gpo = context.controller.get_global_properties();
         auto size = fc::raw::pack_size( gpo.configuration );
         if ( size <= datalen ) {
            datastream<char*> ds( packed_blockchain_parameters, datalen );
            fc::raw::pack(ds, gpo.configuration);
         }
         return size;
      }

      bool is_privileged( account_name n )const {
         return context.db.get<account_object, by_name>( n ).privileged;
      }
      bool is_frozen( account_name n )const {
         return context.db.get<account_object, by_name>( n ).frozen;
      }
      void set_privileged( account_name n, bool is_priv ) {
         const auto& a = context.db.get<account_object, by_name>( n );
         context.mutable_db.modify( a, [&]( auto& ma ){
            ma.privileged = is_priv;
         });
      }

      void freeze_account( account_name n , bool should_freeze ) {
         const auto& a = context.db.get<account_object, by_name>( n );
         context.mutable_db.modify( a, [&]( auto& ma ){
            ma.frozen = should_freeze;
         });
      }

      /// TODO: add inline/deferred with support for arbitrary permissions rather than code/current auth
};

class checktime_api : public context_aware_api {
public:
   explicit checktime_api( wasm_interface& wasm )
   :context_aware_api(wasm,true){}

   void checktime(uint32_t instruction_count) {
      context.checktime(instruction_count);
   }
};

class softfloat_api : public context_aware_api {
   public:
      // TODO add traps on truncations for special cases (NaN or outside the range which rounds to an integer)
      using context_aware_api::context_aware_api;
      // float binops
      float _eosio_f32_add( float a, float b ) { 
         float32_t ret = f32_add( to_softfloat32(a), to_softfloat32(b) );
         return *reinterpret_cast<float*>(&ret);
      }
      float _eosio_f32_sub( float a, float b ) { 
         float32_t ret = f32_sub( to_softfloat32(a), to_softfloat32(b) );
         return *reinterpret_cast<float*>(&ret);
      }
      float _eosio_f32_div( float a, float b ) { 
         float32_t ret = f32_div( to_softfloat32(a), to_softfloat32(b) );
         return *reinterpret_cast<float*>(&ret);
      }
      float _eosio_f32_mul( float a, float b ) { 
         float32_t ret = f32_mul( to_softfloat32(a), to_softfloat32(b) );
         return *reinterpret_cast<float*>(&ret);
      }
      float _eosio_f32_min( float af, float bf ) { 
         float32_t a = to_softfloat32(af);
         float32_t b = to_softfloat32(bf);
         if (is_nan(a)) {
            return af;
         } 
         if (is_nan(b)) {
            return bf;
         }
         if ( sign_bit(a) != sign_bit(b) ) {
            return sign_bit(a) ? af : bf;
         }
         return f32_lt(a,b) ? af : bf; 
      }
      float _eosio_f32_max( float af, float bf ) { 
         float32_t a = to_softfloat32(af);
         float32_t b = to_softfloat32(bf);
         if (is_nan(a)) {
            return af;
         } 
         if (is_nan(b)) {
            return bf;
         }
         if ( sign_bit(a) != sign_bit(b) ) {
            return sign_bit(a) ? bf : af;
         }
         return f32_lt( a, b ) ? bf : af; 
      }
      float _eosio_f32_copysign( float af, float bf ) { 
         float32_t a = to_softfloat32(af);
         float32_t b = to_softfloat32(bf);
         uint32_t sign_of_a = a.v >> 31;
         uint32_t sign_of_b = b.v >> 31;
         a.v &= ~(1 << 31);             // clear the sign bit
         a.v = a.v | (sign_of_b << 31); // add the sign of b
         return from_softfloat32(a);
      }
      // float unops
<<<<<<< HEAD
      float32_t _eosio_f32_abs( float32_t a ) {
         a.v &= ~(1 << 31);
         return a;
      }
      float32_t _eosio_f32_neg( float32_t a ) {
=======
      float _eosio_f32_abs( float af ) { 
         float32_t a = to_softfloat32(af);
         a.v &= ~(1 << 31);  
         return from_softfloat32(a); 
      }
      float _eosio_f32_neg( float af ) { 
         float32_t a = to_softfloat32(af);
>>>>>>> 75488964
         uint32_t sign = a.v >> 31;
         a.v &= ~(1 << 31);
         a.v |= (!sign << 31);
<<<<<<< HEAD
         return a;
=======
         return from_softfloat32(a); 
      }
      float _eosio_f32_sqrt( float a ) { 
         float32_t ret = f32_sqrt( to_softfloat32(a) ); 
         return from_softfloat32(ret); 
>>>>>>> 75488964
      }
      // ceil, floor, trunc and nearest are lifted from libc
      float _eosio_f32_ceil( float af ) {
         float32_t a = to_softfloat32(af);
         int e = (int)(a.v >> 23 & 0xFF) - 0X7F;
         uint32_t m;
         if (e >= 23)
            return af; 
         if (e >= 0) {
            m = 0x007FFFFF >> e;
            if ((a.v & m) == 0)
               return af; 
            if (a.v >> 31 == 0)
               a.v += m;
            a.v &= ~m;
         } else {
            if (a.v >> 31)
               a.v = 0x80000000; // return -0.0f
            else if (a.v << 1)
               a.v = 0x3F800000; // return 1.0f
         }

         return from_softfloat32(a); 
      }
      float _eosio_f32_floor( float af ) {
         float32_t a = to_softfloat32(af);
         int e = (int)(a.v >> 23 & 0xFF) - 0X7F;
         uint32_t m;
         if (e >= 23)
            return af; 
         if (e >= 0) {
            m = 0x007FFFFF >> e;
            if ((a.v & m) == 0)
               return af; 
            if (a.v >> 31)
               a.v += m;
            a.v &= ~m;
         } else {
            if (a.v >> 31 == 0)
               a.v = 0;
            else if (a.v << 1)
               a.v = 0xBF800000; // return -1.0f
         }
         return from_softfloat32(a); 
      }
      float _eosio_f32_trunc( float af ) {
         float32_t a = to_softfloat32(af);
         int e = (int)(a.v >> 23 & 0xff) - 0x7f + 9;
         uint32_t m;
         if (e >= 23 + 9)
            return af; 
         if (e < 9)
            e = 1;
         m = -1U >> e;
         if ((a.v & m) == 0)
            return af; 
         a.v &= ~m;
         return from_softfloat32(a); 
      }
      float _eosio_f32_nearest( float af ) {
         float32_t a = to_softfloat32(af);
         int e = a.v>>23 & 0xff;
         int s = a.v>>31;
         float32_t y;
         if (e >= 0x7f+23)
            return af; 
         if (s)
            y = f32_add( f32_sub( a, float32_t{inv_float_eps} ), float32_t{inv_float_eps} );
         else
            y = f32_sub( f32_add( a, float32_t{inv_float_eps} ), float32_t{inv_float_eps} );
         if (f32_eq( y, {0} ) )
            return s ? -0.0f : 0.0f; 
         return from_softfloat32(y); 
      }

      // float relops
      bool _eosio_f32_eq( float a, float b ) {  return f32_eq( to_softfloat32(a), to_softfloat32(b) ); }
      bool _eosio_f32_ne( float a, float b ) { return !f32_eq( to_softfloat32(a), to_softfloat32(b) ); }
      bool _eosio_f32_lt( float a, float b ) { return f32_lt( to_softfloat32(a), to_softfloat32(b) ); }
      bool _eosio_f32_le( float a, float b ) { return f32_le( to_softfloat32(a), to_softfloat32(b) ); }
      bool _eosio_f32_gt( float af, float bf ) {  
         float32_t a = to_softfloat32(af);
         float32_t b = to_softfloat32(bf);
         if (is_nan(a))
            return false;
         if (is_nan(b))
            return false;
         return !f32_le( a, b ); 
      }
      bool _eosio_f32_ge( float af, float bf ) {
         float32_t a = to_softfloat32(af);
         float32_t b = to_softfloat32(bf);
         if (is_nan(a))
            return false;
         if (is_nan(b))
            return false;
         return !f32_lt( a, b ); 
      }

      // double binops
      double _eosio_f64_add( double a, double b ) { 
         float64_t ret = f64_add( to_softfloat64(a), to_softfloat64(b) ); 
         return from_softfloat64(ret); 
      }
      double _eosio_f64_sub( double a, double b ) { 
         float64_t ret = f64_sub( to_softfloat64(a), to_softfloat64(b) ); 
         return from_softfloat64(ret); 
      }
      double _eosio_f64_div( double a, double b ) { 
         float64_t ret = f64_div( to_softfloat64(a), to_softfloat64(b) ); 
         return from_softfloat64(ret); 
      }
      double _eosio_f64_mul( double a, double b ) { 
         float64_t ret = f64_mul( to_softfloat64(a), to_softfloat64(b) ); 
         return from_softfloat64(ret); 
      }
      double _eosio_f64_min( double af, double bf ) { 
         float64_t a = to_softfloat64(af);
         float64_t b = to_softfloat64(bf);
         if (is_nan(a))
            return af;
         if (is_nan(b))
            return bf;
         if (sign_bit(a) != sign_bit(b))
            return sign_bit(a) ? af : bf;
         return f64_lt( a, b ) ? af : bf;
      } 
      double _eosio_f64_max( double af, double bf ) { 
         float64_t a = to_softfloat64(af);
         float64_t b = to_softfloat64(bf);
         if (is_nan(a))
            return af;
         if (is_nan(b))
            return bf;
         if (sign_bit(a) != sign_bit(b))
            return sign_bit(a) ? bf : af;
         return f64_lt( a, b ) ? bf : af;
      }
      double _eosio_f64_copysign( double af, double bf ) {
         float64_t a = to_softfloat64(af);
         float64_t b = to_softfloat64(bf);
         uint64_t sign_of_a = a.v >> 63;
         uint64_t sign_of_b = b.v >> 63;
         a.v &= ~(uint64_t(1) << 63);             // clear the sign bit
         a.v = a.v | (sign_of_b << 63); // add the sign of b
         return from_softfloat64(a); 
      }

      // double unops
<<<<<<< HEAD
      float64_t _eosio_f64_abs( float64_t a ) {
         a.v &= ~(uint64_t(1) << 63);
         return a;
      }
      float64_t _eosio_f64_neg( float64_t a ) {
=======
      double _eosio_f64_abs( double af ) { 
         float64_t a = to_softfloat64(af);
         a.v &= ~(uint64_t(1) << 63);  
         return from_softfloat64(a); 
      }
      double _eosio_f64_neg( double af ) { 
         float64_t a = to_softfloat64(af);
>>>>>>> 75488964
         uint64_t sign = a.v >> 63;
         a.v &= ~(uint64_t(1) << 63);
         a.v |= (uint64_t(!sign) << 63);
<<<<<<< HEAD
         return a;
=======
         return from_softfloat64(a); 
      }
      double _eosio_f64_sqrt( double a ) { 
         float64_t ret = f64_sqrt( to_softfloat64(a) );
         return from_softfloat64(ret); 
>>>>>>> 75488964
      }
      // ceil, floor, trunc and nearest are lifted from libc
      double _eosio_f64_ceil( double af ) {
         float64_t a = to_softfloat64( af ); 
         float64_t ret;
         int e = a.v >> 52 & 0x7ff;
         float64_t y;
         if (e >= 0x3ff+52 || f64_eq( a, { 0 } ))
            return af;
         /* y = int(x) - x, where int(x) is an integer neighbor of x */
         if (a.v >> 63)
            y = f64_sub( f64_add( f64_sub( a, float64_t{inv_double_eps} ), float64_t{inv_double_eps} ), a );
         else
            y = f64_sub( f64_sub( f64_add( a, float64_t{inv_double_eps} ), float64_t{inv_double_eps} ), a );
         /* special case because of non-nearest rounding modes */
         if (e <= 0x3ff-1) {
            return a.v >> 63 ? -0.0 : 1.0; //float64_t{0x8000000000000000} : float64_t{0xBE99999A3F800000}; //either -0.0 or 1
         }
         if (f64_lt( y, to_softfloat64(0) )) {
            std::cout << "A3 " << af << " C " << floor(af) << " Y "<< *(double*)&ret << "\n";
            ret = f64_add( f64_add( a, y ), to_softfloat64(1) ); // 0xBE99999A3F800000 } ); // plus 1
            return from_softfloat64(ret); 
         }
         ret = f64_add( a, y );
         return from_softfloat64(ret); 
      }
      double _eosio_f64_floor( double af ) {
         float64_t a = to_softfloat64( af ); 
         float64_t ret;
         int e = a.v >> 52 & 0x7FF;
         float64_t y;
         double de = 1/DBL_EPSILON;
         if ( a.v == 0x8000000000000000) {
            return af;
         }
         if (e >= 0x3FF+52 || a.v == 0) {
            return af;
         }
         if (a.v >> 63)
            y = f64_sub( f64_add( f64_sub( a, float64_t{inv_double_eps} ), float64_t{inv_double_eps} ), a );
         else
            y = f64_sub( f64_sub( f64_add( a, float64_t{inv_double_eps} ), float64_t{inv_double_eps} ), a );
         if (e <= 0x3FF-1) {
            return a.v>>63 ? -1.0 : 0.0; //float64_t{0xBFF0000000000000} : float64_t{0}; // -1 or 0
         }
         if ( !f64_le( y, float64_t{0} ) ) {
            ret = f64_sub( f64_add(a,y), to_softfloat64(1.0));
            return from_softfloat64(ret); 
         }
         ret = f64_add( a, y );
         return from_softfloat64(ret); 
      }
      double _eosio_f64_trunc( double af ) {
         float64_t a = to_softfloat64( af ); 
         int e = (int)(a.v >> 52 & 0x7ff) - 0x3ff + 12;
         uint64_t m;
         if (e >= 52 + 12)
            return af;
         if (e < 12)
            e = 1;
         m = -1ULL >> e;
         if ((a.v & m) == 0)
            return af;
         a.v &= ~m;
         return from_softfloat64(a); 
      }

      double _eosio_f64_nearest( double af ) {
         float64_t a = to_softfloat64( af ); 
         int e = (a.v >> 52 & 0x7FF);
         int s = a.v >> 63;
         float64_t y;
         if ( e >= 0x3FF+52 )
            return af;
         if ( s )
            y = f64_add( f64_sub( a, float64_t{inv_double_eps} ), float64_t{inv_double_eps} );
         else
            y = f64_sub( f64_add( a, float64_t{inv_double_eps} ), float64_t{inv_double_eps} );
         if ( f64_eq( y, float64_t{0} ) )
            return s ? -0.0 : 0.0;
         return from_softfloat64(y); 
      }

      // double relops
      bool _eosio_f64_eq( double a, double b ) { return f64_eq( to_softfloat64(a), to_softfloat64(b) ); }
      bool _eosio_f64_ne( double a, double b ) { return !f64_eq( to_softfloat64(a), to_softfloat64(b) ); }
      bool _eosio_f64_lt( double a, double b ) { return f64_lt( to_softfloat64(a), to_softfloat64(b) ); }
      bool _eosio_f64_le( double a, double b ) { return f64_le( to_softfloat64(a), to_softfloat64(b) ); }
      bool _eosio_f64_gt( double af, double bf ) {  
         float64_t a = to_softfloat64(af);
         float64_t b = to_softfloat64(bf);
         if (is_nan(a))
            return false;
         if (is_nan(b))
            return false;
         return !f64_le( a, b ); 
      }
      bool _eosio_f64_ge( double af, double bf ) {
         float64_t a = to_softfloat64(af);
         float64_t b = to_softfloat64(bf);
         if (is_nan(a))
            return false;
         if (is_nan(b))
            return false;
         return !f64_lt( a, b ); 
      }

      // float and double conversions
      double _eosio_f32_promote( float a ) { 
         return from_softfloat64(f32_to_f64( to_softfloat32(a)) ); 
      }
      float _eosio_f64_demote( double a ) { 
         return from_softfloat32(f64_to_f32( to_softfloat64(a)) ); 
      }
      int32_t _eosio_f32_trunc_i32s( float af ) { 
         float32_t a = to_softfloat32(af);
         if (a.v == 0x4F000000 || a.v == 0xCF000001 || a.v == 0x7F800000 || a.v == 0xFF800000)
            FC_THROW_EXCEPTION( eosio::chain::wasm_execution_error, "Error, f32.convert_s/i32 overflow");
         if (is_nan(a))
            FC_THROW_EXCEPTION( eosio::chain::wasm_execution_error, "Error, f32.convert_s/i32 unrepresentable");
         return f32_to_i32( to_softfloat32(_eosio_f32_trunc( af )), 0, false ); 
      }
      int32_t _eosio_f64_trunc_i32s( double af ) { 
         float64_t a = to_softfloat64(af);
         if (a.v == 0x41E0000000000000 || a.v == 0xC1E0000000200000 || a.v == 0x7FF0000000000000 || a.v == 0xFFF0000000000000)
            FC_THROW_EXCEPTION( eosio::chain::wasm_execution_error, "Error, f64.convert_s/i32 overflow");
         if (is_nan(a))
            FC_THROW_EXCEPTION( eosio::chain::wasm_execution_error, "Error, f64.convert_s/i32 unrepresentable");
         return f64_to_i32( to_softfloat64(_eosio_f64_trunc( af )), 0, false ); 
      }
      uint32_t _eosio_f32_trunc_i32u( float af ) { 
         float32_t a = to_softfloat32(af);
         if (a.v == 0x4F000000 || a.v == 0xCF000001 || a.v == 0x7F800000 || a.v == 0xFF800000)
            FC_THROW_EXCEPTION( eosio::chain::wasm_execution_error, "Error, f32.convert_s/i32 overflow");
         if (is_nan(a))
            FC_THROW_EXCEPTION( eosio::chain::wasm_execution_error, "Error, f32.convert_s/i32 unrepresentable");
         return f32_to_ui32( to_softfloat32(_eosio_f32_trunc( af )), 0, false ); 
      }
      uint32_t _eosio_f64_trunc_i32u( double af ) { 
         float64_t a = to_softfloat64(af);
         if (a.v == 0x41E0000000000000 || a.v == 0xC1E0000000200000 || a.v == 0x7FF0000000000000 || a.v == 0xFFF0000000000000)
            FC_THROW_EXCEPTION( eosio::chain::wasm_execution_error, "Error, f64.convert_s/i32 overflow");
         if (is_nan(a))
            FC_THROW_EXCEPTION( eosio::chain::wasm_execution_error, "Error, f64.convert_s/i32 unrepresentable");
         return f64_to_ui32( to_softfloat64(_eosio_f64_trunc( af )), 0, false ); 
      }
      int64_t _eosio_f32_trunc_i64s( float af ) { 
         float32_t a = to_softfloat32(af);
         if (a.v ==  0x5F000000 || a.v ==  0xDF000001|| a.v == 0x7F800000 || a.v == 0xFF800000)
            FC_THROW_EXCEPTION( eosio::chain::wasm_execution_error, "Error, f32.convert_s/i32 overflow");
         if (is_nan(a))
            FC_THROW_EXCEPTION( eosio::chain::wasm_execution_error, "Error, f32.convert_s/i32 unrepresentable");
         return f32_to_i64( to_softfloat32(_eosio_f32_trunc( af )), 0, false ); 
      }
      int64_t _eosio_f64_trunc_i64s( double af ) { 
         float64_t a = to_softfloat64(af);
         if (a.v == 0x43E0000000000000 || a.v ==  0xC3E0000020000000 || a.v == 0x7FF0000000000000 || a.v == 0xFFF0000000000000)
            FC_THROW_EXCEPTION( eosio::chain::wasm_execution_error, "Error, f32.convert_s/i32 overflow");
         if (is_nan(a))
            FC_THROW_EXCEPTION( eosio::chain::wasm_execution_error, "Error, f32.convert_s/i32 unrepresentable");
 
         return f64_to_i64( to_softfloat64(_eosio_f64_trunc( af )), 0, false ); 
      }
      uint64_t _eosio_f32_trunc_i64u( float af ) { 
         float32_t a = to_softfloat32(af);
         if (a.v ==  0x5F000000 || a.v ==  0xDF000001|| a.v == 0x7F800000 || a.v == 0xFF800000)
            FC_THROW_EXCEPTION( eosio::chain::wasm_execution_error, "Error, f32.convert_s/i32 overflow");
         if (is_nan(a))
            FC_THROW_EXCEPTION( eosio::chain::wasm_execution_error, "Error, f32.convert_s/i32 unrepresentable");
         return f32_to_ui64( to_softfloat32(_eosio_f32_trunc( af )), 0, false ); 
      }
      uint64_t _eosio_f64_trunc_i64u( double af ) { 
         float64_t a = to_softfloat64(af);
         if (a.v == 0x43E0000000000000 || a.v ==  0xC3E0000020000000 || a.v == 0x7FF0000000000000 || a.v == 0xFFF0000000000000)
            FC_THROW_EXCEPTION( eosio::chain::wasm_execution_error, "Error, f32.convert_s/i32 overflow");
         if (is_nan(a))
            FC_THROW_EXCEPTION( eosio::chain::wasm_execution_error, "Error, f32.convert_s/i32 unrepresentable");
         return f64_to_ui64( to_softfloat64(_eosio_f64_trunc( af )), 0, false ); 
      }
      float _eosio_i32_to_f32( int32_t a )  { 
         return from_softfloat32(i32_to_f32( a )); 
      }
      float _eosio_i64_to_f32( int64_t a ) { 
         return from_softfloat32(i64_to_f32( a )); 
      }
      float _eosio_ui32_to_f32( uint32_t a ) { 
         return from_softfloat32(ui32_to_f32( a )); 
      }
      float _eosio_ui64_to_f32( uint64_t a ) { 
         return from_softfloat32(ui64_to_f32( a )); 
      }
      double _eosio_i32_to_f64( int32_t a ) { 
         return from_softfloat64(i32_to_f64( a )); 
      }
      double _eosio_i64_to_f64( int64_t a ) { 
         return from_softfloat64(i64_to_f64( a )); 
      }
      double _eosio_ui32_to_f64( uint32_t a ) { 
         return from_softfloat64(ui32_to_f64( a )); 
      }
      double _eosio_ui64_to_f64( uint64_t a ) {
         return from_softfloat64(ui64_to_f64( a )); 
      }


   private:
<<<<<<< HEAD
      static constexpr float32_t inv_float_eps = { 0x4B000000 };
      static constexpr float64_t inv_double_eps = { 0x4330000000000000 };
=======
      inline float32_t to_softfloat32( float f ) {
         return *reinterpret_cast<float32_t*>(&f);
      }
      inline float64_t to_softfloat64( double d ) {
         return *reinterpret_cast<float64_t*>(&d);
      }
      inline float from_softfloat32( float32_t f ) {
         return *reinterpret_cast<float*>(&f);
      }
      inline double from_softfloat64( float64_t d ) {
         return *reinterpret_cast<double*>(&d);
      }
      static constexpr uint32_t inv_float_eps = 0x4B000000; 
      static constexpr uint64_t inv_double_eps = 0x4330000000000000;

      inline bool sign_bit( float32_t f ) { return f.v >> 31; }
      inline bool sign_bit( float64_t f ) { return f.v >> 63; }
      inline bool is_nan( float32_t f ) {
         return ((f.v & 0x7FFFFFFF) > 0x7F800000);
      }
      inline bool is_nan( float64_t f ) {
         return ((f.v & 0x7FFFFFFFFFFFFFFF) > 0x7FF0000000000000);
      }

>>>>>>> 75488964
};
class producer_api : public context_aware_api {
   public:
      using context_aware_api::context_aware_api;

      int get_active_producers(array_ptr<chain::account_name> producers, size_t datalen) {
         auto active_producers = context.get_active_producers();
         size_t len = active_producers.size();
         size_t cpy_len = std::min(datalen, len);
         memcpy(producers, active_producers.data(), cpy_len * sizeof(chain::account_name));
         return len;
      }
};

class crypto_api : public context_aware_api {
   public:
      explicit crypto_api( wasm_interface& wasm )
      :context_aware_api(wasm,true){}

      /**
       * This method can be optimized out during replay as it has
       * no possible side effects other than "passing".
       */
      void assert_recover_key( const fc::sha256& digest,
                        array_ptr<char> sig, size_t siglen,
                        array_ptr<char> pub, size_t publen ) {
         fc::crypto::signature s;
         fc::crypto::public_key p;
         datastream<const char*> ds( sig, siglen );
         datastream<const char*> pubds( pub, publen );

         fc::raw::unpack(ds, s);
         fc::raw::unpack(pubds, p);

         auto check = fc::crypto::public_key( s, digest, false );
         FC_ASSERT( check == p, "Error expected key different than recovered key" );
      }

      int recover_key( const fc::sha256& digest,
                        array_ptr<char> sig, size_t siglen,
                        array_ptr<char> pub, size_t publen ) {
         fc::crypto::signature s;
         datastream<const char*> ds( sig, siglen );
         datastream<char*> pubds( pub, publen );

         fc::raw::unpack(ds, s);
         fc::raw::pack( pubds, fc::crypto::public_key( s, digest, false ) );
         return pubds.tellp();
      }

      void assert_sha256(array_ptr<char> data, size_t datalen, const fc::sha256& hash_val) {
         auto result = fc::sha256::hash( data, datalen );
         FC_ASSERT( result == hash_val, "hash miss match" );
      }

      void assert_sha1(array_ptr<char> data, size_t datalen, const fc::sha1& hash_val) {
         auto result = fc::sha1::hash( data, datalen );
         FC_ASSERT( result == hash_val, "hash miss match" );
      }

      void assert_sha512(array_ptr<char> data, size_t datalen, const fc::sha512& hash_val) {
         auto result = fc::sha512::hash( data, datalen );
         FC_ASSERT( result == hash_val, "hash miss match" );
      }

      void assert_ripemd160(array_ptr<char> data, size_t datalen, const fc::ripemd160& hash_val) {
         auto result = fc::ripemd160::hash( data, datalen );
         FC_ASSERT( result == hash_val, "hash miss match" );
      }


      void sha1(array_ptr<char> data, size_t datalen, fc::sha1& hash_val) {
         hash_val = fc::sha1::hash( data, datalen );
      }

      void sha256(array_ptr<char> data, size_t datalen, fc::sha256& hash_val) {
         hash_val = fc::sha256::hash( data, datalen );
      }

      void sha512(array_ptr<char> data, size_t datalen, fc::sha512& hash_val) {
         hash_val = fc::sha512::hash( data, datalen );
      }

      void ripemd160(array_ptr<char> data, size_t datalen, fc::ripemd160& hash_val) {
         hash_val = fc::ripemd160::hash( data, datalen );
      }
};

class string_api : public context_aware_api {
   public:
      using context_aware_api::context_aware_api;

      void assert_is_utf8(array_ptr<const char> str, size_t datalen, null_terminated_ptr msg) {
         const bool test = fc::is_utf8(std::string( str, datalen ));

         FC_ASSERT( test, "assertion failed: ${s}", ("s",msg.value) );
      }
};

class system_api : public context_aware_api {
   public:
      explicit system_api( wasm_interface& wasm )
      :context_aware_api(wasm,true){}

      void abort() {
         edump(("abort() called"));
         FC_ASSERT( false, "abort() called");
      }

      void eosio_assert(bool condition, null_terminated_ptr str) {
         if( !condition ) {
            std::string message( str );
            edump((message));
            FC_ASSERT( condition, "assertion failed: ${s}", ("s",message));
         }
      }

      void eosio_exit(int32_t code) {
         throw wasm_exit{code};
      }

      fc::time_point_sec now() {
         return context.controller.head_block_time();
      }
};

class action_api : public context_aware_api {
   public:
   action_api( wasm_interface& wasm )
      :context_aware_api(wasm,true){}

      int read_action_data(array_ptr<char> memory, size_t size) {
         FC_ASSERT(size > 0);
         int minlen = std::min<size_t>(context.act.data.size(), size);
         memcpy((void *)memory, context.act.data.data(), minlen);
         return minlen;
      }

      int action_data_size() {
         return context.act.data.size();
      }

      const name& current_receiver() {
         return context.receiver;
      }

      fc::time_point_sec publication_time() {
         return context.trx_meta.published;
      }

      name current_sender() {
         if (context.trx_meta.sender) {
            return *context.trx_meta.sender;
         } else {
            return name();
         }
      }
};

class console_api : public context_aware_api {
   public:
      console_api( wasm_interface& wasm )
      :context_aware_api(wasm,true){}

      void prints(null_terminated_ptr str) {
         context.console_append<const char*>(str);
      }

      void prints_l(array_ptr<const char> str, size_t str_len ) {
         context.console_append(string(str, str_len));
      }

      void printui(uint64_t val) {
         context.console_append(val);
      }

      void printi(int64_t val) {
         context.console_append(val);
      }

      void printi128(const unsigned __int128& val) {
         fc::uint128_t v(val>>64, uint64_t(val) );
         context.console_append(fc::variant(v).get_string());
      }

      void printdf( double val ) {
         context.console_append(val);
      }

      void printff( float val ) {
         context.console_append(val);
      }

      void printn(const name& value) {
         context.console_append(value.to_string());
      }

      void printhex(array_ptr<const char> data, size_t data_len ) {
         context.console_append(fc::to_hex(data, data_len));
      }
};

#define DB_API_METHOD_WRAPPERS_SIMPLE_SECONDARY(IDX, TYPE)\
      int db_##IDX##_store( uint64_t scope, uint64_t table, uint64_t payer, uint64_t id, const TYPE& secondary ) {\
         return context.IDX.store( scope, table, payer, id, secondary );\
      }\
      void db_##IDX##_update( int iterator, uint64_t payer, const TYPE& secondary ) {\
         return context.IDX.update( iterator, payer, secondary );\
      }\
      void db_##IDX##_remove( int iterator ) {\
         return context.IDX.remove( iterator );\
      }\
      int db_##IDX##_find_secondary( uint64_t code, uint64_t scope, uint64_t table, const TYPE& secondary, uint64_t& primary ) {\
         return context.IDX.find_secondary(code, scope, table, secondary, primary);\
      }\
      int db_##IDX##_find_primary( uint64_t code, uint64_t scope, uint64_t table, TYPE& secondary, uint64_t primary ) {\
         return context.IDX.find_primary(code, scope, table, secondary, primary);\
      }\
      int db_##IDX##_lowerbound( uint64_t code, uint64_t scope, uint64_t table,  TYPE& secondary, uint64_t& primary ) {\
         return context.IDX.lowerbound_secondary(code, scope, table, secondary, primary);\
      }\
      int db_##IDX##_upperbound( uint64_t code, uint64_t scope, uint64_t table,  TYPE& secondary, uint64_t& primary ) {\
         return context.IDX.upperbound_secondary(code, scope, table, secondary, primary);\
      }\
      int db_##IDX##_end( uint64_t code, uint64_t scope, uint64_t table ) {\
         return context.IDX.end_secondary(code, scope, table);\
      }\
      int db_##IDX##_next( int iterator, uint64_t& primary  ) {\
         return context.IDX.next_secondary(iterator, primary);\
      }\
      int db_##IDX##_previous( int iterator, uint64_t& primary ) {\
         return context.IDX.previous_secondary(iterator, primary);\
      }

#define DB_API_METHOD_WRAPPERS_ARRAY_SECONDARY(IDX, ARR_SIZE, ARR_ELEMENT_TYPE)\
      int db_##IDX##_store( uint64_t scope, uint64_t table, uint64_t payer, uint64_t id, array_ptr<const ARR_ELEMENT_TYPE> data, size_t data_len) {\
         FC_ASSERT( data_len == ARR_SIZE,\
                    "invalid size of secondary key array for " #IDX ": given ${given} bytes but expected ${expected} bytes",\
                    ("given",data_len)("expected",ARR_SIZE) );\
         return context.IDX.store(scope, table, payer, id, data.value);\
      }\
      void db_##IDX##_update( int iterator, uint64_t payer, array_ptr<const ARR_ELEMENT_TYPE> data, size_t data_len ) {\
         FC_ASSERT( data_len == ARR_SIZE,\
                    "invalid size of secondary key array for " #IDX ": given ${given} bytes but expected ${expected} bytes",\
                    ("given",data_len)("expected",ARR_SIZE) );\
         return context.IDX.update(iterator, payer, data.value);\
      }\
      void db_##IDX##_remove( int iterator ) {\
         return context.IDX.remove(iterator);\
      }\
      int db_##IDX##_find_secondary( uint64_t code, uint64_t scope, uint64_t table, array_ptr<const ARR_ELEMENT_TYPE> data, size_t data_len, uint64_t& primary ) {\
         FC_ASSERT( data_len == ARR_SIZE,\
                    "invalid size of secondary key array for " #IDX ": given ${given} bytes but expected ${expected} bytes",\
                    ("given",data_len)("expected",ARR_SIZE) );\
         return context.IDX.find_secondary(code, scope, table, data, primary);\
      }\
      int db_##IDX##_find_primary( uint64_t code, uint64_t scope, uint64_t table, array_ptr<ARR_ELEMENT_TYPE> data, size_t data_len, uint64_t primary ) {\
         FC_ASSERT( data_len == ARR_SIZE,\
                    "invalid size of secondary key array for " #IDX ": given ${given} bytes but expected ${expected} bytes",\
                    ("given",data_len)("expected",ARR_SIZE) );\
         return context.IDX.find_primary(code, scope, table, data.value, primary);\
      }\
      int db_##IDX##_lowerbound( uint64_t code, uint64_t scope, uint64_t table, array_ptr<ARR_ELEMENT_TYPE> data, size_t data_len, uint64_t& primary ) {\
         FC_ASSERT( data_len == ARR_SIZE,\
                    "invalid size of secondary key array for " #IDX ": given ${given} bytes but expected ${expected} bytes",\
                    ("given",data_len)("expected",ARR_SIZE) );\
         return context.IDX.lowerbound_secondary(code, scope, table, data.value, primary);\
      }\
      int db_##IDX##_upperbound( uint64_t code, uint64_t scope, uint64_t table, array_ptr<ARR_ELEMENT_TYPE> data, size_t data_len, uint64_t& primary ) {\
         FC_ASSERT( data_len == ARR_SIZE,\
                    "invalid size of secondary key array for " #IDX ": given ${given} bytes but expected ${expected} bytes",\
                    ("given",data_len)("expected",ARR_SIZE) );\
         return context.IDX.upperbound_secondary(code, scope, table, data.value, primary);\
      }\
      int db_##IDX##_end( uint64_t code, uint64_t scope, uint64_t table ) {\
         return context.IDX.end_secondary(code, scope, table);\
      }\
      int db_##IDX##_next( int iterator, uint64_t& primary  ) {\
         return context.IDX.next_secondary(iterator, primary);\
      }\
      int db_##IDX##_previous( int iterator, uint64_t& primary ) {\
         return context.IDX.previous_secondary(iterator, primary);\
      }


class database_api : public context_aware_api {
   public:
      using context_aware_api::context_aware_api;

      int db_store_i64( uint64_t scope, uint64_t table, uint64_t payer, uint64_t id, array_ptr<const char> buffer, size_t buffer_size ) {
         return context.db_store_i64( scope, table, payer, id, buffer, buffer_size );
      }
      void db_update_i64( int itr, uint64_t payer, array_ptr<const char> buffer, size_t buffer_size ) {
         context.db_update_i64( itr, payer, buffer, buffer_size );
      }
      void db_remove_i64( int itr ) {
         context.db_remove_i64( itr );
      }
      int db_get_i64( int itr, array_ptr<char> buffer, size_t buffer_size ) {
         return context.db_get_i64( itr, buffer, buffer_size );
      }
      int db_next_i64( int itr, uint64_t& primary ) {
         return context.db_next_i64(itr, primary);
      }
      int db_previous_i64( int itr, uint64_t& primary ) {
         return context.db_previous_i64(itr, primary);
      }
      int db_find_i64( uint64_t code, uint64_t scope, uint64_t table, uint64_t id ) {
         return context.db_find_i64( code, scope, table, id );
      }
      int db_lowerbound_i64( uint64_t code, uint64_t scope, uint64_t table, uint64_t id ) {
         return context.db_lowerbound_i64( code, scope, table, id );
      }
      int db_upperbound_i64( uint64_t code, uint64_t scope, uint64_t table, uint64_t id ) {
         return context.db_upperbound_i64( code, scope, table, id );
      }
      int db_end_i64( uint64_t code, uint64_t scope, uint64_t table ) {
         return context.db_end_i64( code, scope, table );
      }

      DB_API_METHOD_WRAPPERS_SIMPLE_SECONDARY(idx64,  uint64_t)
      DB_API_METHOD_WRAPPERS_SIMPLE_SECONDARY(idx128, uint128_t)
      DB_API_METHOD_WRAPPERS_ARRAY_SECONDARY(idx256, 2, uint128_t)
      DB_API_METHOD_WRAPPERS_SIMPLE_SECONDARY(idx_double, uint64_t)
};

class memory_api : public context_aware_api {
   public:
      memory_api( wasm_interface& wasm )
      :context_aware_api(wasm,true){}

      char* memcpy( array_ptr<char> dest, array_ptr<const char> src, size_t length) {
         return (char *)::memcpy(dest, src, length);
      }

      char* memmove( array_ptr<char> dest, array_ptr<const char> src, size_t length) {
         return (char *)::memmove(dest, src, length);
      }

      int memcmp( array_ptr<const char> dest, array_ptr<const char> src, size_t length) {
         return ::memcmp(dest, src, length);
      }

      char* memset( array_ptr<char> dest, int value, size_t length ) {
         return (char *)::memset( dest, value, length );
      }

      int sbrk(int num_bytes) {
         // sbrk should only allow for memory to grow
         if (num_bytes < 0)
            throw eosio::chain::page_memory_error();

         switch(vm) {
            case wasm_interface::vm_type::wavm:
               return (uint32_t)code.wavm.sbrk(num_bytes);
            case wasm_interface::vm_type::binaryen:
               return (uint32_t)code.binaryen.sbrk(num_bytes);
         }
      }
};

class transaction_api : public context_aware_api {
   public:
      using context_aware_api::context_aware_api;

      void send_inline( array_ptr<char> data, size_t data_len ) {
         // TODO: use global properties object for dynamic configuration of this default_max_gen_trx_size
         FC_ASSERT( data_len < config::default_max_inline_action_size, "inline action too big" );

         action act;
         fc::raw::unpack<action>(data, data_len, act);
         context.execute_inline(std::move(act));
      }

      void send_deferred( uint64_t sender_id, const fc::time_point_sec& execute_after, array_ptr<char> data, size_t data_len ) {
         try {
            // TODO: use global properties object for dynamic configuration of this default_max_gen_trx_size
            FC_ASSERT(data_len < config::default_max_gen_trx_size, "generated transaction too big");

            deferred_transaction dtrx;
            fc::raw::unpack<transaction>(data, data_len, dtrx);
            dtrx.sender = context.receiver;
            dtrx.sender_id = sender_id;
            dtrx.execute_after = execute_after;
            context.execute_deferred(std::move(dtrx));
         } FC_CAPTURE_AND_RETHROW((fc::to_hex(data, data_len)));
      }

      void cancel_deferred( uint64_t sender_id ) {
         context.cancel_deferred( sender_id );
      }
};


class context_free_transaction_api : public context_aware_api {
   public:
      context_free_transaction_api( wasm_interface& wasm )
      :context_aware_api(wasm,true){}

      int read_transaction( array_ptr<char> data, size_t data_len ) {
         bytes trx = context.get_packed_transaction();
         if (data_len >= trx.size()) {
            memcpy(data, trx.data(), trx.size());
         }
         return trx.size();
      }

      int transaction_size() {
         return context.get_packed_transaction().size();
      }

      int expiration() {
        return context.trx_meta.trx().expiration.sec_since_epoch();
      }

      int tapos_block_num() {
        return context.trx_meta.trx().ref_block_num;
      }
      int tapos_block_prefix() {
        return context.trx_meta.trx().ref_block_prefix;
      }

      int get_action( uint32_t type, uint32_t index, array_ptr<char> buffer, size_t buffer_size )const {
         return context.get_action( type, index, buffer, buffer_size );
      }

};

class compiler_builtins : public context_aware_api {
   public:
      using context_aware_api::context_aware_api;
      void __ashlti3(__int128& ret, uint64_t low, uint64_t high, uint32_t shift) {
         fc::uint128_t i(high, low);
         i <<= shift;
         ret = (unsigned __int128)i;
      }

      void __ashrti3(__int128& ret, uint64_t low, uint64_t high, uint32_t shift) {
         // retain the signedness
         ret = high;
         ret <<= 64;
         ret |= low;
         ret >>= shift;
      }

      void __lshlti3(__int128& ret, uint64_t low, uint64_t high, uint32_t shift) {
         fc::uint128_t i(high, low);
         i <<= shift;
         ret = (unsigned __int128)i;
      }

      void __lshrti3(__int128& ret, uint64_t low, uint64_t high, uint32_t shift) {
         fc::uint128_t i(high, low);
         i >>= shift;
         ret = (unsigned __int128)i;
      }

      void __divti3(__int128& ret, uint64_t la, uint64_t ha, uint64_t lb, uint64_t hb) {
         __int128 lhs = ha;
         __int128 rhs = hb;

         lhs <<= 64;
         lhs |=  la;

         rhs <<= 64;
         rhs |=  lb;

         FC_ASSERT(rhs != 0, "divide by zero");

         lhs /= rhs;

         ret = lhs;
      }

      void __udivti3(unsigned __int128& ret, uint64_t la, uint64_t ha, uint64_t lb, uint64_t hb) {
         unsigned __int128 lhs = ha;
         unsigned __int128 rhs = hb;

         lhs <<= 64;
         lhs |=  la;

         rhs <<= 64;
         rhs |=  lb;

         FC_ASSERT(rhs != 0, "divide by zero");

         lhs /= rhs;
         ret = lhs;
      }

      void __multi3(__int128& ret, uint64_t la, uint64_t ha, uint64_t lb, uint64_t hb) {
         __int128 lhs = ha;
         __int128 rhs = hb;

         lhs <<= 64;
         lhs |=  la;

         rhs <<= 64;
         rhs |=  lb;

         lhs *= rhs;
         ret = lhs;
      }

      void __modti3(__int128& ret, uint64_t la, uint64_t ha, uint64_t lb, uint64_t hb) {
         __int128 lhs = ha;
         __int128 rhs = hb;

         lhs <<= 64;
         lhs |=  la;

         rhs <<= 64;
         rhs |=  lb;

         FC_ASSERT(rhs != 0, "divide by zero");

         lhs %= rhs;
         ret = lhs;
      }

      void __umodti3(unsigned __int128& ret, uint64_t la, uint64_t ha, uint64_t lb, uint64_t hb) {
         unsigned __int128 lhs = ha;
         unsigned __int128 rhs = hb;

         lhs <<= 64;
         lhs |=  la;

         rhs <<= 64;
         rhs |=  lb;

         FC_ASSERT(rhs != 0, "divide by zero");

         lhs %= rhs;
         ret = lhs;
      }

      void __addtf3( float128_t& ret, uint64_t la, uint64_t ha, uint64_t lb, uint64_t hb ) {
         float128_t a = {{ la, ha }};
         float128_t b = {{ lb, hb }};
         ret = f128_add( a, b );
      }
      void __subtf3( float128_t& ret, uint64_t la, uint64_t ha, uint64_t lb, uint64_t hb ) {
         float128_t a = {{ la, ha }};
         float128_t b = {{ lb, hb }};
         ret = f128_sub( a, b );
      }
      void __multf3( float128_t& ret, uint64_t la, uint64_t ha, uint64_t lb, uint64_t hb ) {
         float128_t a = {{ la, ha }};
         float128_t b = {{ lb, hb }};
         ret = f128_mul( a, b );
      }
      void __divtf3( float128_t& ret, uint64_t la, uint64_t ha, uint64_t lb, uint64_t hb ) {
         float128_t a = {{ la, ha }};
         float128_t b = {{ lb, hb }};
         ret = f128_div( a, b );
      }
      int __eqtf2( uint64_t la, uint64_t ha, uint64_t lb, uint64_t hb ) {
         float128_t a = {{ la, ha }};
         float128_t b = {{ la, ha }};
         return f128_eq( a, b );
      }
      int __netf2( uint64_t la, uint64_t ha, uint64_t lb, uint64_t hb ) {
         float128_t a = {{ la, ha }};
         float128_t b = {{ la, ha }};
         return !f128_eq( a, b );
      }
      int __getf2( uint64_t la, uint64_t ha, uint64_t lb, uint64_t hb ) {
         float128_t a = {{ la, ha }};
         float128_t b = {{ la, ha }};
         return !f128_lt( a, b );
      }
      int __gttf2( uint64_t la, uint64_t ha, uint64_t lb, uint64_t hb ) {
         float128_t a = {{ la, ha }};
         float128_t b = {{ la, ha }};
         return !f128_lt( a, b ) && !f128_eq( a, b );
      }
      int __letf2( uint64_t la, uint64_t ha, uint64_t lb, uint64_t hb ) {
         float128_t a = {{ la, ha }};
         float128_t b = {{ la, ha }};
         return f128_le( a, b );
      }
      int __lttf2( uint64_t la, uint64_t ha, uint64_t lb, uint64_t hb ) {
         float128_t a = {{ la, ha }};
         float128_t b = {{ la, ha }};
         return f128_lt( a, b );
      }
      int __cmptf2( uint64_t la, uint64_t ha, uint64_t lb, uint64_t hb ) {
         float128_t a = {{ la, ha }};
         float128_t b = {{ la, ha }};
         if ( f128_lt( a, b ) )
            return -1;
         if ( f128_eq( a, b ) )
            return 0;
         return 1;
      }
      int __unordtf2( uint64_t la, uint64_t ha, uint64_t lb, uint64_t hb ) {
         float128_t a = {{ la, ha }};
         float128_t b = {{ la, ha }};
         if ( f128_isSignalingNaN( a ) || f128_isSignalingNaN( b ) )
            return 1;
         return 0;
      }
      double __floatsidf( int32_t i ) {
         edump((i)( "warning returning float64") );
         float64_t ret = i32_to_f64(i); 
         return *reinterpret_cast<double*>(&ret);
      }
      void __floatsitf( float128_t& ret, int32_t i ) {
         ret = i32_to_f128(i); /// TODO: should be 128
      }
      void __floatunsitf( float128_t& ret, uint32_t i ) {
         ret = ui32_to_f128(i); /// TODO: should be 128
      }
<<<<<<< HEAD
      /*
      float128_t __floatsit( int32_t i ) {
         return i32_to_f128(i);
      }
      */
      void __extendsftf2( float128_t& ret, uint32_t f ) {
=======
      void __extendsftf2( float128_t& ret, uint32_t f ) { 
>>>>>>> 75488964
         float32_t in = { f };
         ret = f32_to_f128( in );
      }
<<<<<<< HEAD
      void __extenddftf2( float128_t& ret, float64_t in ) {
         edump(("warning in flaot64..." ));
//         float64_t in = { f };
         ret = f64_to_f128( in );
=======
      void __extenddftf2( float128_t& ret, double in ) { 
         edump(("warning in flaot64..." ));
         ret = f64_to_f128( float64_t{*(uint64_t*)&in} ); 
>>>>>>> 75488964
      }
      int64_t __fixtfdi( uint64_t l, uint64_t h ) {
         float128_t f = {{ l, h }};
         return f128_to_i64( f, 0, false );
      }
      int32_t __fixtfsi( uint64_t l, uint64_t h ) {
         float128_t f = {{ l, h }};
         return f128_to_i32( f, 0, false );
      }
      uint64_t __fixunstfdi( uint64_t l, uint64_t h ) {
         float128_t f = {{ l, h }};
         return f128_to_ui64( f, 0, false );
      }
      uint32_t __fixunstfsi( uint64_t l, uint64_t h ) {
         float128_t f = {{ l, h }};
         return f128_to_ui32( f, 0, false );
      }
      uint64_t __trunctfdf2( uint64_t l, uint64_t h ) {
         float128_t f = {{ l, h }};
         return f128_to_f64( f ).v;
      }
      uint32_t __trunctfsf2( uint64_t l, uint64_t h ) {
         float128_t f = {{ l, h }};
         return f128_to_f32( f ).v;
      }

      static constexpr uint32_t SHIFT_WIDTH = (sizeof(uint64_t)*8)-1;
};

class math_api : public context_aware_api {
   public:
      math_api( wasm_interface& wasm )
      :context_aware_api(wasm,true){}

      void diveq_i128(unsigned __int128* self, const unsigned __int128* other) {
         fc::uint128_t s(*self);
         const fc::uint128_t o(*other);
         FC_ASSERT( o != 0, "divide by zero" );

         s = s/o;
         *self = (unsigned __int128)s;
      }

      void multeq_i128(unsigned __int128* self, const unsigned __int128* other) {
         fc::uint128_t s(*self);
         const fc::uint128_t o(*other);
         s *= o;
         *self = (unsigned __int128)s;
      }

      uint64_t double_add(uint64_t a, uint64_t b) {
         using DOUBLE = boost::multiprecision::cpp_bin_float_50;
         DOUBLE c = DOUBLE(*reinterpret_cast<double *>(&a))
                  + DOUBLE(*reinterpret_cast<double *>(&b));
         double res = c.convert_to<double>();
         return *reinterpret_cast<uint64_t *>(&res);
      }

      uint64_t double_mult(uint64_t a, uint64_t b) {
         using DOUBLE = boost::multiprecision::cpp_bin_float_50;
         DOUBLE c = DOUBLE(*reinterpret_cast<double *>(&a))
                  * DOUBLE(*reinterpret_cast<double *>(&b));
         double res = c.convert_to<double>();
         return *reinterpret_cast<uint64_t *>(&res);
      }

      uint64_t double_div(uint64_t a, uint64_t b) {
         using DOUBLE = boost::multiprecision::cpp_bin_float_50;
         DOUBLE divisor = DOUBLE(*reinterpret_cast<double *>(&b));
         FC_ASSERT(divisor != 0, "divide by zero");
         DOUBLE c = DOUBLE(*reinterpret_cast<double *>(&a)) / divisor;
         double res = c.convert_to<double>();
         return *reinterpret_cast<uint64_t *>(&res);
      }

      uint32_t double_eq(uint64_t a, uint64_t b) {
         using DOUBLE = boost::multiprecision::cpp_bin_float_50;
         return DOUBLE(*reinterpret_cast<double *>(&a)) == DOUBLE(*reinterpret_cast<double *>(&b));
      }

      uint32_t double_lt(uint64_t a, uint64_t b) {
         using DOUBLE = boost::multiprecision::cpp_bin_float_50;
         return DOUBLE(*reinterpret_cast<double *>(&a)) < DOUBLE(*reinterpret_cast<double *>(&b));
      }

      uint32_t double_gt(uint64_t a, uint64_t b) {
         using DOUBLE = boost::multiprecision::cpp_bin_float_50;
         return DOUBLE(*reinterpret_cast<double *>(&a)) > DOUBLE(*reinterpret_cast<double *>(&b));
      }

      uint64_t double_to_i64(uint64_t n) {
         using DOUBLE = boost::multiprecision::cpp_bin_float_50;
         return DOUBLE(*reinterpret_cast<double *>(&n)).convert_to<int64_t>();
      }

      uint64_t i64_to_double(int64_t n) {
         using DOUBLE = boost::multiprecision::cpp_bin_float_50;
         double res = DOUBLE(n).convert_to<double>();
         return *reinterpret_cast<uint64_t *>(&res);
      }
};

REGISTER_INTRINSICS(math_api,
   (diveq_i128,    void(int, int)            )
   (multeq_i128,   void(int, int)            )
   (double_add,    int64_t(int64_t, int64_t) )
   (double_mult,   int64_t(int64_t, int64_t) )
   (double_div,    int64_t(int64_t, int64_t) )
   (double_eq,     int32_t(int64_t, int64_t) )
   (double_lt,     int32_t(int64_t, int64_t) )
   (double_gt,     int32_t(int64_t, int64_t) )
   (double_to_i64, int64_t(int64_t)          )
   (i64_to_double, int64_t(int64_t)          )
);

REGISTER_INTRINSICS(compiler_builtins,
   (__ashlti3,     void(int, int64_t, int64_t, int)               )
   (__ashrti3,     void(int, int64_t, int64_t, int)               )
   (__lshlti3,     void(int, int64_t, int64_t, int)               )
   (__lshrti3,     void(int, int64_t, int64_t, int)               )
   (__divti3,      void(int, int64_t, int64_t, int64_t, int64_t)  )
   (__udivti3,     void(int, int64_t, int64_t, int64_t, int64_t)  )
   (__modti3,      void(int, int64_t, int64_t, int64_t, int64_t)  )
   (__umodti3,     void(int, int64_t, int64_t, int64_t, int64_t)  )
   (__multi3,      void(int, int64_t, int64_t, int64_t, int64_t)  )
   (__addtf3,      void(int, int64_t, int64_t, int64_t, int64_t)  )
   (__subtf3,      void(int, int64_t, int64_t, int64_t, int64_t)  )
   (__multf3,      void(int, int64_t, int64_t, int64_t, int64_t)  )
   (__divtf3,      void(int, int64_t, int64_t, int64_t, int64_t)  )
   (__eqtf2,       int(int64_t, int64_t, int64_t, int64_t)        )
   (__netf2,       int(int64_t, int64_t, int64_t, int64_t)        )
   (__getf2,       int(int64_t, int64_t, int64_t, int64_t)        )
   (__gttf2,       int(int64_t, int64_t, int64_t, int64_t)        )
   (__lttf2,       int(int64_t, int64_t, int64_t, int64_t)        )
   (__cmptf2,      int(int64_t, int64_t, int64_t, int64_t)        )
   (__unordtf2,    int(int64_t, int64_t, int64_t, int64_t)        )
   (__floatsitf,   void (int, int)                                )
   (__floatunsitf, void (int, int)                                )
<<<<<<< HEAD
   (__floatsidf,   float64_t(int)                                 )
   (__extendsftf2, void(int, int)                                 )
   (__extenddftf2, void(int, float64_t)                           )
=======
   (__floatsidf,   double(int)                                 )
   (__extendsftf2, void(int, int)                                 )      
   (__extenddftf2, void(int, double)                           )      
>>>>>>> 75488964
   (__fixtfdi,     int64_t(int64_t, int64_t)                      )
   (__fixtfsi,     int(int64_t, int64_t)                          )
   (__fixunstfdi,  int64_t(int64_t, int64_t)                      )
   (__fixunstfsi,  int(int64_t, int64_t)                          )
   (__trunctfdf2,  int64_t(int64_t, int64_t)                      )
   (__trunctfsf2,  int(int64_t, int64_t)                          )
);

REGISTER_INTRINSICS(privileged_api,
   (activate_feature,          void(int64_t)                                 )
   (is_feature_active,         int(int64_t)                                  )
   (set_resource_limits,       void(int64_t,int64_t,int64_t,int64_t,int64_t) )
   (set_active_producers,      void(int,int)                                 )
   (is_privileged,             int(int64_t)                                  )
   (set_privileged,            void(int64_t, int)                            )
   (freeze_account,            void(int64_t, int)                            )
   (is_frozen,                 int(int64_t)                                  )
   (set_blockchain_parameters_packed, void(int,int)                          )
   (get_blockchain_parameters_packed, int(int, int)                          )
);

REGISTER_INTRINSICS(checktime_api,
   (checktime,      void(int))
);

REGISTER_INTRINSICS(producer_api,
   (get_active_producers,      int(int, int) )
);

#define DB_SECONDARY_INDEX_METHODS_SIMPLE(IDX) \
   (db_##IDX##_store,          int(int64_t,int64_t,int64_t,int64_t,int))\
   (db_##IDX##_remove,         void(int))\
   (db_##IDX##_update,         void(int,int64_t,int))\
   (db_##IDX##_find_primary,   int(int64_t,int64_t,int64_t,int,int64_t))\
   (db_##IDX##_find_secondary, int(int64_t,int64_t,int64_t,int,int))\
   (db_##IDX##_lowerbound,     int(int64_t,int64_t,int64_t,int,int))\
   (db_##IDX##_upperbound,     int(int64_t,int64_t,int64_t,int,int))\
   (db_##IDX##_end,            int(int64_t,int64_t,int64_t))\
   (db_##IDX##_next,           int(int, int))\
   (db_##IDX##_previous,       int(int, int))

#define DB_SECONDARY_INDEX_METHODS_ARRAY(IDX) \
      (db_##IDX##_store,          int(int64_t,int64_t,int64_t,int64_t,int,int))\
      (db_##IDX##_remove,         void(int))\
      (db_##IDX##_update,         void(int,int64_t,int,int))\
      (db_##IDX##_find_primary,   int(int64_t,int64_t,int64_t,int,int,int64_t))\
      (db_##IDX##_find_secondary, int(int64_t,int64_t,int64_t,int,int,int))\
      (db_##IDX##_lowerbound,     int(int64_t,int64_t,int64_t,int,int,int))\
      (db_##IDX##_upperbound,     int(int64_t,int64_t,int64_t,int,int,int))\
      (db_##IDX##_end,            int(int64_t,int64_t,int64_t))\
      (db_##IDX##_next,           int(int, int))\
      (db_##IDX##_previous,       int(int, int))

REGISTER_INTRINSICS( database_api,
   (db_store_i64,        int(int64_t,int64_t,int64_t,int64_t,int,int))
   (db_update_i64,       void(int,int64_t,int,int))
   (db_remove_i64,       void(int))
   (db_get_i64,          int(int, int, int))
   (db_next_i64,         int(int, int))
   (db_previous_i64,     int(int, int))
   (db_find_i64,         int(int64_t,int64_t,int64_t,int64_t))
   (db_lowerbound_i64,   int(int64_t,int64_t,int64_t,int64_t))
   (db_upperbound_i64,   int(int64_t,int64_t,int64_t,int64_t))
   (db_end_i64,          int(int64_t,int64_t,int64_t))

   DB_SECONDARY_INDEX_METHODS_SIMPLE(idx64)
   DB_SECONDARY_INDEX_METHODS_SIMPLE(idx128)
   DB_SECONDARY_INDEX_METHODS_ARRAY(idx256)
   DB_SECONDARY_INDEX_METHODS_SIMPLE(idx_double)
);

REGISTER_INTRINSICS(crypto_api,
   (assert_recover_key,     void(int, int, int, int, int) )
   (recover_key,            int(int, int, int, int, int)  )
   (assert_sha256,          void(int, int, int)           )
   (assert_sha1,            void(int, int, int)           )
   (assert_sha512,          void(int, int, int)           )
   (assert_ripemd160,       void(int, int, int)           )
   (sha1,                   void(int, int, int)           )
   (sha256,                 void(int, int, int)           )
   (sha512,                 void(int, int, int)           )
   (ripemd160,              void(int, int, int)           )
);

REGISTER_INTRINSICS(string_api,
   (assert_is_utf8,  void(int, int, int) )
);

REGISTER_INTRINSICS(system_api,
   (abort,        void())
   (eosio_assert, void(int, int))
   (eosio_exit,   void(int ))
   (now,          int())
);

REGISTER_INTRINSICS(action_api,
   (read_action_data,       int(int, int)  )
   (action_data_size,       int()          )
   (current_receiver,   int64_t()          )
   (publication_time,   int32_t()          )
   (current_sender,     int64_t()          )
);

REGISTER_INTRINSICS(apply_context,
   (require_write_lock,    void(int64_t)          )
   (require_read_lock,     void(int64_t, int64_t) )
   (require_recipient,     void(int64_t)          )
   (require_authorization, void(int64_t), "require_auth", void(apply_context::*)(const account_name&)const)
   (has_authorization,     int(int64_t), "has_auth", bool(apply_context::*)(const account_name&)const)
   (is_account,            int(int64_t)           )
);

   //(printdi,               void(int64_t)   )
REGISTER_INTRINSICS(console_api,
   (prints,                void(int)       )
   (prints_l,              void(int, int)  )
   (printui,               void(int64_t)   )
   (printi,                void(int64_t)   )
   (printi128,             void(int)       )
   (printdf,               void(double)    )
   (printff,               void(float)     )
   (printn,                void(int64_t)   )
   (printhex,              void(int, int)  )
);

REGISTER_INTRINSICS(context_free_transaction_api,
   (read_transaction,       int(int, int)            )
   (transaction_size,       int()                    )
   (expiration,             int()                    )
   (tapos_block_prefix,     int()                    )
   (tapos_block_num,        int()                    )
   (get_action,            int (int, int, int, int)  )
);

REGISTER_INTRINSICS(transaction_api,
   (send_inline,           void(int, int)               )
   (send_deferred,         void(int64_t, int, int, int) )
   (cancel_deferred,       void(int64_t)                )
);

REGISTER_INTRINSICS(context_free_api,
   (get_context_free_data, int(int, int, int) )
)

REGISTER_INTRINSICS(memory_api,
   (memcpy,                 int(int, int, int)  )
   (memmove,                int(int, int, int)  )
   (memcmp,                 int(int, int, int)  )
   (memset,                 int(int, int, int)  )
   (sbrk,                   int(int)            )
);

REGISTER_INTRINSICS(softfloat_api,
      (_eosio_f32_add,       float(float, float)    )
      (_eosio_f32_sub,       float(float, float)    )
      (_eosio_f32_mul,       float(float, float)    )
      (_eosio_f32_div,       float(float, float)    )
      (_eosio_f32_min,       float(float, float)    )
      (_eosio_f32_max,       float(float, float)    )
      (_eosio_f32_copysign,  float(float, float)    )
      (_eosio_f32_abs,       float(float)           )
      (_eosio_f32_neg,       float(float)           )
      (_eosio_f32_sqrt,      float(float)           )
      (_eosio_f32_ceil,      float(float)           )
      (_eosio_f32_floor,     float(float)           )
      (_eosio_f32_trunc,     float(float)           )
      (_eosio_f32_nearest,   float(float)           )
      (_eosio_f32_eq,        int(float, float)      )
      (_eosio_f32_ne,        int(float, float)      )
      (_eosio_f32_lt,        int(float, float)      )
      (_eosio_f32_le,        int(float, float)      )
      (_eosio_f32_gt,        int(float, float)      )
      (_eosio_f32_ge,        int(float, float)      )
      (_eosio_f64_add,       double(double, double) )
      (_eosio_f64_sub,       double(double, double) )
      (_eosio_f64_mul,       double(double, double) )
      (_eosio_f64_div,       double(double, double) )
      (_eosio_f64_min,       double(double, double) )
      (_eosio_f64_max,       double(double, double) )
      (_eosio_f64_copysign,  double(double, double) )
      (_eosio_f64_abs,       double(double)         )
      (_eosio_f64_neg,       double(double)         )
      (_eosio_f64_sqrt,      double(double)         )
      (_eosio_f64_ceil,      double(double)         )
      (_eosio_f64_floor,     double(double)         )
      (_eosio_f64_trunc,     double(double)         )
      (_eosio_f64_nearest,   double(double)         )
      (_eosio_f64_eq,        int(double, double)    )
      (_eosio_f64_ne,        int(double, double)    )
      (_eosio_f64_lt,        int(double, double)    )
      (_eosio_f64_le,        int(double, double)    )
      (_eosio_f64_gt,        int(double, double)    )
      (_eosio_f64_ge,        int(double, double)    )
      (_eosio_f32_promote,    double(float)         )
      (_eosio_f64_demote,     float(double)         )
      (_eosio_f32_trunc_i32s, int(float)            )
      (_eosio_f64_trunc_i32s, int(double)           )
      (_eosio_f32_trunc_i32u, int(float)            )
      (_eosio_f64_trunc_i32u, int(double)           )
      (_eosio_f32_trunc_i64s, int64_t(float)        )
      (_eosio_f64_trunc_i64s, int64_t(double)       )
      (_eosio_f32_trunc_i64u, int64_t(float)        )
      (_eosio_f64_trunc_i64u, int64_t(double)       )
      (_eosio_i32_to_f32,     float(int32_t)        )
      (_eosio_i64_to_f32,     float(int64_t)        )
      (_eosio_ui32_to_f32,    float(int32_t)        )
      (_eosio_ui64_to_f32,    float(int64_t)        )
      (_eosio_i32_to_f64,     double(int32_t)       )
      (_eosio_i64_to_f64,     double(int64_t)       )
      (_eosio_ui32_to_f64,    double(int32_t)       )
      (_eosio_ui64_to_f64,    double(int64_t)       )
);

} } /// eosio::chain<|MERGE_RESOLUTION|>--- conflicted
+++ resolved
@@ -548,51 +548,51 @@
       // TODO add traps on truncations for special cases (NaN or outside the range which rounds to an integer)
       using context_aware_api::context_aware_api;
       // float binops
-      float _eosio_f32_add( float a, float b ) { 
+      float _eosio_f32_add( float a, float b ) {
          float32_t ret = f32_add( to_softfloat32(a), to_softfloat32(b) );
          return *reinterpret_cast<float*>(&ret);
       }
-      float _eosio_f32_sub( float a, float b ) { 
+      float _eosio_f32_sub( float a, float b ) {
          float32_t ret = f32_sub( to_softfloat32(a), to_softfloat32(b) );
          return *reinterpret_cast<float*>(&ret);
       }
-      float _eosio_f32_div( float a, float b ) { 
+      float _eosio_f32_div( float a, float b ) {
          float32_t ret = f32_div( to_softfloat32(a), to_softfloat32(b) );
          return *reinterpret_cast<float*>(&ret);
       }
-      float _eosio_f32_mul( float a, float b ) { 
+      float _eosio_f32_mul( float a, float b ) {
          float32_t ret = f32_mul( to_softfloat32(a), to_softfloat32(b) );
          return *reinterpret_cast<float*>(&ret);
       }
-      float _eosio_f32_min( float af, float bf ) { 
+      float _eosio_f32_min( float af, float bf ) {
          float32_t a = to_softfloat32(af);
          float32_t b = to_softfloat32(bf);
          if (is_nan(a)) {
             return af;
-         } 
+         }
          if (is_nan(b)) {
             return bf;
          }
          if ( sign_bit(a) != sign_bit(b) ) {
             return sign_bit(a) ? af : bf;
          }
-         return f32_lt(a,b) ? af : bf; 
-      }
-      float _eosio_f32_max( float af, float bf ) { 
+         return f32_lt(a,b) ? af : bf;
+      }
+      float _eosio_f32_max( float af, float bf ) {
          float32_t a = to_softfloat32(af);
          float32_t b = to_softfloat32(bf);
          if (is_nan(a)) {
             return af;
-         } 
+         }
          if (is_nan(b)) {
             return bf;
          }
          if ( sign_bit(a) != sign_bit(b) ) {
             return sign_bit(a) ? bf : af;
          }
-         return f32_lt( a, b ) ? bf : af; 
-      }
-      float _eosio_f32_copysign( float af, float bf ) { 
+         return f32_lt( a, b ) ? bf : af;
+      }
+      float _eosio_f32_copysign( float af, float bf ) {
          float32_t a = to_softfloat32(af);
          float32_t b = to_softfloat32(bf);
          uint32_t sign_of_a = a.v >> 31;
@@ -602,33 +602,21 @@
          return from_softfloat32(a);
       }
       // float unops
-<<<<<<< HEAD
-      float32_t _eosio_f32_abs( float32_t a ) {
+      float _eosio_f32_abs( float af ) {
+         float32_t a = to_softfloat32(af);
          a.v &= ~(1 << 31);
-         return a;
-      }
-      float32_t _eosio_f32_neg( float32_t a ) {
-=======
-      float _eosio_f32_abs( float af ) { 
+         return from_softfloat32(a);
+      }
+      float _eosio_f32_neg( float af ) {
          float32_t a = to_softfloat32(af);
-         a.v &= ~(1 << 31);  
-         return from_softfloat32(a); 
-      }
-      float _eosio_f32_neg( float af ) { 
-         float32_t a = to_softfloat32(af);
->>>>>>> 75488964
          uint32_t sign = a.v >> 31;
          a.v &= ~(1 << 31);
          a.v |= (!sign << 31);
-<<<<<<< HEAD
-         return a;
-=======
-         return from_softfloat32(a); 
-      }
-      float _eosio_f32_sqrt( float a ) { 
-         float32_t ret = f32_sqrt( to_softfloat32(a) ); 
-         return from_softfloat32(ret); 
->>>>>>> 75488964
+         return from_softfloat32(a);
+      }
+      float _eosio_f32_sqrt( float a ) {
+         float32_t ret = f32_sqrt( to_softfloat32(a) );
+         return from_softfloat32(ret);
       }
       // ceil, floor, trunc and nearest are lifted from libc
       float _eosio_f32_ceil( float af ) {
@@ -636,11 +624,11 @@
          int e = (int)(a.v >> 23 & 0xFF) - 0X7F;
          uint32_t m;
          if (e >= 23)
-            return af; 
+            return af;
          if (e >= 0) {
             m = 0x007FFFFF >> e;
             if ((a.v & m) == 0)
-               return af; 
+               return af;
             if (a.v >> 31 == 0)
                a.v += m;
             a.v &= ~m;
@@ -651,18 +639,18 @@
                a.v = 0x3F800000; // return 1.0f
          }
 
-         return from_softfloat32(a); 
+         return from_softfloat32(a);
       }
       float _eosio_f32_floor( float af ) {
          float32_t a = to_softfloat32(af);
          int e = (int)(a.v >> 23 & 0xFF) - 0X7F;
          uint32_t m;
          if (e >= 23)
-            return af; 
+            return af;
          if (e >= 0) {
             m = 0x007FFFFF >> e;
             if ((a.v & m) == 0)
-               return af; 
+               return af;
             if (a.v >> 31)
                a.v += m;
             a.v &= ~m;
@@ -672,21 +660,21 @@
             else if (a.v << 1)
                a.v = 0xBF800000; // return -1.0f
          }
-         return from_softfloat32(a); 
+         return from_softfloat32(a);
       }
       float _eosio_f32_trunc( float af ) {
          float32_t a = to_softfloat32(af);
          int e = (int)(a.v >> 23 & 0xff) - 0x7f + 9;
          uint32_t m;
          if (e >= 23 + 9)
-            return af; 
+            return af;
          if (e < 9)
             e = 1;
          m = -1U >> e;
          if ((a.v & m) == 0)
-            return af; 
+            return af;
          a.v &= ~m;
-         return from_softfloat32(a); 
+         return from_softfloat32(a);
       }
       float _eosio_f32_nearest( float af ) {
          float32_t a = to_softfloat32(af);
@@ -694,14 +682,14 @@
          int s = a.v>>31;
          float32_t y;
          if (e >= 0x7f+23)
-            return af; 
+            return af;
          if (s)
             y = f32_add( f32_sub( a, float32_t{inv_float_eps} ), float32_t{inv_float_eps} );
          else
             y = f32_sub( f32_add( a, float32_t{inv_float_eps} ), float32_t{inv_float_eps} );
          if (f32_eq( y, {0} ) )
-            return s ? -0.0f : 0.0f; 
-         return from_softfloat32(y); 
+            return s ? -0.0f : 0.0f;
+         return from_softfloat32(y);
       }
 
       // float relops
@@ -709,14 +697,14 @@
       bool _eosio_f32_ne( float a, float b ) { return !f32_eq( to_softfloat32(a), to_softfloat32(b) ); }
       bool _eosio_f32_lt( float a, float b ) { return f32_lt( to_softfloat32(a), to_softfloat32(b) ); }
       bool _eosio_f32_le( float a, float b ) { return f32_le( to_softfloat32(a), to_softfloat32(b) ); }
-      bool _eosio_f32_gt( float af, float bf ) {  
+      bool _eosio_f32_gt( float af, float bf ) {
          float32_t a = to_softfloat32(af);
          float32_t b = to_softfloat32(bf);
          if (is_nan(a))
             return false;
          if (is_nan(b))
             return false;
-         return !f32_le( a, b ); 
+         return !f32_le( a, b );
       }
       bool _eosio_f32_ge( float af, float bf ) {
          float32_t a = to_softfloat32(af);
@@ -725,27 +713,27 @@
             return false;
          if (is_nan(b))
             return false;
-         return !f32_lt( a, b ); 
+         return !f32_lt( a, b );
       }
 
       // double binops
-      double _eosio_f64_add( double a, double b ) { 
-         float64_t ret = f64_add( to_softfloat64(a), to_softfloat64(b) ); 
-         return from_softfloat64(ret); 
-      }
-      double _eosio_f64_sub( double a, double b ) { 
-         float64_t ret = f64_sub( to_softfloat64(a), to_softfloat64(b) ); 
-         return from_softfloat64(ret); 
-      }
-      double _eosio_f64_div( double a, double b ) { 
-         float64_t ret = f64_div( to_softfloat64(a), to_softfloat64(b) ); 
-         return from_softfloat64(ret); 
-      }
-      double _eosio_f64_mul( double a, double b ) { 
-         float64_t ret = f64_mul( to_softfloat64(a), to_softfloat64(b) ); 
-         return from_softfloat64(ret); 
-      }
-      double _eosio_f64_min( double af, double bf ) { 
+      double _eosio_f64_add( double a, double b ) {
+         float64_t ret = f64_add( to_softfloat64(a), to_softfloat64(b) );
+         return from_softfloat64(ret);
+      }
+      double _eosio_f64_sub( double a, double b ) {
+         float64_t ret = f64_sub( to_softfloat64(a), to_softfloat64(b) );
+         return from_softfloat64(ret);
+      }
+      double _eosio_f64_div( double a, double b ) {
+         float64_t ret = f64_div( to_softfloat64(a), to_softfloat64(b) );
+         return from_softfloat64(ret);
+      }
+      double _eosio_f64_mul( double a, double b ) {
+         float64_t ret = f64_mul( to_softfloat64(a), to_softfloat64(b) );
+         return from_softfloat64(ret);
+      }
+      double _eosio_f64_min( double af, double bf ) {
          float64_t a = to_softfloat64(af);
          float64_t b = to_softfloat64(bf);
          if (is_nan(a))
@@ -755,8 +743,8 @@
          if (sign_bit(a) != sign_bit(b))
             return sign_bit(a) ? af : bf;
          return f64_lt( a, b ) ? af : bf;
-      } 
-      double _eosio_f64_max( double af, double bf ) { 
+      }
+      double _eosio_f64_max( double af, double bf ) {
          float64_t a = to_softfloat64(af);
          float64_t b = to_softfloat64(bf);
          if (is_nan(a))
@@ -774,41 +762,29 @@
          uint64_t sign_of_b = b.v >> 63;
          a.v &= ~(uint64_t(1) << 63);             // clear the sign bit
          a.v = a.v | (sign_of_b << 63); // add the sign of b
-         return from_softfloat64(a); 
+         return from_softfloat64(a);
       }
 
       // double unops
-<<<<<<< HEAD
-      float64_t _eosio_f64_abs( float64_t a ) {
+      double _eosio_f64_abs( double af ) {
+         float64_t a = to_softfloat64(af);
          a.v &= ~(uint64_t(1) << 63);
-         return a;
-      }
-      float64_t _eosio_f64_neg( float64_t a ) {
-=======
-      double _eosio_f64_abs( double af ) { 
+         return from_softfloat64(a);
+      }
+      double _eosio_f64_neg( double af ) {
          float64_t a = to_softfloat64(af);
-         a.v &= ~(uint64_t(1) << 63);  
-         return from_softfloat64(a); 
-      }
-      double _eosio_f64_neg( double af ) { 
-         float64_t a = to_softfloat64(af);
->>>>>>> 75488964
          uint64_t sign = a.v >> 63;
          a.v &= ~(uint64_t(1) << 63);
          a.v |= (uint64_t(!sign) << 63);
-<<<<<<< HEAD
-         return a;
-=======
-         return from_softfloat64(a); 
-      }
-      double _eosio_f64_sqrt( double a ) { 
+         return from_softfloat64(a);
+      }
+      double _eosio_f64_sqrt( double a ) {
          float64_t ret = f64_sqrt( to_softfloat64(a) );
-         return from_softfloat64(ret); 
->>>>>>> 75488964
+         return from_softfloat64(ret);
       }
       // ceil, floor, trunc and nearest are lifted from libc
       double _eosio_f64_ceil( double af ) {
-         float64_t a = to_softfloat64( af ); 
+         float64_t a = to_softfloat64( af );
          float64_t ret;
          int e = a.v >> 52 & 0x7ff;
          float64_t y;
@@ -826,13 +802,13 @@
          if (f64_lt( y, to_softfloat64(0) )) {
             std::cout << "A3 " << af << " C " << floor(af) << " Y "<< *(double*)&ret << "\n";
             ret = f64_add( f64_add( a, y ), to_softfloat64(1) ); // 0xBE99999A3F800000 } ); // plus 1
-            return from_softfloat64(ret); 
+            return from_softfloat64(ret);
          }
          ret = f64_add( a, y );
-         return from_softfloat64(ret); 
+         return from_softfloat64(ret);
       }
       double _eosio_f64_floor( double af ) {
-         float64_t a = to_softfloat64( af ); 
+         float64_t a = to_softfloat64( af );
          float64_t ret;
          int e = a.v >> 52 & 0x7FF;
          float64_t y;
@@ -852,13 +828,13 @@
          }
          if ( !f64_le( y, float64_t{0} ) ) {
             ret = f64_sub( f64_add(a,y), to_softfloat64(1.0));
-            return from_softfloat64(ret); 
+            return from_softfloat64(ret);
          }
          ret = f64_add( a, y );
-         return from_softfloat64(ret); 
+         return from_softfloat64(ret);
       }
       double _eosio_f64_trunc( double af ) {
-         float64_t a = to_softfloat64( af ); 
+         float64_t a = to_softfloat64( af );
          int e = (int)(a.v >> 52 & 0x7ff) - 0x3ff + 12;
          uint64_t m;
          if (e >= 52 + 12)
@@ -869,11 +845,11 @@
          if ((a.v & m) == 0)
             return af;
          a.v &= ~m;
-         return from_softfloat64(a); 
+         return from_softfloat64(a);
       }
 
       double _eosio_f64_nearest( double af ) {
-         float64_t a = to_softfloat64( af ); 
+         float64_t a = to_softfloat64( af );
          int e = (a.v >> 52 & 0x7FF);
          int s = a.v >> 63;
          float64_t y;
@@ -885,7 +861,7 @@
             y = f64_sub( f64_add( a, float64_t{inv_double_eps} ), float64_t{inv_double_eps} );
          if ( f64_eq( y, float64_t{0} ) )
             return s ? -0.0 : 0.0;
-         return from_softfloat64(y); 
+         return from_softfloat64(y);
       }
 
       // double relops
@@ -893,14 +869,14 @@
       bool _eosio_f64_ne( double a, double b ) { return !f64_eq( to_softfloat64(a), to_softfloat64(b) ); }
       bool _eosio_f64_lt( double a, double b ) { return f64_lt( to_softfloat64(a), to_softfloat64(b) ); }
       bool _eosio_f64_le( double a, double b ) { return f64_le( to_softfloat64(a), to_softfloat64(b) ); }
-      bool _eosio_f64_gt( double af, double bf ) {  
+      bool _eosio_f64_gt( double af, double bf ) {
          float64_t a = to_softfloat64(af);
          float64_t b = to_softfloat64(bf);
          if (is_nan(a))
             return false;
          if (is_nan(b))
             return false;
-         return !f64_le( a, b ); 
+         return !f64_le( a, b );
       }
       bool _eosio_f64_ge( double af, double bf ) {
          float64_t a = to_softfloat64(af);
@@ -909,112 +885,108 @@
             return false;
          if (is_nan(b))
             return false;
-         return !f64_lt( a, b ); 
+         return !f64_lt( a, b );
       }
 
       // float and double conversions
-      double _eosio_f32_promote( float a ) { 
-         return from_softfloat64(f32_to_f64( to_softfloat32(a)) ); 
-      }
-      float _eosio_f64_demote( double a ) { 
-         return from_softfloat32(f64_to_f32( to_softfloat64(a)) ); 
-      }
-      int32_t _eosio_f32_trunc_i32s( float af ) { 
+      double _eosio_f32_promote( float a ) {
+         return from_softfloat64(f32_to_f64( to_softfloat32(a)) );
+      }
+      float _eosio_f64_demote( double a ) {
+         return from_softfloat32(f64_to_f32( to_softfloat64(a)) );
+      }
+      int32_t _eosio_f32_trunc_i32s( float af ) {
          float32_t a = to_softfloat32(af);
          if (a.v == 0x4F000000 || a.v == 0xCF000001 || a.v == 0x7F800000 || a.v == 0xFF800000)
             FC_THROW_EXCEPTION( eosio::chain::wasm_execution_error, "Error, f32.convert_s/i32 overflow");
          if (is_nan(a))
             FC_THROW_EXCEPTION( eosio::chain::wasm_execution_error, "Error, f32.convert_s/i32 unrepresentable");
-         return f32_to_i32( to_softfloat32(_eosio_f32_trunc( af )), 0, false ); 
-      }
-      int32_t _eosio_f64_trunc_i32s( double af ) { 
+         return f32_to_i32( to_softfloat32(_eosio_f32_trunc( af )), 0, false );
+      }
+      int32_t _eosio_f64_trunc_i32s( double af ) {
          float64_t a = to_softfloat64(af);
          if (a.v == 0x41E0000000000000 || a.v == 0xC1E0000000200000 || a.v == 0x7FF0000000000000 || a.v == 0xFFF0000000000000)
             FC_THROW_EXCEPTION( eosio::chain::wasm_execution_error, "Error, f64.convert_s/i32 overflow");
          if (is_nan(a))
             FC_THROW_EXCEPTION( eosio::chain::wasm_execution_error, "Error, f64.convert_s/i32 unrepresentable");
-         return f64_to_i32( to_softfloat64(_eosio_f64_trunc( af )), 0, false ); 
-      }
-      uint32_t _eosio_f32_trunc_i32u( float af ) { 
+         return f64_to_i32( to_softfloat64(_eosio_f64_trunc( af )), 0, false );
+      }
+      uint32_t _eosio_f32_trunc_i32u( float af ) {
          float32_t a = to_softfloat32(af);
          if (a.v == 0x4F000000 || a.v == 0xCF000001 || a.v == 0x7F800000 || a.v == 0xFF800000)
             FC_THROW_EXCEPTION( eosio::chain::wasm_execution_error, "Error, f32.convert_s/i32 overflow");
          if (is_nan(a))
             FC_THROW_EXCEPTION( eosio::chain::wasm_execution_error, "Error, f32.convert_s/i32 unrepresentable");
-         return f32_to_ui32( to_softfloat32(_eosio_f32_trunc( af )), 0, false ); 
-      }
-      uint32_t _eosio_f64_trunc_i32u( double af ) { 
+         return f32_to_ui32( to_softfloat32(_eosio_f32_trunc( af )), 0, false );
+      }
+      uint32_t _eosio_f64_trunc_i32u( double af ) {
          float64_t a = to_softfloat64(af);
          if (a.v == 0x41E0000000000000 || a.v == 0xC1E0000000200000 || a.v == 0x7FF0000000000000 || a.v == 0xFFF0000000000000)
             FC_THROW_EXCEPTION( eosio::chain::wasm_execution_error, "Error, f64.convert_s/i32 overflow");
          if (is_nan(a))
             FC_THROW_EXCEPTION( eosio::chain::wasm_execution_error, "Error, f64.convert_s/i32 unrepresentable");
-         return f64_to_ui32( to_softfloat64(_eosio_f64_trunc( af )), 0, false ); 
-      }
-      int64_t _eosio_f32_trunc_i64s( float af ) { 
+         return f64_to_ui32( to_softfloat64(_eosio_f64_trunc( af )), 0, false );
+      }
+      int64_t _eosio_f32_trunc_i64s( float af ) {
          float32_t a = to_softfloat32(af);
          if (a.v ==  0x5F000000 || a.v ==  0xDF000001|| a.v == 0x7F800000 || a.v == 0xFF800000)
             FC_THROW_EXCEPTION( eosio::chain::wasm_execution_error, "Error, f32.convert_s/i32 overflow");
          if (is_nan(a))
             FC_THROW_EXCEPTION( eosio::chain::wasm_execution_error, "Error, f32.convert_s/i32 unrepresentable");
-         return f32_to_i64( to_softfloat32(_eosio_f32_trunc( af )), 0, false ); 
-      }
-      int64_t _eosio_f64_trunc_i64s( double af ) { 
+         return f32_to_i64( to_softfloat32(_eosio_f32_trunc( af )), 0, false );
+      }
+      int64_t _eosio_f64_trunc_i64s( double af ) {
          float64_t a = to_softfloat64(af);
          if (a.v == 0x43E0000000000000 || a.v ==  0xC3E0000020000000 || a.v == 0x7FF0000000000000 || a.v == 0xFFF0000000000000)
             FC_THROW_EXCEPTION( eosio::chain::wasm_execution_error, "Error, f32.convert_s/i32 overflow");
          if (is_nan(a))
             FC_THROW_EXCEPTION( eosio::chain::wasm_execution_error, "Error, f32.convert_s/i32 unrepresentable");
- 
-         return f64_to_i64( to_softfloat64(_eosio_f64_trunc( af )), 0, false ); 
-      }
-      uint64_t _eosio_f32_trunc_i64u( float af ) { 
+
+         return f64_to_i64( to_softfloat64(_eosio_f64_trunc( af )), 0, false );
+      }
+      uint64_t _eosio_f32_trunc_i64u( float af ) {
          float32_t a = to_softfloat32(af);
          if (a.v ==  0x5F000000 || a.v ==  0xDF000001|| a.v == 0x7F800000 || a.v == 0xFF800000)
             FC_THROW_EXCEPTION( eosio::chain::wasm_execution_error, "Error, f32.convert_s/i32 overflow");
          if (is_nan(a))
             FC_THROW_EXCEPTION( eosio::chain::wasm_execution_error, "Error, f32.convert_s/i32 unrepresentable");
-         return f32_to_ui64( to_softfloat32(_eosio_f32_trunc( af )), 0, false ); 
-      }
-      uint64_t _eosio_f64_trunc_i64u( double af ) { 
+         return f32_to_ui64( to_softfloat32(_eosio_f32_trunc( af )), 0, false );
+      }
+      uint64_t _eosio_f64_trunc_i64u( double af ) {
          float64_t a = to_softfloat64(af);
          if (a.v == 0x43E0000000000000 || a.v ==  0xC3E0000020000000 || a.v == 0x7FF0000000000000 || a.v == 0xFFF0000000000000)
             FC_THROW_EXCEPTION( eosio::chain::wasm_execution_error, "Error, f32.convert_s/i32 overflow");
          if (is_nan(a))
             FC_THROW_EXCEPTION( eosio::chain::wasm_execution_error, "Error, f32.convert_s/i32 unrepresentable");
-         return f64_to_ui64( to_softfloat64(_eosio_f64_trunc( af )), 0, false ); 
-      }
-      float _eosio_i32_to_f32( int32_t a )  { 
-         return from_softfloat32(i32_to_f32( a )); 
-      }
-      float _eosio_i64_to_f32( int64_t a ) { 
-         return from_softfloat32(i64_to_f32( a )); 
-      }
-      float _eosio_ui32_to_f32( uint32_t a ) { 
-         return from_softfloat32(ui32_to_f32( a )); 
-      }
-      float _eosio_ui64_to_f32( uint64_t a ) { 
-         return from_softfloat32(ui64_to_f32( a )); 
-      }
-      double _eosio_i32_to_f64( int32_t a ) { 
-         return from_softfloat64(i32_to_f64( a )); 
-      }
-      double _eosio_i64_to_f64( int64_t a ) { 
-         return from_softfloat64(i64_to_f64( a )); 
-      }
-      double _eosio_ui32_to_f64( uint32_t a ) { 
-         return from_softfloat64(ui32_to_f64( a )); 
+         return f64_to_ui64( to_softfloat64(_eosio_f64_trunc( af )), 0, false );
+      }
+      float _eosio_i32_to_f32( int32_t a )  {
+         return from_softfloat32(i32_to_f32( a ));
+      }
+      float _eosio_i64_to_f32( int64_t a ) {
+         return from_softfloat32(i64_to_f32( a ));
+      }
+      float _eosio_ui32_to_f32( uint32_t a ) {
+         return from_softfloat32(ui32_to_f32( a ));
+      }
+      float _eosio_ui64_to_f32( uint64_t a ) {
+         return from_softfloat32(ui64_to_f32( a ));
+      }
+      double _eosio_i32_to_f64( int32_t a ) {
+         return from_softfloat64(i32_to_f64( a ));
+      }
+      double _eosio_i64_to_f64( int64_t a ) {
+         return from_softfloat64(i64_to_f64( a ));
+      }
+      double _eosio_ui32_to_f64( uint32_t a ) {
+         return from_softfloat64(ui32_to_f64( a ));
       }
       double _eosio_ui64_to_f64( uint64_t a ) {
-         return from_softfloat64(ui64_to_f64( a )); 
+         return from_softfloat64(ui64_to_f64( a ));
       }
 
 
    private:
-<<<<<<< HEAD
-      static constexpr float32_t inv_float_eps = { 0x4B000000 };
-      static constexpr float64_t inv_double_eps = { 0x4330000000000000 };
-=======
       inline float32_t to_softfloat32( float f ) {
          return *reinterpret_cast<float32_t*>(&f);
       }
@@ -1027,7 +999,7 @@
       inline double from_softfloat64( float64_t d ) {
          return *reinterpret_cast<double*>(&d);
       }
-      static constexpr uint32_t inv_float_eps = 0x4B000000; 
+      static constexpr uint32_t inv_float_eps = 0x4B000000;
       static constexpr uint64_t inv_double_eps = 0x4330000000000000;
 
       inline bool sign_bit( float32_t f ) { return f.v >> 31; }
@@ -1039,7 +1011,6 @@
          return ((f.v & 0x7FFFFFFFFFFFFFFF) > 0x7FF0000000000000);
       }
 
->>>>>>> 75488964
 };
 class producer_api : public context_aware_api {
    public:
@@ -1644,7 +1615,7 @@
       }
       double __floatsidf( int32_t i ) {
          edump((i)( "warning returning float64") );
-         float64_t ret = i32_to_f64(i); 
+         float64_t ret = i32_to_f64(i);
          return *reinterpret_cast<double*>(&ret);
       }
       void __floatsitf( float128_t& ret, int32_t i ) {
@@ -1653,29 +1624,13 @@
       void __floatunsitf( float128_t& ret, uint32_t i ) {
          ret = ui32_to_f128(i); /// TODO: should be 128
       }
-<<<<<<< HEAD
-      /*
-      float128_t __floatsit( int32_t i ) {
-         return i32_to_f128(i);
-      }
-      */
       void __extendsftf2( float128_t& ret, uint32_t f ) {
-=======
-      void __extendsftf2( float128_t& ret, uint32_t f ) { 
->>>>>>> 75488964
          float32_t in = { f };
          ret = f32_to_f128( in );
       }
-<<<<<<< HEAD
-      void __extenddftf2( float128_t& ret, float64_t in ) {
+      void __extenddftf2( float128_t& ret, double in ) {
          edump(("warning in flaot64..." ));
-//         float64_t in = { f };
-         ret = f64_to_f128( in );
-=======
-      void __extenddftf2( float128_t& ret, double in ) { 
-         edump(("warning in flaot64..." ));
-         ret = f64_to_f128( float64_t{*(uint64_t*)&in} ); 
->>>>>>> 75488964
+         ret = f64_to_f128( float64_t{*(uint64_t*)&in} );
       }
       int64_t __fixtfdi( uint64_t l, uint64_t h ) {
          float128_t f = {{ l, h }};
@@ -1814,15 +1769,9 @@
    (__unordtf2,    int(int64_t, int64_t, int64_t, int64_t)        )
    (__floatsitf,   void (int, int)                                )
    (__floatunsitf, void (int, int)                                )
-<<<<<<< HEAD
-   (__floatsidf,   float64_t(int)                                 )
+   (__floatsidf,   double(int)                                    )
    (__extendsftf2, void(int, int)                                 )
-   (__extenddftf2, void(int, float64_t)                           )
-=======
-   (__floatsidf,   double(int)                                 )
-   (__extendsftf2, void(int, int)                                 )      
-   (__extenddftf2, void(int, double)                           )      
->>>>>>> 75488964
+   (__extenddftf2, void(int, double)                              )
    (__fixtfdi,     int64_t(int64_t, int64_t)                      )
    (__fixtfsi,     int(int64_t, int64_t)                          )
    (__fixunstfdi,  int64_t(int64_t, int64_t)                      )
