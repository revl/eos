--- conflicted
+++ resolved
@@ -766,79 +766,8 @@
 
       DB_API_METHOD_WRAPPERS(idx64,  uint64_t)
       DB_API_METHOD_WRAPPERS(idx128, uint128_t)
-      DB_API_METHOD_WRAPPERS(idx256, uint256)
-
-<<<<<<< HEAD
-      int db_idx128_store( uint64_t scope, uint64_t table, uint64_t payer, uint64_t id, const uint128_t& secondary ) {
-         return context.idx128.store( scope, table, payer, id, secondary );
-      }
-      void db_idx128_update( int iterator, uint64_t payer, const uint128_t& secondary ) {
-         return context.idx128.update( iterator, payer, secondary );
-      }
-      void db_idx128_remove( int iterator ) {
-         return context.idx128.remove( iterator );
-      }
-      int db_idx128_find_primary( uint64_t code, uint64_t scope, uint64_t table, uint128_t& secondary, uint64_t primary ) {
-         return context.idx128.find_primary( code, scope, table, secondary, primary );
-      }
-      int db_idx128_find_secondary( uint64_t code, uint64_t scope, uint64_t table, const uint128_t& secondary, uint64_t& primary ) {
-         return context.idx128.find_secondary(code, scope, table, secondary, primary);
-      }
-      int db_idx128_lowerbound( uint64_t code, uint64_t scope, uint64_t table, uint128_t& secondary, uint64_t& primary ) {
-         return context.idx128.lowerbound_secondary(code, scope, table, secondary, primary);
-      }
-      int db_idx128_upperbound( uint64_t code, uint64_t scope, uint64_t table, uint128_t& secondary, uint64_t& primary ) {
-         return context.idx128.upperbound_secondary(code, scope, table, secondary, primary);
-      }
-      int db_idx128_next( int iterator, uint64_t& primary ) {
-         return context.idx128.next_secondary(iterator, primary);
-      }
-      int db_idx128_previous( int iterator, uint64_t& primary ) {
-         return context.idx128.previous_secondary(iterator, primary);
-      }
-
-   /*
-      int db_idx128_next( int iterator, uint64_t& primary ) {
-      }
-      int db_idx128_prev( int iterator, uint64_t& primary ) {
-      }
-      int db_idx128_find_secondary( uint64_t code, uint64_t scope, uint64_t table, uint128_t& secondary, uint64_t& primary ) {
-      }
-      int db_idx128_lowerbound( uint64_t code, uint64_t scope, uint64_t table, uint128_t& secondary, uint64_t& primary ) {
-      }
-      int db_idx128_upperbound( uint64_t code, uint64_t scope, uint64_t table, uint128_t& secondary, uint64_t& primary ) {
-      }
-      */
-
-     int db_idx256_store( uint64_t scope, uint64_t table, uint64_t payer, uint64_t id, const fc::sha256& secondary ) {
-         return context.idx256.store( scope, table, payer, id, secondary );
-      }
-      void db_idx256_update( int iterator, uint64_t payer, const fc::sha256& secondary ) {
-         return context.idx256.update( iterator, payer, secondary );
-      }
-      void db_idx256_remove( int iterator ) {
-         return context.idx256.remove( iterator );
-      }
-      int db_idx256_find_primary( uint64_t code, uint64_t scope, uint64_t table, fc::sha256& secondary, uint64_t primary ) {
-         return context.idx256.find_primary( code, scope, table, secondary, primary );
-      }
-      int db_idx256_find_secondary( uint64_t code, uint64_t scope, uint64_t table, const fc::sha256& secondary, uint64_t& primary ) {
-         return context.idx256.find_secondary(code, scope, table, secondary, primary);
-      }
-      int db_idx256_lowerbound( uint64_t code, uint64_t scope, uint64_t table, fc::sha256& secondary, uint64_t& primary ) {
-         return context.idx256.lowerbound_secondary(code, scope, table, secondary, primary);
-      }
-      int db_idx256_upperbound( uint64_t code, uint64_t scope, uint64_t table, fc::sha256& secondary, uint64_t& primary ) {
-         return context.idx256.upperbound_secondary(code, scope, table, secondary, primary);
-      }
-      int db_idx256_next( int iterator, uint64_t& primary ) {
-         return context.idx256.next_secondary(iterator, primary);
-      }
-      int db_idx256_previous( int iterator, uint64_t& primary ) {
-         return context.idx256.previous_secondary(iterator, primary);
-      }
-=======
->>>>>>> 05421e30
+      DB_API_METHOD_WRAPPERS(idx256, sha256)
+
 };
 
 
@@ -1092,43 +1021,10 @@
    (db_find_i64,         int(int64_t,int64_t,int64_t,int64_t))
    (db_lowerbound_i64,   int(int64_t,int64_t,int64_t,int64_t))
    (db_upperbound_i64,   int(int64_t,int64_t,int64_t,int64_t))
-<<<<<<< HEAD
-                             
-   (db_idx64_store,          int(int64_t,int64_t,int64_t,int64_t,int))
-   (db_idx64_remove,         void(int))
-   (db_idx64_update,         void(int,int64_t,int))
-   (db_idx64_find_primary,   int(int64_t,int64_t,int64_t,int,int64_t))
-   (db_idx64_find_secondary, int(int64_t,int64_t,int64_t,int,int))
-   (db_idx64_lowerbound,     int(int64_t,int64_t,int64_t,int,int))
-   (db_idx64_upperbound,     int(int64_t,int64_t,int64_t,int,int))
-   (db_idx64_next,           int(int, int))
-   (db_idx64_previous,       int(int, int))
-
-   (db_idx128_store,          int(int64_t,int64_t,int64_t,int64_t,int))
-   (db_idx128_remove,         void(int))
-   (db_idx128_update,         void(int,int64_t,int))
-   (db_idx128_find_primary,   int(int64_t,int64_t,int64_t,int,int64_t))
-   (db_idx128_find_secondary, int(int64_t,int64_t,int64_t,int,int))
-   (db_idx128_lowerbound,     int(int64_t,int64_t,int64_t,int,int))
-   (db_idx128_upperbound,     int(int64_t,int64_t,int64_t,int,int))
-   (db_idx128_next,           int(int, int))
-   (db_idx128_previous,       int(int, int))
-
-   (db_idx256_store,          int(int64_t,int64_t,int64_t,int64_t,int))
-   (db_idx256_remove,         void(int))
-   (db_idx256_update,         void(int,int64_t,int))
-   (db_idx256_find_primary,   int(int64_t,int64_t,int64_t,int,int64_t))
-   (db_idx256_find_secondary, int(int64_t,int64_t,int64_t,int,int))
-   (db_idx256_lowerbound,     int(int64_t,int64_t,int64_t,int,int))
-   (db_idx256_upperbound,     int(int64_t,int64_t,int64_t,int,int))
-   (db_idx256_next,           int(int, int))
-   (db_idx256_previous,       int(int, int))
-=======
 
    DB_SECONDARY_INDEX_METHOD_SEQ(idx64)
    DB_SECONDARY_INDEX_METHOD_SEQ(idx128)
    DB_SECONDARY_INDEX_METHOD_SEQ(idx256)
->>>>>>> 05421e30
 );
 
 REGISTER_INTRINSICS(crypto_api,
