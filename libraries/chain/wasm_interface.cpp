--- conflicted
+++ resolved
@@ -648,8 +648,12 @@
          return ((f.v & 0x7FFFFFFFFFFFFFFF) > 0x7FF0000000000000);
       }
       static bool is_nan( const float128_t& f ) {
+         // TODO: Re-enable proper is_nan implementation after figuring out linker error.
+         return f128M_isSignalingNaN(&f);
+         /*
          const uint32_t* iptr = (const uint32_t*)&f;
          return softfloat_isNaNF128M( iptr );
+         */
       }
       static float32_t to_softfloat32( float f ) {
          return *reinterpret_cast<float32_t*>(&f);
@@ -668,11 +672,6 @@
 
       static bool sign_bit( float32_t f ) { return f.v >> 31; }
       static bool sign_bit( float64_t f ) { return f.v >> 63; }
-
-<<<<<<< HEAD
-=======
-
->>>>>>> 0a04ff86
 
 };
 class producer_api : public context_aware_api {
@@ -1037,15 +1036,6 @@
          return context.IDX.previous_secondary(iterator, primary);\
       }
 
-<<<<<<< HEAD
-void set_softfloat_from_long_double( float128_t& out, const unsigned __int128& in ) {
-   out = *(float128_t*)(&in);
-}
-
-void set_long_double_from_softfloat( unsigned __int128& out, const float128_t& in ) {
-   out = *(unsigned __int128*)(&in);
-}
-=======
 #define DB_API_METHOD_WRAPPERS_FLOAT_SECONDARY(IDX, TYPE)\
       int db_##IDX##_store( uint64_t scope, uint64_t table, uint64_t payer, uint64_t id, const TYPE& secondary ) {\
          EOS_ASSERT( !softfloat_api::is_nan( secondary ), transaction_exception, "NaN is not an allowed value for a secondary key" );\
@@ -1082,7 +1072,6 @@
       int db_##IDX##_previous( int iterator, uint64_t& primary ) {\
          return context.IDX.previous_secondary(iterator, primary);\
       }
->>>>>>> 0a04ff86
 
 class database_api : public context_aware_api {
    public:
@@ -1122,56 +1111,8 @@
       DB_API_METHOD_WRAPPERS_SIMPLE_SECONDARY(idx64,  uint64_t)
       DB_API_METHOD_WRAPPERS_SIMPLE_SECONDARY(idx128, uint128_t)
       DB_API_METHOD_WRAPPERS_ARRAY_SECONDARY(idx256, 2, uint128_t)
-<<<<<<< HEAD
-      DB_API_METHOD_WRAPPERS_SIMPLE_SECONDARY(idx_double, float64_t)
-
-      int db_idx_long_double_store( uint64_t scope, uint64_t table, uint64_t payer, uint64_t id, const uint128_t& secondary ) {
-         float128_t val;
-         set_softfloat_from_long_double(val, secondary);
-         return context.idx_long_double.store( scope, table, payer, id, val );
-      }
-      void db_idx_long_double_update( int iterator, uint64_t payer, const uint128_t& secondary ) {
-         float128_t val;
-         set_softfloat_from_long_double(val, secondary);
-         return context.idx_long_double.update( iterator, payer, val );
-      }
-      void db_idx_long_double_remove( int iterator ) {
-         return context.idx_long_double.remove( iterator );
-      }
-      int db_idx_long_double_find_secondary( uint64_t code, uint64_t scope, uint64_t table, const uint128_t& secondary, uint64_t& primary ) {
-         float128_t val;
-         set_softfloat_from_long_double(val, secondary);
-         return context.idx_long_double.find_secondary(code, scope, table, val, primary);
-      }
-      int db_idx_long_double_find_primary( uint64_t code, uint64_t scope, uint64_t table, uint128_t& secondary, uint64_t primary ) {
-         float128_t val; val.v[0] = 0; val.v[1] = 0;
-         return context.idx_long_double.find_primary(code, scope, table, val, primary);
-         set_long_double_from_softfloat(secondary, val);
-      }
-      int db_idx_long_double_lowerbound( uint64_t code, uint64_t scope, uint64_t table,  uint128_t& secondary, uint64_t& primary ) {
-         float128_t val;
-         set_softfloat_from_long_double(val, secondary);
-         return context.idx_long_double.lowerbound_secondary(code, scope, table, val, primary);
-         set_long_double_from_softfloat(secondary, val);
-      }
-      int db_idx_long_double_upperbound( uint64_t code, uint64_t scope, uint64_t table,  uint128_t& secondary, uint64_t& primary ) {
-         float128_t val;
-         set_softfloat_from_long_double(val, secondary);
-         return context.idx_long_double.upperbound_secondary(code, scope, table, val, primary);
-         set_long_double_from_softfloat(secondary, val);
-      }
-      int db_idx_long_double_end( uint64_t code, uint64_t scope, uint64_t table ) {
-         return context.idx_long_double.end_secondary(code, scope, table);
-      }
-      int db_idx_long_double_next( int iterator, uint64_t& primary  ) {
-         return context.idx_long_double.next_secondary(iterator, primary);
-      }
-      int db_idx_long_double_previous( int iterator, uint64_t& primary ) {
-         return context.idx_long_double.previous_secondary(iterator, primary);
-      }
-=======
       DB_API_METHOD_WRAPPERS_FLOAT_SECONDARY(idx_double, float64_t)
->>>>>>> 0a04ff86
+      DB_API_METHOD_WRAPPERS_FLOAT_SECONDARY(idx_long_double, float128_t)
 };
 
 class memory_api : public context_aware_api {
@@ -1407,7 +1348,6 @@
       int ___cmptf2( uint64_t la, uint64_t ha, uint64_t lb, uint64_t hb, int return_value_if_nan ) {
          float128_t a = {{ la, ha }};
          float128_t b = {{ lb, hb }};
-<<<<<<< HEAD
          if ( __unordtf2(la, ha, lb, hb) )
             return return_value_if_nan;
          if ( f128_lt( a, b ) )
@@ -1436,52 +1376,11 @@
       }
       int __cmptf2( uint64_t la, uint64_t ha, uint64_t lb, uint64_t hb ) {
          return ___cmptf2(la, ha, lb, hb, 1);
-=======
-         return f128_eq( a, b );
-      }
-      int __netf2( uint64_t la, uint64_t ha, uint64_t lb, uint64_t hb ) {
-         float128_t a = {{ la, ha }};
-         float128_t b = {{ lb, hb }};
-         return !f128_eq( a, b );
-      }
-      int __getf2( uint64_t la, uint64_t ha, uint64_t lb, uint64_t hb ) {
-         float128_t a = {{ la, ha }};
-         float128_t b = {{ lb, hb }};
-         return !f128_lt( a, b );
-      }
-      int __gttf2( uint64_t la, uint64_t ha, uint64_t lb, uint64_t hb ) {
-         float128_t a = {{ la, ha }};
-         float128_t b = {{ lb, hb }};
-         return !f128_lt( a, b ) && !f128_eq( a, b );
-      }
-      int __letf2( uint64_t la, uint64_t ha, uint64_t lb, uint64_t hb ) {
-         float128_t a = {{ la, ha }};
-         float128_t b = {{ lb, hb }};
-         return f128_le( a, b );
-      }
-      int __lttf2( uint64_t la, uint64_t ha, uint64_t lb, uint64_t hb ) {
-         float128_t a = {{ la, ha }};
-         float128_t b = {{ lb, hb }};
-         return f128_lt( a, b );
-      }
-      int __cmptf2( uint64_t la, uint64_t ha, uint64_t lb, uint64_t hb ) {
-         float128_t a = {{ la, ha }};
-         float128_t b = {{ lb, hb }};
-         if ( f128_lt( a, b ) )
-            return -1;
-         if ( f128_eq( a, b ) )
-            return 0;
-         return 1;
->>>>>>> 0a04ff86
       }
       int __unordtf2( uint64_t la, uint64_t ha, uint64_t lb, uint64_t hb ) {
          float128_t a = {{ la, ha }};
          float128_t b = {{ lb, hb }};
-<<<<<<< HEAD
-         if ( f128M_isSignalingNaN(&a) || f128M_isSignalingNaN(&b) ) // TODO/QUESTION: What about quiet NaNs? Would prefer to use softfloat_api::is_nan but there is a linker error regarding symbol _softfloat_isNaNF128M
-=======
-         if ( f128_isSignalingNaN( a ) || f128_isSignalingNaN( b ) )
->>>>>>> 0a04ff86
+         if ( softfloat_api::is_nan(a) || softfloat_api::is_nan(b) )
             return 1;
          return 0;
       }
