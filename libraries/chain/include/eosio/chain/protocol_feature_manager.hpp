/**
 *  @file
 *  @copyright defined in eos/LICENSE
 */
#pragma once

#include <eosio/chain/types.hpp>
#include <iterator>

namespace eosio { namespace chain {

enum class protocol_feature_t : uint32_t {
   builtin
};

enum class builtin_protocol_feature_t : uint32_t {
   preactivate_feature,
   only_link_to_existing_permission,
   replace_deferred,
   no_duplicate_deferred_id,
   fix_linkauth_restriction,
   disallow_empty_producer_schedule,
   restrict_action_to_self,
   only_bill_first_authorizer,
   forward_setcode,
   get_sender,
   ram_restrictions,
<<<<<<< HEAD
   wtmsig_block_signatures,
=======
   webauthn_key
>>>>>>> c8e95d09
};

struct protocol_feature_subjective_restrictions {
   time_point             earliest_allowed_activation_time;
   bool                   preactivation_required = false;
   bool                   enabled = false;
};

struct builtin_protocol_feature_spec {
   const char*                               codename = nullptr;
   digest_type                               description_digest;
   flat_set<builtin_protocol_feature_t>      builtin_dependencies;
   protocol_feature_subjective_restrictions  subjective_restrictions{time_point{}, true, true};
};

extern const std::unordered_map<builtin_protocol_feature_t, builtin_protocol_feature_spec, enum_hash<builtin_protocol_feature_t>> builtin_protocol_feature_codenames;

const char* builtin_protocol_feature_codename( builtin_protocol_feature_t );

class protocol_feature_base : public fc::reflect_init {
public:
   protocol_feature_base() = default;

   protocol_feature_base( protocol_feature_t feature_type,
                          const digest_type& description_digest,
                          flat_set<digest_type>&& dependencies,
                          const protocol_feature_subjective_restrictions& restrictions );

   void reflector_init();

   protocol_feature_t get_type()const { return _type; }

public:
   std::string                               protocol_feature_type;
   digest_type                               description_digest;
   flat_set<digest_type>                     dependencies;
   protocol_feature_subjective_restrictions  subjective_restrictions;
protected:
   protocol_feature_t                        _type;
};

class builtin_protocol_feature : public protocol_feature_base {
public:
   static const char* feature_type_string;

   builtin_protocol_feature() = default;

   builtin_protocol_feature( builtin_protocol_feature_t codename,
                             const digest_type& description_digest,
                             flat_set<digest_type>&& dependencies,
                             const protocol_feature_subjective_restrictions& restrictions );

   void reflector_init();

   digest_type digest()const;

   builtin_protocol_feature_t get_codename()const { return _codename; }

   friend class protocol_feature_set;

public:
   std::string                 builtin_feature_codename;
protected:
   builtin_protocol_feature_t  _codename;
};

struct protocol_feature {
   digest_type                           feature_digest;
   digest_type                           description_digest;
   flat_set<digest_type>                 dependencies;
   time_point                            earliest_allowed_activation_time;
   bool                                  preactivation_required = false;
   bool                                  enabled = false;
   optional<builtin_protocol_feature_t>  builtin_feature;

   fc::variant to_variant( bool include_subjective_restrictions = true,
                           fc::mutable_variant_object* additional_fields = nullptr )const;

   friend bool operator <( const protocol_feature& lhs, const protocol_feature& rhs ) {
      return lhs.feature_digest < rhs.feature_digest;
   }

   friend bool operator <( const digest_type& lhs, const protocol_feature& rhs ) {
      return lhs < rhs.feature_digest;
   }

   friend bool operator <( const protocol_feature& lhs, const digest_type& rhs ) {
      return lhs.feature_digest < rhs;
   }
};

class protocol_feature_set {
protected:
   using protocol_feature_set_type = std::set< protocol_feature, std::less<> >;

public:
   protocol_feature_set();

   enum class recognized_t {
      unrecognized,
      disabled,
      too_early,
      ready
   };

   recognized_t is_recognized( const digest_type& feature_digest, time_point now )const;

   optional<digest_type> get_builtin_digest( builtin_protocol_feature_t feature_codename )const;

   const protocol_feature& get_protocol_feature( const digest_type& feature_digest )const;

   bool validate_dependencies( const digest_type& feature_digest,
                               const std::function<bool(const digest_type&)>& validator )const;

   static builtin_protocol_feature
   make_default_builtin_protocol_feature(
      builtin_protocol_feature_t codename,
      const std::function<digest_type(builtin_protocol_feature_t dependency)>& handle_dependency
   );

   const protocol_feature& add_feature( const builtin_protocol_feature& f );

   class const_iterator : public std::iterator<std::bidirectional_iterator_tag, const protocol_feature> {
   protected:
      protocol_feature_set_type::const_iterator _itr;

   protected:
      explicit const_iterator( protocol_feature_set_type::const_iterator itr )
      :_itr(itr)
      {}

      const protocol_feature* get_pointer()const { return &*_itr; }

      friend class protocol_feature_set;

   public:
      const_iterator() = default;

      friend bool operator == ( const const_iterator& lhs, const const_iterator& rhs ) {
         return (lhs._itr == rhs._itr);
      }

      friend bool operator != ( const const_iterator& lhs, const const_iterator& rhs ) {
         return (lhs._itr != rhs._itr);
      }

      const protocol_feature& operator*()const {
         return *get_pointer();
      }

      const protocol_feature* operator->()const {
         return get_pointer();
      }

      const_iterator& operator++() {
         ++_itr;
         return *this;
      }

      const_iterator& operator--() {
         --_itr;
         return *this;
      }

      const_iterator operator++(int) {
         const_iterator result(*this);
         ++(*this);
         return result;
      }

      const_iterator operator--(int) {
         const_iterator result(*this);
         --(*this);
         return result;
      }
   };

   using const_reverse_iterator = std::reverse_iterator<const_iterator>;

   const_iterator cbegin()const { return const_iterator( _recognized_protocol_features.cbegin() ); }
   const_iterator begin()const  { return cbegin(); }

   const_iterator cend()const   { return const_iterator( _recognized_protocol_features.cend() ); }
   const_iterator end()const    { return cend(); }

   const_reverse_iterator crbegin()const { return std::make_reverse_iterator( cend() ); }
   const_reverse_iterator rbegin()const  { return crbegin(); }

   const_reverse_iterator crend()const   { return std::make_reverse_iterator( cbegin() ); }
   const_reverse_iterator rend()const    { return crend(); }

   bool empty()const           { return _recognized_protocol_features.empty(); }
   std::size_t size()const     { return _recognized_protocol_features.size(); }
   std::size_t max_size()const { return _recognized_protocol_features.max_size(); }

   template<typename K>
   const_iterator find( const K& x )const {
      return const_iterator( _recognized_protocol_features.find( x ) );
   }

   template<typename K>
   const_iterator lower_bound( const K& x )const {
      return const_iterator( _recognized_protocol_features.lower_bound( x ) );
   }

   template<typename K>
   const_iterator upper_bound( const K& x )const {
      return const_iterator( _recognized_protocol_features.upper_bound( x ) );
   }

   friend class protocol_feature_manager;

protected:
   protocol_feature_set_type                         _recognized_protocol_features;
   vector<protocol_feature_set_type::const_iterator> _recognized_builtin_protocol_features;
};


class protocol_feature_manager {
public:

   protocol_feature_manager( protocol_feature_set&& pfs );

   class const_iterator : public std::iterator<std::bidirectional_iterator_tag, const protocol_feature> {
   protected:
      const protocol_feature_manager* _pfm = nullptr;
      std::size_t                     _index = 0;

   protected:
      static constexpr std::size_t end_index =  std::numeric_limits<std::size_t>::max();

      explicit const_iterator( const protocol_feature_manager* pfm, std::size_t i = end_index )
      :_pfm(pfm)
      ,_index(i)
      {}

      const protocol_feature* get_pointer()const;

      friend class protocol_feature_manager;

   public:
      const_iterator() = default;

      friend bool operator == ( const const_iterator& lhs, const const_iterator& rhs ) {
         return std::tie( lhs._pfm, lhs._index ) == std::tie( rhs._pfm, rhs._index );
      }

      friend bool operator != ( const const_iterator& lhs, const const_iterator& rhs ) {
         return !(lhs == rhs);
      }

      uint32_t activation_ordinal()const;

      uint32_t activation_block_num()const;

      const protocol_feature& operator*()const {
         return *get_pointer();
      }

      const protocol_feature* operator->()const {
         return get_pointer();
      }

      const_iterator& operator++();

      const_iterator& operator--();

      const_iterator operator++(int) {
         const_iterator result(*this);
         ++(*this);
         return result;
      }

      const_iterator operator--(int) {
         const_iterator result(*this);
         --(*this);
         return result;
      }
   };

   friend class const_iterator;

   using const_reverse_iterator = std::reverse_iterator<const_iterator>;

   void init( chainbase::database& db );

   bool is_initialized()const { return _initialized; }

   const protocol_feature_set& get_protocol_feature_set()const { return _protocol_feature_set; }

   optional<digest_type> get_builtin_digest( builtin_protocol_feature_t feature_codename )const {
      return _protocol_feature_set.get_builtin_digest( feature_codename );
   }

   // All methods below require is_initialized() as a precondition.

   const_iterator cbegin()const;
   const_iterator begin()const  { return cbegin(); }

   const_iterator cend()const   { return const_iterator( this ); }
   const_iterator end()const    { return cend(); }

   const_reverse_iterator crbegin()const { return std::make_reverse_iterator( cend() ); }
   const_reverse_iterator rbegin()const  { return crbegin(); }

   const_reverse_iterator crend()const   { return std::make_reverse_iterator( cbegin() ); }
   const_reverse_iterator rend()const    { return crend(); }

   const_iterator at_activation_ordinal( uint32_t activation_ordinal )const;

   const_iterator lower_bound( uint32_t block_num )const;

   const_iterator upper_bound( uint32_t block_num )const;


   bool is_builtin_activated( builtin_protocol_feature_t feature_codename, uint32_t current_block_num )const;

   void activate_feature( const digest_type& feature_digest, uint32_t current_block_num );
   void popped_blocks_to( uint32_t block_num );

protected:

   struct protocol_feature_entry {
      protocol_feature_set::const_iterator  iterator_to_protocol_feature;
      uint32_t                              activation_block_num;
   };

   struct builtin_protocol_feature_entry {
      static constexpr size_t   no_previous =  std::numeric_limits<size_t>::max();
      static constexpr uint32_t not_active  = std::numeric_limits<uint32_t>::max();

      size_t                               previous = no_previous;
      uint32_t                             activation_block_num = not_active;
   };

protected:
   protocol_feature_set                   _protocol_feature_set;
   vector<protocol_feature_entry>         _activated_protocol_features;
   vector<builtin_protocol_feature_entry> _builtin_protocol_features;
   size_t                                 _head_of_builtin_activation_list = builtin_protocol_feature_entry::no_previous;
   bool                                   _initialized = false;
};

} } // namespace eosio::chain

FC_REFLECT(eosio::chain::protocol_feature_subjective_restrictions,
               (earliest_allowed_activation_time)(preactivation_required)(enabled))

FC_REFLECT(eosio::chain::protocol_feature_base,
               (protocol_feature_type)(dependencies)(description_digest)(subjective_restrictions))

FC_REFLECT_DERIVED(eosio::chain::builtin_protocol_feature, (eosio::chain::protocol_feature_base),
                     (builtin_feature_codename))<|MERGE_RESOLUTION|>--- conflicted
+++ resolved
@@ -25,11 +25,8 @@
    forward_setcode,
    get_sender,
    ram_restrictions,
-<<<<<<< HEAD
+   webauthn_key,
    wtmsig_block_signatures,
-=======
-   webauthn_key
->>>>>>> c8e95d09
 };
 
 struct protocol_feature_subjective_restrictions {
