#pragma once

//#if defined(EOSIO_EOS_VM_RUNTIME_ENABLED) || defined(EOSIO_EOS_VM_JIT_RUNTIME_ENABLED)

#include <eosio/chain/webassembly/common.hpp>
#include <eosio/chain/webassembly/runtime_interface.hpp>
#include <eosio/chain/exceptions.hpp>
#include <eosio/chain/apply_context.hpp>
#include <softfloat_types.h>

//eos-vm includes
#include <eosio/vm/backend.hpp>

namespace eosio { namespace chain {
   template <typename Impl>
   using eos_vm_backend_t = eosio::vm::backend<eos_vm_host_functions_t, Impl>;
}} // ns eosio::chain
namespace eosio { namespace chain { namespace webassembly { namespace eos_vm_runtime {

using namespace fc;
using namespace eosio::vm;
using namespace eosio::chain::webassembly::common;

struct apply_options;

template<typename Backend>
class eos_vm_runtime : public eosio::chain::wasm_runtime_interface {
   public:
      eos_vm_runtime();
      bool inject_module(IR::Module&) override;
      std::unique_ptr<wasm_instantiated_module_interface> instantiate_module(const char* code_bytes, size_t code_size, std::vector<uint8_t>,
                                                                             const digest_type& code_hash, const uint8_t& vm_type, const uint8_t& vm_version) override;

      void immediately_exit_currently_running_module() override;

   private:
      // todo: managing this will get more complicated with sync calls;
      //       immediately_exit_currently_running_module() should probably
      //       move from wasm_runtime_interface to wasm_instantiated_module_interface.
<<<<<<< HEAD
      eos_vm_backend_t<Backend>* _bkend = nullptr;  // non owning pointer to allow for immediate exit
=======
      backend<apply_context, Backend, apply_options>* _bkend = nullptr;  // non owning pointer to allow for immediate exit
>>>>>>> c69d37db

   template<typename Impl>
   friend class eos_vm_instantiated_module;
};

}}}}// eosio::chain::webassembly::wabt_runtime<|MERGE_RESOLUTION|>--- conflicted
+++ resolved
@@ -11,11 +11,16 @@
 //eos-vm includes
 #include <eosio/vm/backend.hpp>
 
-namespace eosio { namespace chain {
-   template <typename Impl>
-   using eos_vm_backend_t = eosio::vm::backend<eos_vm_host_functions_t, Impl>;
-}} // ns eosio::chain
 namespace eosio { namespace chain { namespace webassembly { namespace eos_vm_runtime {
+
+struct apply_options;
+
+}}
+
+template <typename Impl>
+using eos_vm_backend_t = eosio::vm::backend<eos_vm_host_functions_t, Impl, webassembly::eos_vm_runtime::apply_options>;
+
+namespace webassembly { namespace eos_vm_runtime {
 
 using namespace fc;
 using namespace eosio::vm;
@@ -37,11 +42,7 @@
       // todo: managing this will get more complicated with sync calls;
       //       immediately_exit_currently_running_module() should probably
       //       move from wasm_runtime_interface to wasm_instantiated_module_interface.
-<<<<<<< HEAD
       eos_vm_backend_t<Backend>* _bkend = nullptr;  // non owning pointer to allow for immediate exit
-=======
-      backend<apply_context, Backend, apply_options>* _bkend = nullptr;  // non owning pointer to allow for immediate exit
->>>>>>> c69d37db
 
    template<typename Impl>
    friend class eos_vm_instantiated_module;
