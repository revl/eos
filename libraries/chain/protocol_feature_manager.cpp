/**
 *  @file
 *  @copyright defined in eos/LICENSE
 */

#include <eosio/chain/protocol_feature_manager.hpp>
#include <eosio/chain/protocol_state_object.hpp>
#include <eosio/chain/exceptions.hpp>

#include <fc/scoped_exit.hpp>

#include <algorithm>
#include <boost/assign/list_of.hpp>

namespace eosio { namespace chain {

   const std::unordered_map<builtin_protocol_feature_t, builtin_protocol_feature_spec, enum_hash<builtin_protocol_feature_t>>
   builtin_protocol_feature_codenames =
      boost::assign::map_list_of<builtin_protocol_feature_t, builtin_protocol_feature_spec>
         (  builtin_protocol_feature_t::preactivate_feature, builtin_protocol_feature_spec{
            "PREACTIVATE_FEATURE",
            fc::variant("64fe7df32e9b86be2b296b3f81dfd527f84e82b98e363bc97e40bc7a83733310").as<digest_type>(),
            // SHA256 hash of the raw message below within the comment delimiters (do not modify message below).
/*
Builtin protocol feature: PREACTIVATE_FEATURE

Adds privileged intrinsic to enable a contract to pre-activate a protocol feature specified by its digest.
Pre-activated protocol features must be activated in the next block.
*/
            {},
            {time_point{}, false, true} // enabled without preactivation and ready to go at any time
         } )
         (  builtin_protocol_feature_t::only_link_to_existing_permission, builtin_protocol_feature_spec{
            "ONLY_LINK_TO_EXISTING_PERMISSION",
            fc::variant("f3c3d91c4603cde2397268bfed4e662465293aab10cd9416db0d442b8cec2949").as<digest_type>(),
            // SHA256 hash of the raw message below within the comment delimiters (do not modify message below).
/*
Builtin protocol feature: ONLY_LINK_TO_EXISTING_PERMISSION

Disallows linking an action to a non-existing permission.
*/
            {}
         } )
         (  builtin_protocol_feature_t::replace_deferred, builtin_protocol_feature_spec{
            "REPLACE_DEFERRED",
            fc::variant("9908b3f8413c8474ab2a6be149d3f4f6d0421d37886033f27d4759c47a26d944").as<digest_type>(),
            // SHA256 hash of the raw message below within the comment delimiters (do not modify message below).
/*
Builtin protocol feature: REPLACE_DEFERRED

Fix the problems associated with replacing an existing deferred transaction.
Also corrects the RAM usage of accounts affected by the replace deferred transaction bug.
*/
            {}
         } )
         (  builtin_protocol_feature_t::no_duplicate_deferred_id, builtin_protocol_feature_spec{
            "NO_DUPLICATE_DEFERRED_ID",
            fc::variant("45967387ee92da70171efd9fefd1ca8061b5efe6f124d269cd2468b47f1575a0").as<digest_type>(),
            // SHA256 hash of the raw message below within the comment delimiters (do not modify message below).
/*
Builtin protocol feature: NO_DUPLICATE_DEFERRED_ID
Depends on: REPLACE_DEFERRED

Ensures transactions generated by contracts for deferred execution are adjusted to avoid transaction ID conflicts.
Also allows a contract to send a deferred transaction in a manner that enables the contract to know the transaction ID ahead of time.
*/
            {builtin_protocol_feature_t::replace_deferred}
         } )
         (  builtin_protocol_feature_t::fix_linkauth_restriction, builtin_protocol_feature_spec{
            "FIX_LINKAUTH_RESTRICTION",
            fc::variant("a98241c83511dc86c857221b9372b4aa7cea3aaebc567a48604e1d3db3557050").as<digest_type>(),
            // SHA256 hash of the raw message below within the comment delimiters (do not modify message below).
/*
Builtin protocol feature: FIX_LINKAUTH_RESTRICTION

Removes the restriction on eosio::linkauth for non-native actions named one of the five special action names:
updateauth, deleteauth, linkauth, unlinkauth, or canceldelay.
*/
            {}
         } )
         (  builtin_protocol_feature_t::disallow_empty_producer_schedule, builtin_protocol_feature_spec{
            "DISALLOW_EMPTY_PRODUCER_SCHEDULE",
            fc::variant("2853617cec3eabd41881eb48882e6fc5e81a0db917d375057864b3befbe29acd").as<digest_type>(),
            // SHA256 hash of the raw message below within the comment delimiters (do not modify message below).
/*
Builtin protocol feature: DISALLOW_EMPTY_PRODUCER_SCHEDULE

Disallows proposing an empty producer schedule.
*/
            {}
         } )
         (  builtin_protocol_feature_t::restrict_action_to_self, builtin_protocol_feature_spec{
            "RESTRICT_ACTION_TO_SELF",
            fc::variant("e71b6712188391994c78d8c722c1d42c477cf091e5601b5cf1befd05721a57f3").as<digest_type>(),
            // SHA256 hash of the raw message below within the comment delimiters (do not modify message below).
/*
Builtin protocol feature: RESTRICT_ACTION_TO_SELF

Disallows bypass of authorization checks by unprivileged contracts when sending inline actions or deferred transactions.
The original protocol rules allow a bypass of authorization checks for actions sent by a contract to itself.
This protocol feature removes that bypass.
*/
            {}
         } )
         (  builtin_protocol_feature_t::only_bill_first_authorizer, builtin_protocol_feature_spec{
            "ONLY_BILL_FIRST_AUTHORIZER",
            fc::variant("2f1f13e291c79da5a2bbad259ed7c1f2d34f697ea460b14b565ac33b063b73e2").as<digest_type>(),
            // SHA256 hash of the raw message below within the comment delimiters (do not modify message below).
/*
Builtin protocol feature: ONLY_BILL_FIRST_AUTHORIZER

Adds CPU and network bandwidth usage to only the first authorizer of a transaction.
*/
            {}
         } )
         (  builtin_protocol_feature_t::forward_setcode, builtin_protocol_feature_spec{
            "FORWARD_SETCODE",
            fc::variant("898082c59f921d0042e581f00a59d5ceb8be6f1d9c7a45b6f07c0e26eaee0222").as<digest_type>(),
            // SHA256 hash of the raw message below within the comment delimiters (do not modify message below).
/*
Builtin protocol feature: FORWARD_SETCODE

Forward eosio::setcode actions to the WebAssembly code deployed on the eosio account.
*/
            {}
         } )
         (  builtin_protocol_feature_t::get_sender, builtin_protocol_feature_spec{
            "GET_SENDER",
            fc::variant("1eab748b95a2e6f4d7cb42065bdee5566af8efddf01a55a0a8d831b823f8828a").as<digest_type>(),
            // SHA256 hash of the raw message below within the comment delimiters (do not modify message below).
/*
Builtin protocol feature: GET_SENDER

Allows contracts to determine which account is the sender of an inline action.
*/
            {}
         } )
         (  builtin_protocol_feature_t::ram_restrictions, builtin_protocol_feature_spec{
            "RAM_RESTRICTIONS",
            fc::variant("1812fdb5096fd854a4958eb9d53b43219d114de0e858ce00255bd46569ad2c68").as<digest_type>(),
            // SHA256 hash of the raw message below within the comment delimiters (do not modify message below).
/*
Builtin protocol feature: RAM_RESTRICTIONS

Modifies the restrictions on operations within actions that increase RAM usage of accounts other than the receiver.

An unprivileged contract responding to a notification:
is not allowed to schedule a deferred transaction in which the RAM costs are paid by an account other than the receiver;
but is allowed to execute database operations that increase RAM usage of an account other than the receiver as long as
the action's net effect on RAM usage for the account is to not increase it.

An unprivileged contract executing an action (but not as a response to a notification):
is not allowed to schedule a deferred transaction in which the RAM costs are paid by an account other than the receiver
unless that account authorized the action;
but is allowed to execute database operations that increase RAM usage of an account other than the receiver as long as
either the account authorized the action or the action's net effect on RAM usage for the account is to not increase it.
*/
            {}
         } )
<<<<<<< HEAD
         (  builtin_protocol_feature_t::wtmsig_block_signatures, builtin_protocol_feature_spec{
            "WTMSIG_BLOCK_SIGNATURES",
            fc::variant("46d65101388a44ebdbbb152978ac1879e34785a2d57ad050196826734370b995").as<digest_type>(),
            // SHA256 hash of the raw message below within the comment delimiters (do not modify message below).
/*
Builtin protocol feature: WTMSIG_BLOCK_SIGNATURES

Allows producers to specify a subset of our auhority structures as the method for signing blocks.

A valid block header:
is no longer allowed to have a non-empty `new_producers` field;
must announce new producer schedules using a block header extension with ID `1`

A valid signed block:
must continue to have exactly one signature in its `signatures` field;
and may have additional signatures in a block extension with ID `2`

Privileged Contracts:
may continue to use `set_proposed_producers` as they have;
may use a new `set_proposed_producers_ex` intrinsic to access extended features.
=======
         (  builtin_protocol_feature_t::webauthn_key, builtin_protocol_feature_spec{
            "WEBAUTHN_KEY",
            fc::variant("927fdf78c51e77a899f2db938249fb1f8bb38f4e43d9c1f75b190492080cbc34").as<digest_type>(),
            // SHA256 hash of the raw message below within the comment delimiters (do not modify message below).
/*
Builtin protocol feature: WEBAUTHN_KEY

Enables usage of WebAuthn keys and signatures.
>>>>>>> c8e95d09
*/
            {}
         } )
   ;


   const char* builtin_protocol_feature_codename( builtin_protocol_feature_t codename ) {
      auto itr = builtin_protocol_feature_codenames.find( codename );
      EOS_ASSERT( itr != builtin_protocol_feature_codenames.end(), protocol_feature_validation_exception,
                  "Unsupported builtin_protocol_feature_t passed to builtin_protocol_feature_codename: ${codename}",
                  ("codename", static_cast<uint32_t>(codename)) );

      return itr->second.codename;
   }

   protocol_feature_base::protocol_feature_base( protocol_feature_t feature_type,
                                                 const digest_type& description_digest,
                                                 flat_set<digest_type>&& dependencies,
                                                 const protocol_feature_subjective_restrictions& restrictions )
   :description_digest( description_digest )
   ,dependencies( std::move(dependencies) )
   ,subjective_restrictions( restrictions )
   ,_type( feature_type )
   {
      switch( feature_type ) {
         case protocol_feature_t::builtin:
            protocol_feature_type = builtin_protocol_feature::feature_type_string;
         break;
         default:
         {
            EOS_THROW( protocol_feature_validation_exception,
                       "Unsupported protocol_feature_t passed to constructor: ${type}",
                       ("type", static_cast<uint32_t>(feature_type)) );
         }
         break;
      }
   }

   void protocol_feature_base::reflector_init() {
      static_assert( fc::raw::has_feature_reflector_init_on_unpacked_reflected_types,
                     "protocol_feature_activation expects FC to support reflector_init" );

      if( protocol_feature_type == builtin_protocol_feature::feature_type_string ) {
         _type = protocol_feature_t::builtin;
      } else {
         EOS_THROW( protocol_feature_validation_exception,
                    "Unsupported protocol feature type: ${type}", ("type", protocol_feature_type) );
      }
   }

   const char* builtin_protocol_feature::feature_type_string = "builtin";

   builtin_protocol_feature::builtin_protocol_feature( builtin_protocol_feature_t codename,
                                                       const digest_type& description_digest,
                                                       flat_set<digest_type>&& dependencies,
                                                       const protocol_feature_subjective_restrictions& restrictions )
   :protocol_feature_base( protocol_feature_t::builtin, description_digest, std::move(dependencies), restrictions )
   ,_codename(codename)
   {
      auto itr = builtin_protocol_feature_codenames.find( codename );
      EOS_ASSERT( itr != builtin_protocol_feature_codenames.end(), protocol_feature_validation_exception,
                  "Unsupported builtin_protocol_feature_t passed to constructor: ${codename}",
                  ("codename", static_cast<uint32_t>(codename)) );

      builtin_feature_codename = itr->second.codename;
   }

   void builtin_protocol_feature::reflector_init() {
      protocol_feature_base::reflector_init();

      for( const auto& p : builtin_protocol_feature_codenames ) {
         if( builtin_feature_codename.compare( p.second.codename ) == 0 ) {
            _codename = p.first;
            return;
         }
      }

      EOS_THROW( protocol_feature_validation_exception,
                 "Unsupported builtin protocol feature codename: ${codename}",
                 ("codename", builtin_feature_codename) );
   }


   digest_type builtin_protocol_feature::digest()const {
      digest_type::encoder enc;
      fc::raw::pack( enc, _type );
      fc::raw::pack( enc, description_digest  );
      fc::raw::pack( enc, dependencies );
      fc::raw::pack( enc, _codename );

      return enc.result();
   }

   fc::variant protocol_feature::to_variant( bool include_subjective_restrictions,
                                             fc::mutable_variant_object* additional_fields )const
   {
      EOS_ASSERT( builtin_feature, protocol_feature_exception, "not a builtin protocol feature" );

      fc::mutable_variant_object mvo;

      mvo( "feature_digest", feature_digest );

      if( additional_fields ) {
         for( const auto& e : *additional_fields ) {
            if( e.key().compare( "feature_digest" ) != 0 )
               mvo( e.key(), e.value() );
         }
      }

      if( include_subjective_restrictions ) {
         fc::mutable_variant_object subjective_restrictions;

         subjective_restrictions( "enabled", enabled );
         subjective_restrictions( "preactivation_required", preactivation_required );
         subjective_restrictions( "earliest_allowed_activation_time", earliest_allowed_activation_time );

         mvo( "subjective_restrictions", std::move( subjective_restrictions ) );
      }

      mvo( "description_digest", description_digest );
      mvo( "dependencies", dependencies );
      mvo( "protocol_feature_type", builtin_protocol_feature::feature_type_string );

      fc::variants specification;
      auto add_to_specification = [&specification]( const char* key_name, auto&& value ) {
         fc::mutable_variant_object obj;
         obj( "name", key_name );
         obj( "value", std::forward<decltype(value)>( value ) );
         specification.emplace_back( std::move(obj) );
      };


      add_to_specification( "builtin_feature_codename", builtin_protocol_feature_codename( *builtin_feature ) );

      mvo( "specification", std::move( specification ) );

      return fc::variant( std::move(mvo) );
   }

   protocol_feature_set::protocol_feature_set()
   {
      _recognized_builtin_protocol_features.reserve( builtin_protocol_feature_codenames.size() );
   }


   protocol_feature_set::recognized_t
   protocol_feature_set::is_recognized( const digest_type& feature_digest, time_point now )const {
      auto itr = _recognized_protocol_features.find( feature_digest );

      if( itr == _recognized_protocol_features.end() )
         return recognized_t::unrecognized;

      if( !itr->enabled )
         return recognized_t::disabled;

      if( itr->earliest_allowed_activation_time > now )
         return recognized_t::too_early;

      return recognized_t::ready;
   }

   optional<digest_type> protocol_feature_set::get_builtin_digest( builtin_protocol_feature_t feature_codename )const {
      uint32_t indx = static_cast<uint32_t>( feature_codename );

      if( indx >= _recognized_builtin_protocol_features.size() )
         return {};

      if( _recognized_builtin_protocol_features[indx] == _recognized_protocol_features.end() )
         return {};

      return _recognized_builtin_protocol_features[indx]->feature_digest;
   }

   const protocol_feature& protocol_feature_set::get_protocol_feature( const digest_type& feature_digest )const {
      auto itr = _recognized_protocol_features.find( feature_digest );

      EOS_ASSERT( itr != _recognized_protocol_features.end(), protocol_feature_exception,
                  "unrecognized protocol feature with digest: ${digest}",
                  ("digest", feature_digest)
      );

      return *itr;
   }

   bool protocol_feature_set::validate_dependencies(
                                    const digest_type& feature_digest,
                                    const std::function<bool(const digest_type&)>& validator
   )const {
      auto itr = _recognized_protocol_features.find( feature_digest );

      if( itr == _recognized_protocol_features.end() ) return false;

      for( const auto& d : itr->dependencies ) {
         if( !validator(d) ) return false;
      }

      return true;
   }

   builtin_protocol_feature
   protocol_feature_set::make_default_builtin_protocol_feature(
      builtin_protocol_feature_t codename,
      const std::function<digest_type(builtin_protocol_feature_t dependency)>& handle_dependency
   ) {
      auto itr = builtin_protocol_feature_codenames.find( codename );

      EOS_ASSERT( itr != builtin_protocol_feature_codenames.end(), protocol_feature_validation_exception,
                  "Unsupported builtin_protocol_feature_t: ${codename}",
                  ("codename", static_cast<uint32_t>(codename)) );

      flat_set<digest_type> dependencies;
      dependencies.reserve( itr->second.builtin_dependencies.size() );

      for( const auto& d : itr->second.builtin_dependencies ) {
         dependencies.insert( handle_dependency( d ) );
      }

      return {itr->first, itr->second.description_digest, std::move(dependencies), itr->second.subjective_restrictions};
   }

   const protocol_feature& protocol_feature_set::add_feature( const builtin_protocol_feature& f ) {
      auto builtin_itr = builtin_protocol_feature_codenames.find( f._codename );
      EOS_ASSERT( builtin_itr != builtin_protocol_feature_codenames.end(), protocol_feature_validation_exception,
                  "Builtin protocol feature has unsupported builtin_protocol_feature_t: ${codename}",
                  ("codename", static_cast<uint32_t>( f._codename )) );

      uint32_t indx = static_cast<uint32_t>( f._codename );

      if( indx < _recognized_builtin_protocol_features.size() ) {
         EOS_ASSERT( _recognized_builtin_protocol_features[indx] == _recognized_protocol_features.end(),
                     protocol_feature_exception,
                     "builtin protocol feature with codename '${codename}' already added",
                     ("codename", f.builtin_feature_codename) );
      }

      auto feature_digest = f.digest();

      const auto& expected_builtin_dependencies = builtin_itr->second.builtin_dependencies;
      flat_set<builtin_protocol_feature_t> satisfied_builtin_dependencies;
      satisfied_builtin_dependencies.reserve( expected_builtin_dependencies.size() );

      for( const auto& d : f.dependencies ) {
         auto itr = _recognized_protocol_features.find( d );
         EOS_ASSERT( itr != _recognized_protocol_features.end(), protocol_feature_exception,
            "builtin protocol feature with codename '${codename}' and digest of ${digest} has a dependency on a protocol feature with digest ${dependency_digest} that is not recognized",
            ("codename", f.builtin_feature_codename)
            ("digest",  feature_digest)
            ("dependency_digest", d )
         );

         if( itr->builtin_feature
             && expected_builtin_dependencies.find( *itr->builtin_feature )
                  != expected_builtin_dependencies.end() )
         {
            satisfied_builtin_dependencies.insert( *itr->builtin_feature );
         }
      }

      if( expected_builtin_dependencies.size() > satisfied_builtin_dependencies.size() ) {
         flat_set<builtin_protocol_feature_t> missing_builtins;
         missing_builtins.reserve( expected_builtin_dependencies.size() - satisfied_builtin_dependencies.size() );
         std::set_difference( expected_builtin_dependencies.begin(), expected_builtin_dependencies.end(),
                              satisfied_builtin_dependencies.begin(), satisfied_builtin_dependencies.end(),
                              end_inserter( missing_builtins )
         );

         vector<string> missing_builtins_with_names;
         missing_builtins_with_names.reserve( missing_builtins.size() );
         for( const auto& builtin_codename : missing_builtins ) {
            auto itr = builtin_protocol_feature_codenames.find( builtin_codename );
            EOS_ASSERT( itr != builtin_protocol_feature_codenames.end(),
                        protocol_feature_exception,
                        "Unexpected error"
            );
            missing_builtins_with_names.emplace_back( itr->second.codename );
         }

         EOS_THROW(  protocol_feature_validation_exception,
                     "Not all the builtin dependencies of the builtin protocol feature with codename '${codename}' and digest of ${digest} were satisfied.",
                     ("missing_dependencies", missing_builtins_with_names)
         );
      }

      auto res = _recognized_protocol_features.insert( protocol_feature{
         feature_digest,
         f.description_digest,
         f.dependencies,
         f.subjective_restrictions.earliest_allowed_activation_time,
         f.subjective_restrictions.preactivation_required,
         f.subjective_restrictions.enabled,
         f._codename
      } );

      EOS_ASSERT( res.second, protocol_feature_exception,
                  "builtin protocol feature with codename '${codename}' has a digest of ${digest} but another protocol feature with the same digest has already been added",
                  ("codename", f.builtin_feature_codename)("digest", feature_digest) );

      if( indx >= _recognized_builtin_protocol_features.size() ) {
         for( auto i =_recognized_builtin_protocol_features.size(); i <= indx; ++i ) {
            _recognized_builtin_protocol_features.push_back( _recognized_protocol_features.end() );
         }
      }

      _recognized_builtin_protocol_features[indx] = res.first;
      return *res.first;
   }



   protocol_feature_manager::protocol_feature_manager( protocol_feature_set&& pfs )
   :_protocol_feature_set( std::move(pfs) )
   {
      _builtin_protocol_features.resize( _protocol_feature_set._recognized_builtin_protocol_features.size() );
   }

   void protocol_feature_manager::init( chainbase::database& db ) {
      EOS_ASSERT( !is_initialized(), protocol_feature_exception, "cannot initialize protocol_feature_manager twice" );


      auto reset_initialized = fc::make_scoped_exit( [this]() { _initialized = false; } );
      _initialized = true;

      for( const auto& f : db.get<protocol_state_object>().activated_protocol_features ) {
         activate_feature( f.feature_digest, f.activation_block_num );
      }

      reset_initialized.cancel();
   }

   const protocol_feature* protocol_feature_manager::const_iterator::get_pointer()const {
      //EOS_ASSERT( _pfm, protocol_feature_iterator_exception, "cannot dereference singular iterator" );
      //EOS_ASSERT( _index != end_index, protocol_feature_iterator_exception, "cannot dereference end iterator" );
      return &*(_pfm->_activated_protocol_features[_index].iterator_to_protocol_feature);
   }

   uint32_t protocol_feature_manager::const_iterator::activation_ordinal()const {
      EOS_ASSERT( _pfm,
                   protocol_feature_iterator_exception,
                  "called activation_ordinal() on singular iterator"
      );
      EOS_ASSERT( _index != end_index,
                   protocol_feature_iterator_exception,
                  "called activation_ordinal() on end iterator"
      );

      return _index;
   }

   uint32_t protocol_feature_manager::const_iterator::activation_block_num()const {
      EOS_ASSERT( _pfm,
                   protocol_feature_iterator_exception,
                  "called activation_block_num() on singular iterator"
      );
      EOS_ASSERT( _index != end_index,
                   protocol_feature_iterator_exception,
                  "called activation_block_num() on end iterator"
      );

      return _pfm->_activated_protocol_features[_index].activation_block_num;
   }

   protocol_feature_manager::const_iterator& protocol_feature_manager::const_iterator::operator++() {
      EOS_ASSERT( _pfm, protocol_feature_iterator_exception, "cannot increment singular iterator" );
      EOS_ASSERT( _index != end_index, protocol_feature_iterator_exception, "cannot increment end iterator" );

      ++_index;
      if( _index >= _pfm->_activated_protocol_features.size() ) {
         _index = end_index;
      }

      return *this;
   }

   protocol_feature_manager::const_iterator& protocol_feature_manager::const_iterator::operator--() {
      EOS_ASSERT( _pfm, protocol_feature_iterator_exception, "cannot decrement singular iterator" );
      if( _index == end_index ) {
         EOS_ASSERT( _pfm->_activated_protocol_features.size() > 0,
                     protocol_feature_iterator_exception,
                     "cannot decrement end iterator when no protocol features have been activated"
         );
         _index = _pfm->_activated_protocol_features.size() - 1;
      } else {
         EOS_ASSERT( _index > 0,
                     protocol_feature_iterator_exception,
                     "cannot decrement iterator at the beginning of protocol feature activation list" )
         ;
         --_index;
      }
      return *this;
   }

   protocol_feature_manager::const_iterator protocol_feature_manager::cbegin()const {
      if( _activated_protocol_features.size() == 0 ) {
         return cend();
      } else {
         return const_iterator( this, 0 );
      }
   }

   protocol_feature_manager::const_iterator
   protocol_feature_manager::at_activation_ordinal( uint32_t activation_ordinal )const {
      if( activation_ordinal >= _activated_protocol_features.size() ) {
         return cend();
      }

      return const_iterator{this, static_cast<std::size_t>(activation_ordinal)};
   }

   protocol_feature_manager::const_iterator
   protocol_feature_manager::lower_bound( uint32_t block_num )const {
      const auto begin = _activated_protocol_features.cbegin();
      const auto end   = _activated_protocol_features.cend();
      auto itr = std::lower_bound( begin, end, block_num, []( const protocol_feature_entry& lhs, uint32_t rhs ) {
         return lhs.activation_block_num < rhs;
      } );

      if( itr == end ) {
         return cend();
      }

      return const_iterator{this, static_cast<std::size_t>(itr - begin)};
   }

   protocol_feature_manager::const_iterator
   protocol_feature_manager::upper_bound( uint32_t block_num )const {
      const auto begin = _activated_protocol_features.cbegin();
      const auto end   = _activated_protocol_features.cend();
      auto itr = std::upper_bound( begin, end, block_num, []( uint32_t lhs, const protocol_feature_entry& rhs ) {
         return lhs < rhs.activation_block_num;
      } );

      if( itr == end ) {
         return cend();
      }

      return const_iterator{this, static_cast<std::size_t>(itr - begin)};
   }

   bool protocol_feature_manager::is_builtin_activated( builtin_protocol_feature_t feature_codename,
                                                        uint32_t current_block_num )const
   {
      uint32_t indx = static_cast<uint32_t>( feature_codename );

      if( indx >= _builtin_protocol_features.size() ) return false;

      return (_builtin_protocol_features[indx].activation_block_num <= current_block_num);
   }

   void protocol_feature_manager::activate_feature( const digest_type& feature_digest,
                                                    uint32_t current_block_num )
   {
      EOS_ASSERT( is_initialized(), protocol_feature_exception, "protocol_feature_manager is not yet initialized" );

      auto itr = _protocol_feature_set.find( feature_digest );

      EOS_ASSERT( itr != _protocol_feature_set.end(), protocol_feature_exception,
                  "unrecognized protocol feature digest: ${digest}", ("digest", feature_digest) );

      if( _activated_protocol_features.size() > 0 ) {
         const auto& last = _activated_protocol_features.back();
         EOS_ASSERT( last.activation_block_num <= current_block_num,
                     protocol_feature_exception,
                     "last protocol feature activation block num is ${last_activation_block_num} yet "
                     "attempting to activate protocol feature with a current block num of ${current_block_num}"
                     "protocol features is ${last_activation_block_num}",
                     ("current_block_num", current_block_num)
                     ("last_activation_block_num", last.activation_block_num)
         );
      }

      EOS_ASSERT( itr->builtin_feature,
                  protocol_feature_exception,
                  "invariant failure: encountered non-builtin protocol feature which is not yet supported"
      );

      uint32_t indx = static_cast<uint32_t>( *itr->builtin_feature );

      EOS_ASSERT( indx < _builtin_protocol_features.size(), protocol_feature_exception,
                  "invariant failure while trying to activate feature with digest '${digest}': "
                  "unsupported builtin_protocol_feature_t ${codename}",
                  ("digest", feature_digest)
                  ("codename", indx)
      );

      EOS_ASSERT( _builtin_protocol_features[indx].activation_block_num == builtin_protocol_feature_entry::not_active,
                  protocol_feature_exception,
                  "cannot activate already activated builtin feature with digest: ${digest}",
                  ("digest", feature_digest)
      );

      _activated_protocol_features.push_back( protocol_feature_entry{itr, current_block_num} );
      _builtin_protocol_features[indx].previous = _head_of_builtin_activation_list;
      _builtin_protocol_features[indx].activation_block_num = current_block_num;
      _head_of_builtin_activation_list = indx;
   }

   void protocol_feature_manager::popped_blocks_to( uint32_t block_num ) {
      EOS_ASSERT( is_initialized(), protocol_feature_exception, "protocol_feature_manager is not yet initialized" );

      while( _head_of_builtin_activation_list != builtin_protocol_feature_entry::no_previous ) {
         auto& e = _builtin_protocol_features[_head_of_builtin_activation_list];
         if( e.activation_block_num <= block_num ) break;

         _head_of_builtin_activation_list = e.previous;
         e.previous = builtin_protocol_feature_entry::no_previous;
         e.activation_block_num = builtin_protocol_feature_entry::not_active;
      }

      while( _activated_protocol_features.size() > 0
              && block_num < _activated_protocol_features.back().activation_block_num )
      {
         _activated_protocol_features.pop_back();
      }
   }

} }  // eosio::chain<|MERGE_RESOLUTION|>--- conflicted
+++ resolved
@@ -157,7 +157,17 @@
 */
             {}
          } )
-<<<<<<< HEAD
+         (  builtin_protocol_feature_t::webauthn_key, builtin_protocol_feature_spec{
+            "WEBAUTHN_KEY",
+            fc::variant("927fdf78c51e77a899f2db938249fb1f8bb38f4e43d9c1f75b190492080cbc34").as<digest_type>(),
+            // SHA256 hash of the raw message below within the comment delimiters (do not modify message below).
+/*
+Builtin protocol feature: WEBAUTHN_KEY
+
+Enables usage of WebAuthn keys and signatures.
+*/
+            {}
+         } )
          (  builtin_protocol_feature_t::wtmsig_block_signatures, builtin_protocol_feature_spec{
             "WTMSIG_BLOCK_SIGNATURES",
             fc::variant("46d65101388a44ebdbbb152978ac1879e34785a2d57ad050196826734370b995").as<digest_type>(),
@@ -178,16 +188,6 @@
 Privileged Contracts:
 may continue to use `set_proposed_producers` as they have;
 may use a new `set_proposed_producers_ex` intrinsic to access extended features.
-=======
-         (  builtin_protocol_feature_t::webauthn_key, builtin_protocol_feature_spec{
-            "WEBAUTHN_KEY",
-            fc::variant("927fdf78c51e77a899f2db938249fb1f8bb38f4e43d9c1f75b190492080cbc34").as<digest_type>(),
-            // SHA256 hash of the raw message below within the comment delimiters (do not modify message below).
-/*
-Builtin protocol feature: WEBAUTHN_KEY
-
-Enables usage of WebAuthn keys and signatures.
->>>>>>> c8e95d09
 */
             {}
          } )
