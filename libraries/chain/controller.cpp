--- conflicted
+++ resolved
@@ -1737,15 +1737,6 @@
          auto producer_block_id = b->id();
          start_block( b->timestamp, b->confirmed, new_protocol_feature_activations, s, producer_block_id);
 
-<<<<<<< HEAD
-         const bool existing_trxs_metas = !bsp->trxs.empty();
-         std::vector<recover_keys_future> trx_futures;
-         std::vector<transaction_metadata_ptr> trx_metas;
-         const bool skip_auth_checks = self.skip_auth_check();
-         if( existing_trxs_metas ) {
-            trx_metas = std::move( bsp->trxs );
-         } else if( skip_auth_checks ) {
-=======
          const bool existing_trxs_metas = !bsp->trxs_metas().empty();
          const bool pub_keys_recovered = bsp->is_pub_keys_recovered();
          const bool skip_auth_checks = self.skip_auth_check();
@@ -1756,7 +1747,6 @@
             use_bsp_cached = true;
          } else if( skip_auth_checks ) {
             use_trx_metas = true;
->>>>>>> d30392c4
             trx_metas.reserve( b->transactions.size() );
             for( const auto& receipt : b->transactions ) {
                if( receipt.trx.contains<packed_transaction>()) {
@@ -1782,18 +1772,10 @@
             const auto& trx_receipts = pending->_block_stage.get<building_block>()._pending_trx_receipts;
             auto num_pending_receipts = trx_receipts.size();
             if( receipt.trx.contains<packed_transaction>() ) {
-<<<<<<< HEAD
-               if( skip_auth_checks || existing_trxs_metas ) {
-                  trace = push_transaction( trx_metas.at( packed_idx++ ), fc::time_point::maximum(), receipt.cpu_usage_us, true );
-               } else {
-                  trace = push_transaction( trx_futures.at( packed_idx++ ).get(), fc::time_point::maximum(), receipt.cpu_usage_us, true );
-               }
-=======
                const auto& trx_meta = ( use_bsp_cached ? bsp->trxs_metas().at( packed_idx++ )
                                                        : ( use_trx_metas ? trx_metas.at( packed_idx++ )
                                                                          : trx_futures.at( packed_idx++ ).get() ) );
                trace = push_transaction( trx_meta, fc::time_point::maximum(), receipt.cpu_usage_us, true );
->>>>>>> d30392c4
             } else if( receipt.trx.contains<transaction_id_type>() ) {
                trace = push_scheduled_transaction( receipt.trx.get<transaction_id_type>(), fc::time_point::maximum(), receipt.cpu_usage_us, true );
             } else {
@@ -1829,16 +1811,10 @@
          EOS_ASSERT( producer_block_id == ab._id, block_validate_exception, "Block ID does not match",
                      ("producer_block_id",producer_block_id)("validator_block_id",ab._id) );
 
-<<<<<<< HEAD
-         // create completed block with existing block_state along with newly created transaction_metadata as
-         // the newly created may contain recovered keys
-         bsp->trxs = std::move( ab._trx_metas );
-=======
          if( !use_bsp_cached ) {
             bsp->set_trxs_metas( std::move( ab._trx_metas ), !skip_auth_checks );
          }
          // create completed_block with the existing block_state as we just verified it is the same as assembled_block
->>>>>>> d30392c4
          pending->_block_stage = completed_block{ bsp };
 
          commit_block(false);
