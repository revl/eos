#include <eosio/chain/controller.hpp>
#include <eosio/chain/transaction_context.hpp>

#include <eosio/chain/block_log.hpp>
#include <eosio/chain/fork_database.hpp>
#include <eosio/chain/exceptions.hpp>

#include <eosio/chain/account_object.hpp>
#include <eosio/chain/code_object.hpp>
#include <eosio/chain/block_summary_object.hpp>
#include <eosio/chain/eosio_contract.hpp>
#include <eosio/chain/global_property_object.hpp>
#include <eosio/chain/protocol_state_object.hpp>
#include <eosio/chain/contract_table_objects.hpp>
#include <eosio/chain/generated_transaction_object.hpp>
#include <eosio/chain/transaction_object.hpp>
#include <eosio/chain/reversible_block_object.hpp>
#include <eosio/chain/genesis_intrinsics.hpp>
#include <eosio/chain/whitelisted_intrinsics.hpp>
#include <eosio/chain/database_header_object.hpp>
#include <eosio/chain/kv_chainbase_objects.hpp>

#include <eosio/chain/protocol_feature_manager.hpp>
#include <eosio/chain/authorization_manager.hpp>
#include <eosio/chain/resource_limits.hpp>
#include <eosio/chain/chain_snapshot.hpp>
#include <eosio/chain/thread_utils.hpp>
#include <eosio/chain/platform_timer.hpp>

#include <chainbase/chainbase.hpp>
#include <fc/io/json.hpp>
#include <fc/log/logger_config.hpp>
#include <fc/scoped_exit.hpp>
#include <fc/variant_object.hpp>

#include <new>

namespace eosio { namespace chain {

using resource_limits::resource_limits_manager;

using controller_index_set = index_set<
   account_index,
   account_metadata_index,
   account_ram_correction_index,
   global_property_multi_index,
   protocol_state_multi_index,
   dynamic_global_property_multi_index,
   block_summary_multi_index,
   transaction_multi_index,
   generated_transaction_multi_index,
   table_id_multi_index,
   code_index,
   database_header_multi_index,
   kv_index
>;

using contract_database_index_set = index_set<
   key_value_index,
   index64_index,
   index128_index,
   index256_index,
   index_double_index,
   index_long_double_index
>;

class maybe_session {
   public:
      maybe_session() = default;

      maybe_session( maybe_session&& other)
      :_session(move(other._session))
      {
      }

      explicit maybe_session(database& db) {
         _session = db.start_undo_session(true);
      }

      maybe_session(const maybe_session&) = delete;

      void squash() {
         if (_session)
            _session->squash();
      }

      void undo() {
         if (_session)
            _session->undo();
      }

      void push() {
         if (_session)
            _session->push();
      }

      maybe_session& operator = ( maybe_session&& mv ) {
         if (mv._session) {
            _session = move(*mv._session);
            mv._session.reset();
         } else {
            _session.reset();
         }

         return *this;
      };

   private:
      optional<database::session>     _session;
};

struct building_block {
   building_block( const block_header_state& prev,
                   block_timestamp_type when,
                   uint16_t num_prev_blocks_to_confirm,
                   const vector<digest_type>& new_protocol_feature_activations )
   :_pending_block_header_state( prev.next( when, num_prev_blocks_to_confirm ) )
   ,_new_protocol_feature_activations( new_protocol_feature_activations )
   ,_trx_mroot_or_receipt_digests( digests_t{} )
   {}

   pending_block_header_state            _pending_block_header_state;
   optional<producer_authority_schedule> _new_pending_producer_schedule;
   vector<digest_type>                   _new_protocol_feature_activations;
   size_t                                _num_new_protocol_features_that_have_activated = 0;
   deque<transaction_metadata_ptr>       _pending_trx_metas;
   deque<transaction_receipt>            _pending_trx_receipts; // boost deque in 1.71 with 1024 elements performs better
   static_variant<checksum256_type, digests_t> _trx_mroot_or_receipt_digests;
   digests_t                             _action_receipt_digests;
};

struct assembled_block {
   block_id_type                     _id;
   pending_block_header_state        _pending_block_header_state;
   deque<transaction_metadata_ptr>   _trx_metas;
   signed_block_ptr                  _unsigned_block;

   // if the _unsigned_block pre-dates block-signing authorities this may be present.
   optional<producer_authority_schedule> _new_producer_authority_cache;
};

struct completed_block {
   block_state_ptr                   _block_state;
};

using block_stage_type = fc::static_variant<building_block, assembled_block, completed_block>;

struct pending_state {
   pending_state( maybe_session&& s, const block_header_state& prev,
                  block_timestamp_type when,
                  uint16_t num_prev_blocks_to_confirm,
                  const vector<digest_type>& new_protocol_feature_activations )
   :_db_session( move(s) )
   ,_block_stage( building_block( prev, when, num_prev_blocks_to_confirm, new_protocol_feature_activations ) )
   {}

   maybe_session                      _db_session;
   block_stage_type                   _block_stage;
   controller::block_status           _block_status = controller::block_status::incomplete;
   optional<block_id_type>            _producer_block_id;

   /** @pre _block_stage cannot hold completed_block alternative */
   const pending_block_header_state& get_pending_block_header_state()const {
      if( _block_stage.contains<building_block>() )
         return _block_stage.get<building_block>()._pending_block_header_state;

      return _block_stage.get<assembled_block>()._pending_block_header_state;
   }

   const deque<transaction_receipt>& get_trx_receipts()const {
      if( _block_stage.contains<building_block>() )
         return _block_stage.get<building_block>()._pending_trx_receipts;

      if( _block_stage.contains<assembled_block>() )
         return _block_stage.get<assembled_block>()._unsigned_block->transactions;

      return _block_stage.get<completed_block>()._block_state->block->transactions;
   }

   deque<transaction_metadata_ptr> extract_trx_metas() {
      if( _block_stage.contains<building_block>() )
         return std::move( _block_stage.get<building_block>()._pending_trx_metas );

      if( _block_stage.contains<assembled_block>() )
         return std::move( _block_stage.get<assembled_block>()._trx_metas );

      return _block_stage.get<completed_block>()._block_state->extract_trxs_metas();
   }

   bool is_protocol_feature_activated( const digest_type& feature_digest )const {
      if( _block_stage.contains<building_block>() ) {
         auto& bb = _block_stage.get<building_block>();
         const auto& activated_features = bb._pending_block_header_state.prev_activated_protocol_features->protocol_features;

         if( activated_features.find( feature_digest ) != activated_features.end() ) return true;

         if( bb._num_new_protocol_features_that_have_activated == 0 ) return false;

         auto end = bb._new_protocol_feature_activations.begin() + bb._num_new_protocol_features_that_have_activated;
         return (std::find( bb._new_protocol_feature_activations.begin(), end, feature_digest ) != end);
      }

      if( _block_stage.contains<assembled_block>() ) {
         // Calling is_protocol_feature_activated during the assembled_block stage is not efficient.
         // We should avoid doing it.
         // In fact for now it isn't even implemented.
         EOS_THROW( misc_exception,
                    "checking if protocol feature is activated in the assembled_block stage is not yet supported" );
         // TODO: implement this
      }

      const auto& activated_features = _block_stage.get<completed_block>()._block_state->activated_protocol_features->protocol_features;
      return (activated_features.find( feature_digest ) != activated_features.end());
   }

   void push() {
      _db_session.push();
   }
};

struct controller_impl {

   // LLVM sets the new handler, we need to reset this to throw a bad_alloc exception so we can possibly exit cleanly
   // and not just abort.
   struct reset_new_handler {
      reset_new_handler() { std::set_new_handler([](){ throw std::bad_alloc(); }); }
   };

   reset_new_handler              rnh; // placed here to allow for this to be set before constructing the other fields
   controller&                    self;
   std::function<void()>          shutdown;
   chainbase::database            db;
   chainbase::database            reversible_blocks; ///< a special database to persist blocks that have successfully been applied but are still reversible
   block_log                      blog;
   optional<pending_state>        pending;
   block_state_ptr                head;
   fork_database                  fork_db;
   wasm_interface                 wasmif;
   resource_limits_manager        resource_limits;
   authorization_manager          authorization;
   protocol_feature_manager       protocol_features;
   controller::config             conf;
   const chain_id_type            chain_id; // read by thread_pool threads, value will not be changed
   optional<fc::time_point>       replay_head_time;
   db_read_mode                   read_mode = db_read_mode::SPECULATIVE;
   bool                           in_trx_requiring_checks = false; ///< if true, checks that are normally skipped on replay (e.g. auth checks) cannot be skipped
   optional<fc::microseconds>     subjective_cpu_leeway;
   bool                           trusted_producer_light_validation = false;
   uint32_t                       snapshot_head_block = 0;
   named_thread_pool              thread_pool;
   platform_timer                 timer;
#if defined(EOSIO_EOS_VM_RUNTIME_ENABLED) || defined(EOSIO_EOS_VM_JIT_RUNTIME_ENABLED)
   vm::wasm_allocator                 wasm_alloc;
#endif

   typedef pair<scope_name,action_name>                   handler_key;
   map< account_name, map<handler_key, apply_handler> >   apply_handlers;
   unordered_map< builtin_protocol_feature_t, std::function<void(controller_impl&)>, enum_hash<builtin_protocol_feature_t> > protocol_feature_activation_handlers;

   void pop_block() {
      auto prev = fork_db.get_block( head->header.previous );

      if( !prev ) {
         EOS_ASSERT( fork_db.root()->id == head->header.previous, block_validate_exception, "attempt to pop beyond last irreversible block" );
         prev = fork_db.root();
      }

      if( const auto* b = reversible_blocks.find<reversible_block_object,by_num>(head->block_num) )
      {
         reversible_blocks.remove( *b );
      }

      if ( read_mode == db_read_mode::SPECULATIVE ) {
         EOS_ASSERT( head->block, block_validate_exception, "attempting to pop a block that was sparsely loaded from a snapshot");
      }

      head = prev;

      db.undo();

      protocol_features.popped_blocks_to( prev->block_num );
   }

   template<builtin_protocol_feature_t F>
   void on_activation();

   template<builtin_protocol_feature_t F>
   inline void set_activation_handler() {
      auto res = protocol_feature_activation_handlers.emplace( F, &controller_impl::on_activation<F> );
      EOS_ASSERT( res.second, misc_exception, "attempting to set activation handler twice" );
   }

   inline void trigger_activation_handler( builtin_protocol_feature_t f ) {
      auto itr = protocol_feature_activation_handlers.find( f );
      if( itr == protocol_feature_activation_handlers.end() ) return;
      (itr->second)( *this );
   }

   void set_apply_handler( account_name receiver, account_name contract, action_name action, apply_handler v ) {
      apply_handlers[receiver][make_pair(contract,action)] = v;
   }

   controller_impl( const controller::config& cfg, controller& s, protocol_feature_set&& pfs, const chain_id_type& chain_id )
   :rnh(),
    self(s),
    db( cfg.state_dir,
        cfg.read_only ? database::read_only : database::read_write,
        cfg.state_size, false, cfg.db_map_mode, cfg.db_hugepage_paths ),
    reversible_blocks( cfg.blocks_dir/config::reversible_blocks_dir_name,
        cfg.read_only ? database::read_only : database::read_write,
        cfg.reversible_cache_size, false, cfg.db_map_mode, cfg.db_hugepage_paths ),
    blog( cfg.blocks_dir ),
    fork_db( cfg.state_dir ),
    wasmif( cfg.wasm_runtime, cfg.eosvmoc_tierup, db, cfg.state_dir, cfg.eosvmoc_config ),
    resource_limits( db ),
    authorization( s, db ),
    protocol_features( std::move(pfs) ),
    conf( cfg ),
    chain_id( chain_id ),
    read_mode( cfg.read_mode ),
    thread_pool( "chain", cfg.thread_pool_size )
   {
      fork_db.open( [this]( block_timestamp_type timestamp,
                            const flat_set<digest_type>& cur_features,
                            const vector<digest_type>& new_features )
                           { check_protocol_features( timestamp, cur_features, new_features ); }
      );

      set_activation_handler<builtin_protocol_feature_t::preactivate_feature>();
      set_activation_handler<builtin_protocol_feature_t::replace_deferred>();
      set_activation_handler<builtin_protocol_feature_t::get_sender>();
      set_activation_handler<builtin_protocol_feature_t::webauthn_key>();
      set_activation_handler<builtin_protocol_feature_t::wtmsig_block_signatures>();
      set_activation_handler<builtin_protocol_feature_t::action_return_value>();
      set_activation_handler<builtin_protocol_feature_t::kv_database>();
      set_activation_handler<builtin_protocol_feature_t::configurable_wasm_limits>();

      self.irreversible_block.connect([this](const block_state_ptr& bsp) {
         wasmif.current_lib(bsp->block_num);
      });


#define SET_APP_HANDLER( receiver, contract, action) \
   set_apply_handler( account_name(#receiver), account_name(#contract), action_name(#action), \
                      &BOOST_PP_CAT(apply_, BOOST_PP_CAT(contract, BOOST_PP_CAT(_,action) ) ) )

   SET_APP_HANDLER( eosio, eosio, newaccount );
   SET_APP_HANDLER( eosio, eosio, setcode );
   SET_APP_HANDLER( eosio, eosio, setabi );
   SET_APP_HANDLER( eosio, eosio, updateauth );
   SET_APP_HANDLER( eosio, eosio, deleteauth );
   SET_APP_HANDLER( eosio, eosio, linkauth );
   SET_APP_HANDLER( eosio, eosio, unlinkauth );
/*
   SET_APP_HANDLER( eosio, eosio, postrecovery );
   SET_APP_HANDLER( eosio, eosio, passrecovery );
   SET_APP_HANDLER( eosio, eosio, vetorecovery );
*/

   SET_APP_HANDLER( eosio, eosio, canceldelay );
   }

   /**
    *  Plugins / observers listening to signals emited (such as accepted_transaction) might trigger
    *  errors and throw exceptions. Unless those exceptions are caught it could impact consensus and/or
    *  cause a node to fork.
    *
    *  If it is ever desirable to let a signal handler bubble an exception out of this method
    *  a full audit of its uses needs to be undertaken.
    *
    */
   template<typename Signal, typename Arg>
   void emit( const Signal& s, Arg&& a ) {
      try {
         s( std::forward<Arg>( a ));
      } catch (std::bad_alloc& e) {
         wlog( "std::bad_alloc: ${w}", ("w", e.what()) );
         throw e;
      } catch (boost::interprocess::bad_alloc& e) {
         wlog( "boost::interprocess::bad alloc: ${w}", ("w", e.what()) );
         throw e;
      } catch ( controller_emit_signal_exception& e ) {
         wlog( "controller_emit_signal_exception: ${details}", ("details", e.to_detail_string()) );
         throw e;
      } catch ( fc::exception& e ) {
         wlog( "fc::exception: ${details}", ("details", e.to_detail_string()) );
      } catch ( std::exception& e ) {
         wlog( "std::exception: ${details}", ("details", e.what()) );
      } catch ( ... ) {
         wlog( "signal handler threw exception" );
      }
   }

   void log_irreversible() {
      EOS_ASSERT( fork_db.root(), fork_database_exception, "fork database not properly initialized" );

      const auto& log_head = blog.head();

      auto lib_num = log_head ? log_head->block_num() : (blog.first_block_num() - 1);

      auto root_id = fork_db.root()->id;

      if( log_head ) {
         EOS_ASSERT( root_id == blog.head_id(), fork_database_exception, "fork database root does not match block log head" );
      } else {
         EOS_ASSERT( fork_db.root()->block_num == lib_num, fork_database_exception,
                     "empty block log expects the first appended block to build off a block that is not the fork database root" );
      }

      auto fork_head = (read_mode == db_read_mode::IRREVERSIBLE) ? fork_db.pending_head() : fork_db.head();

      if( fork_head->dpos_irreversible_blocknum <= lib_num )
         return;

      const auto branch = fork_db.fetch_branch( fork_head->id, fork_head->dpos_irreversible_blocknum );
      try {
         const auto& rbi = reversible_blocks.get_index<reversible_block_index,by_num>();

         for( auto bitr = branch.rbegin(); bitr != branch.rend(); ++bitr ) {
            if( read_mode == db_read_mode::IRREVERSIBLE ) {
               apply_block( *bitr, controller::block_status::complete, trx_meta_cache_lookup{} );
               head = (*bitr);
               fork_db.mark_valid( head );
            }

            emit( self.irreversible_block, *bitr );

            db.commit( (*bitr)->block_num );
            root_id = (*bitr)->id;

            blog.append( (*bitr)->block );

            auto rbitr = rbi.begin();
            while( rbitr != rbi.end() && rbitr->blocknum <= (*bitr)->block_num ) {
               reversible_blocks.remove( *rbitr );
               rbitr = rbi.begin();
            }
         }
      } catch( fc::exception& ) {
         if( root_id != fork_db.root()->id ) {
            fork_db.advance_root( root_id );
         }
         throw;
      }

      //db.commit( fork_head->dpos_irreversible_blocknum ); // redundant

      if( root_id != fork_db.root()->id ) {
         fork_db.advance_root( root_id );
      }
   }

   /**
    *  Sets fork database head to the genesis state.
    */
   void initialize_blockchain_state(const genesis_state& genesis) {
      wlog( "Initializing new blockchain with genesis state" );
      producer_authority_schedule initial_schedule = { 0, { producer_authority{config::system_account_name, block_signing_authority_v0{ 1, {{genesis.initial_key, 1}} } } } };
      legacy::producer_schedule_type initial_legacy_schedule{ 0, {{config::system_account_name, genesis.initial_key}} };

      block_header_state genheader;
      genheader.active_schedule                = initial_schedule;
      genheader.pending_schedule.schedule      = initial_schedule;
      // NOTE: if wtmsig block signatures are enabled at genesis time this should be the hash of a producer authority schedule
      genheader.pending_schedule.schedule_hash = fc::sha256::hash(initial_legacy_schedule);
      genheader.header.timestamp               = genesis.initial_timestamp;
      genheader.header.action_mroot            = genesis.compute_chain_id();
      genheader.id                             = genheader.header.id();
      genheader.block_num                      = genheader.header.block_num();

      head = std::make_shared<block_state>();
      static_cast<block_header_state&>(*head) = genheader;
      head->activated_protocol_features = std::make_shared<protocol_feature_activation_set>();
      head->block = std::make_shared<signed_block>(genheader.header);
      db.set_revision( head->block_num );
      initialize_database(genesis);
   }

   void replay(std::function<bool()> check_shutdown) {
      auto blog_head = blog.head();
      auto blog_head_time = blog_head->timestamp.to_time_point();
      replay_head_time = blog_head_time;
      auto start_block_num = head->block_num + 1;
      auto start = fc::time_point::now();

      std::exception_ptr except_ptr;

      if( start_block_num <= blog_head->block_num() ) {
         ilog( "existing block log, attempting to replay from ${s} to ${n} blocks",
               ("s", start_block_num)("n", blog_head->block_num()) );
         try {
            while( auto next = blog.read_block_by_num( head->block_num + 1 ) ) {
               replay_push_block( next, controller::block_status::irreversible );
               if( check_shutdown() ) break;
               if( next->block_num() % 500 == 0 ) {
                  ilog( "${n} of ${head}", ("n", next->block_num())("head", blog_head->block_num()) );
               }
            }
         } catch(  const database_guard_exception& e ) {
            except_ptr = std::current_exception();
         }
         ilog( "${n} irreversible blocks replayed", ("n", 1 + head->block_num - start_block_num) );

         auto pending_head = fork_db.pending_head();
         if( pending_head->block_num < head->block_num || head->block_num < fork_db.root()->block_num ) {
            ilog( "resetting fork database with new last irreversible block as the new root: ${id}",
                  ("id", head->id) );
            fork_db.reset( *head );
         } else if( head->block_num != fork_db.root()->block_num ) {
            auto new_root = fork_db.search_on_branch( pending_head->id, head->block_num );
            EOS_ASSERT( new_root, fork_database_exception, "unexpected error: could not find new LIB in fork database" );
            ilog( "advancing fork database root to new last irreversible block within existing fork database: ${id}",
                  ("id", new_root->id) );
            fork_db.mark_valid( new_root );
            fork_db.advance_root( new_root->id );
         }

         // if the irreverible log is played without undo sessions enabled, we need to sync the
         // revision ordinal to the appropriate expected value here.
         if( self.skip_db_sessions( controller::block_status::irreversible ) )
            db.set_revision( head->block_num );
      } else {
         ilog( "no irreversible blocks need to be replayed" );
      }

      if( !except_ptr && !check_shutdown() ) {
         int rev = 0;
         while( auto obj = reversible_blocks.find<reversible_block_object,by_num>(head->block_num+1) ) {
            if( check_shutdown() ) break;
            ++rev;
            replay_push_block( obj->get_block(), controller::block_status::validated );
         }
         ilog( "${n} reversible blocks replayed", ("n",rev) );
      }

      auto end = fc::time_point::now();
      ilog( "replayed ${n} blocks in ${duration} seconds, ${mspb} ms/block",
            ("n", head->block_num + 1 - start_block_num)("duration", (end-start).count()/1000000)
            ("mspb", ((end-start).count()/1000.0)/(head->block_num-start_block_num)) );
      replay_head_time.reset();

      if( except_ptr ) {
         std::rethrow_exception( except_ptr );
      }
   }

   void startup(std::function<void()> shutdown, std::function<bool()> check_shutdown, const snapshot_reader_ptr& snapshot) {
      EOS_ASSERT( snapshot, snapshot_exception, "No snapshot reader provided" );
      this->shutdown = shutdown;
      ilog( "Starting initialization from snapshot, this may take a significant amount of time" );
      try {
         snapshot->validate();
         if( blog.head() ) {
            read_from_snapshot( snapshot, blog.first_block_num(), blog.head()->block_num() );
         } else {
            read_from_snapshot( snapshot, 0, std::numeric_limits<uint32_t>::max() );
            const uint32_t lib_num = head->block_num;
            EOS_ASSERT( lib_num > 0, snapshot_exception,
                        "Snapshot indicates controller head at block number 0, but that is not allowed. "
                        "Snapshot is invalid." );
            blog.reset( chain_id, lib_num + 1 );
         }
         const auto hash = calculate_integrity_hash();
         ilog( "database initialized with hash: ${hash}", ("hash", hash) );

         init(check_shutdown);
      } catch (boost::interprocess::bad_alloc& e) {
         elog( "db storage not configured to have enough storage for the provided snapshot, please increase and retry snapshot" );
         throw e;
      }

      ilog( "Finished initialization from snapshot" );
   }

   void startup(std::function<void()> shutdown, std::function<bool()> check_shutdown, const genesis_state& genesis) {
      EOS_ASSERT( db.revision() < 1, database_exception, "This version of controller::startup only works with a fresh state database." );
      const auto& genesis_chain_id = genesis.compute_chain_id();
      EOS_ASSERT( genesis_chain_id == chain_id, chain_id_type_exception,
                  "genesis state provided to startup corresponds to a chain ID (${genesis_chain_id}) that does not match the chain ID that controller was constructed with (${controller_chain_id})",
                  ("genesis_chain_id", genesis_chain_id)("controller_chain_id", chain_id)
      );

      this->shutdown = shutdown;
      if( fork_db.head() ) {
         if( read_mode == db_read_mode::IRREVERSIBLE && fork_db.head()->id != fork_db.root()->id ) {
            fork_db.rollback_head_to_root();
         }
         wlog( "No existing chain state. Initializing fresh blockchain state." );
      } else {
         wlog( "No existing chain state or fork database. Initializing fresh blockchain state and resetting fork database.");
      }
      initialize_blockchain_state(genesis); // sets head to genesis state

      if( !fork_db.head() ) {
         fork_db.reset( *head );
      }

      if( blog.head() ) {
         EOS_ASSERT( blog.first_block_num() == 1, block_log_exception,
                     "block log does not start with genesis block"
         );
      } else {
         blog.reset( genesis, head->block );
      }
      init(check_shutdown);
   }

   void startup(std::function<void()> shutdown, std::function<bool()> check_shutdown) {
      EOS_ASSERT( db.revision() >= 1, database_exception, "This version of controller::startup does not work with a fresh state database." );
      EOS_ASSERT( fork_db.head(), fork_database_exception, "No existing fork database despite existing chain state. Replay required." );

      this->shutdown = shutdown;
      uint32_t lib_num = fork_db.root()->block_num;
      auto first_block_num = blog.first_block_num();
      if( blog.head() ) {
         EOS_ASSERT( first_block_num <= lib_num && lib_num <= blog.head()->block_num(),
                     block_log_exception,
                     "block log (ranging from ${block_log_first_num} to ${block_log_last_num}) does not contain the last irreversible block (${fork_db_lib})",
                     ("block_log_first_num", first_block_num)
                     ("block_log_last_num", blog.head()->block_num())
                     ("fork_db_lib", lib_num)
         );
         lib_num = blog.head()->block_num();
      } else {
         if( first_block_num != (lib_num + 1) ) {
            blog.reset( chain_id, lib_num + 1 );
         }
      }

      if( read_mode == db_read_mode::IRREVERSIBLE && fork_db.head()->id != fork_db.root()->id ) {
         fork_db.rollback_head_to_root();
      }
      head = fork_db.head();

      init(check_shutdown);
   }


   static auto validate_db_version( const chainbase::database& db ) {
      // check database version
      const auto& header_idx = db.get_index<database_header_multi_index>().indices().get<by_id>();

      EOS_ASSERT(header_idx.begin() != header_idx.end(), bad_database_version_exception,
                 "state database version pre-dates versioning, please restore from a compatible snapshot or replay!");

      auto header_itr = header_idx.begin();
      header_itr->validate();

      return header_itr;
   }

   void init(std::function<bool()> check_shutdown) {
      uint32_t lib_num = (blog.head() ? blog.head()->block_num() : fork_db.root()->block_num);

      auto header_itr = validate_db_version( db );

      {
         const auto& state_chain_id = db.get<global_property_object>().chain_id;
         EOS_ASSERT( state_chain_id == chain_id, chain_id_type_exception,
                     "chain ID in state (${state_chain_id}) does not match the chain ID that controller was constructed with (${controller_chain_id})",
                     ("state_chain_id", state_chain_id)("controller_chain_id", chain_id)
         );
      }

      // upgrade to the latest compatible version
      if (header_itr->version != database_header_object::current_version) {
         db.modify(*header_itr, [](auto& header) {
            header.version = database_header_object::current_version;
         });
      }

      // At this point head != nullptr && fork_db.head() != nullptr && fork_db.root() != nullptr.
      // Furthermore, fork_db.root()->block_num <= lib_num.
      // Also, even though blog.head() may still be nullptr, blog.first_block_num() is guaranteed to be lib_num + 1.

      EOS_ASSERT( db.revision() >= head->block_num, fork_database_exception,
                  "fork database head (${head}) is inconsistent with state (${db})",
                  ("db",db.revision())("head",head->block_num) );

      if( db.revision() > head->block_num ) {
         wlog( "database revision (${db}) is greater than head block number (${head}), "
               "attempting to undo pending changes",
               ("db",db.revision())("head",head->block_num) );
      }
      while( db.revision() > head->block_num ) {
         db.undo();
      }

      protocol_features.init( db );

      const auto& rbi = reversible_blocks.get_index<reversible_block_index,by_num>();
      auto last_block_num = lib_num;

      if( read_mode == db_read_mode::IRREVERSIBLE ) {
         // ensure there are no reversible blocks
         auto itr = rbi.begin();
         if( itr != rbi.end() ) {
            wlog( "read_mode has changed to irreversible: erasing reversible blocks" );
         }
         for( ; itr != rbi.end(); itr = rbi.begin() )
            reversible_blocks.remove( *itr );
      } else {
         auto itr = rbi.begin();
         for( ; itr != rbi.end() && itr->blocknum <= lib_num; itr = rbi.begin() )
            reversible_blocks.remove( *itr );

         EOS_ASSERT( itr == rbi.end() || itr->blocknum == lib_num + 1, reversible_blocks_exception,
                     "gap exists between last irreversible block (${lib}) and first reversible block (${first_reversible_block_num})",
                     ("lib", lib_num)("first_reversible_block_num", itr->blocknum)
         );

         auto ritr = rbi.rbegin();

         if( ritr != rbi.rend() ) {
            last_block_num = ritr->blocknum;
         }

         EOS_ASSERT( head->block_num <= last_block_num, reversible_blocks_exception,
                     "head block (${head_num}) is greater than the last locally stored block (${last_block_num})",
                     ("head_num", head->block_num)("last_block_num", last_block_num)
         );

         auto pending_head = fork_db.pending_head();

         if( ritr != rbi.rend()
             && lib_num < pending_head->block_num
             && pending_head->block_num <= last_block_num
         ) {
            auto rbitr = rbi.find( pending_head->block_num );
            EOS_ASSERT( rbitr != rbi.end(), reversible_blocks_exception, "pending head block not found in reversible blocks");
            auto rev_id = rbitr->get_block_id();
            EOS_ASSERT( rev_id == pending_head->id,
                        reversible_blocks_exception,
                        "mismatch in block id of pending head block ${num} in reversible blocks database: "
                        "expected: ${expected}, actual: ${actual}",
                        ("num", pending_head->block_num)("expected", pending_head->id)("actual", rev_id)
            );
         } else if( ritr != rbi.rend() && last_block_num < pending_head->block_num ) {
            const auto b = fork_db.search_on_branch( pending_head->id, last_block_num );
            FC_ASSERT( b, "unexpected violation of invariants" );
            auto rev_id = ritr->get_block_id();
            EOS_ASSERT( rev_id == b->id,
                        reversible_blocks_exception,
                        "mismatch in block id of last block (${num}) in reversible blocks database: "
                        "expected: ${expected}, actual: ${actual}",
                        ("num", last_block_num)("expected", b->id)("actual", rev_id)
            );
         }
         // else no checks needed since fork_db will be completely reset on replay anyway
      }

      if( last_block_num > head->block_num ) {
         replay( check_shutdown ); // replay any irreversible and reversible blocks ahead of current head
      }

      if( check_shutdown() ) return;

      if( read_mode != db_read_mode::IRREVERSIBLE
          && fork_db.pending_head()->id != fork_db.head()->id
          && fork_db.head()->id == fork_db.root()->id
      ) {
         wlog( "read_mode has changed from irreversible: applying best branch from fork database" );

         for( auto pending_head = fork_db.pending_head();
              pending_head->id != fork_db.head()->id;
              pending_head = fork_db.pending_head()
         ) {
            wlog( "applying branch from fork database ending with block: ${id}", ("id", pending_head->id) );
            maybe_switch_forks( pending_head, controller::block_status::complete, forked_branch_callback{}, trx_meta_cache_lookup{} );
         }
      }
   }

   ~controller_impl() {
      thread_pool.stop();
      pending.reset();
   }

   void add_indices() {
      reversible_blocks.add_index<reversible_block_index>();

      controller_index_set::add_indices(db);
      contract_database_index_set::add_indices(db);

      authorization.add_indices();
      resource_limits.add_indices();
   }

   void clear_all_undo() {
      // Rewind the database to the last irreversible block
      db.undo_all();
      /*
      FC_ASSERT(db.revision() == self.head_block_num(),
                  "Chainbase revision does not match head block num",
                  ("rev", db.revision())("head_block", self.head_block_num()));
                  */
   }

   void add_contract_tables_to_snapshot( const snapshot_writer_ptr& snapshot ) const {
      snapshot->write_section("contract_tables", [this]( auto& section ) {
         index_utils<table_id_multi_index>::walk(db, [this, &section]( const table_id_object& table_row ){
            // add a row for the table
            section.add_row(table_row, db);

            // followed by a size row and then N data rows for each type of table
            contract_database_index_set::walk_indices([this, &section, &table_row]( auto utils ) {
               using utils_t = decltype(utils);
               using value_t = typename decltype(utils)::index_t::value_type;
               using by_table_id = object_to_table_id_tag_t<value_t>;

               auto tid_key = boost::make_tuple(table_row.id);
               auto next_tid_key = boost::make_tuple(table_id_object::id_type(table_row.id._id + 1));

               unsigned_int size = utils_t::template size_range<by_table_id>(db, tid_key, next_tid_key);
               section.add_row(size, db);

               utils_t::template walk_range<by_table_id>(db, tid_key, next_tid_key, [this, &section]( const auto &row ) {
                  section.add_row(row, db);
               });
            });
         });
      });
   }

   void read_contract_tables_from_snapshot( const snapshot_reader_ptr& snapshot ) {
      snapshot->read_section("contract_tables", [this]( auto& section ) {
         bool more = !section.empty();
         while (more) {
            // read the row for the table
            table_id_object::id_type t_id;
            index_utils<table_id_multi_index>::create(db, [this, &section, &t_id](auto& row) {
               section.read_row(row, db);
               t_id = row.id;
            });

            // read the size and data rows for each type of table
            contract_database_index_set::walk_indices([this, &section, &t_id, &more](auto utils) {
               using utils_t = decltype(utils);

               unsigned_int size;
               more = section.read_row(size, db);

               for (size_t idx = 0; idx < size.value; idx++) {
                  utils_t::create(db, [this, &section, &more, &t_id](auto& row) {
                     row.t_id = t_id;
                     more = section.read_row(row, db);
                  });
               }
            });
         }
      });
   }

   void add_to_snapshot( const snapshot_writer_ptr& snapshot ) const {
      snapshot->write_section<chain_snapshot_header>([this]( auto &section ){
         section.add_row(chain_snapshot_header(), db);
      });

      snapshot->write_section<block_state>([this]( auto &section ){
         section.template add_row<block_header_state>(*fork_db.head(), db);
      });

      controller_index_set::walk_indices([this, &snapshot]( auto utils ){
         using value_t = typename decltype(utils)::index_t::value_type;

         // skip the table_id_object as its inlined with contract tables section
         if (std::is_same<value_t, table_id_object>::value) {
            return;
         }

         // skip the database_header as it is only relevant to in-memory database
         if (std::is_same<value_t, database_header_object>::value) {
            return;
         }

         snapshot->write_section<value_t>([this]( auto& section ){
            decltype(utils)::walk(db, [this, &section]( const auto &row ) {
               section.add_row(row, db);
            });
         });
      });

      add_contract_tables_to_snapshot(snapshot);

      authorization.add_to_snapshot(snapshot);
      resource_limits.add_to_snapshot(snapshot);
   }

   static fc::optional<genesis_state> extract_legacy_genesis_state( snapshot_reader& snapshot, uint32_t version ) {
      fc::optional<genesis_state> genesis;
      using v2 = legacy::snapshot_global_property_object_v2;

      if (std::clamp(version, v2::minimum_version, v2::maximum_version) == version ) {
         genesis.emplace();
         snapshot.read_section<genesis_state>([&genesis=*genesis]( auto &section ){
            section.read_row(genesis);
         });
      }
      return genesis;
   }

   void read_from_snapshot( const snapshot_reader_ptr& snapshot, uint32_t blog_start, uint32_t blog_end ) {
      chain_snapshot_header header;
      snapshot->read_section<chain_snapshot_header>([this, &header]( auto &section ){
         section.read_row(header, db);
         header.validate();
      });

      { /// load and upgrade the block header state
         block_header_state head_header_state;
         using v2 = legacy::snapshot_block_header_state_v2;

         if (std::clamp(header.version, v2::minimum_version, v2::maximum_version) == header.version ) {
            snapshot->read_section<block_state>([this, &head_header_state]( auto &section ) {
               legacy::snapshot_block_header_state_v2 legacy_header_state;
               section.read_row(legacy_header_state, db);
               head_header_state = block_header_state(std::move(legacy_header_state));
            });
         } else {
            snapshot->read_section<block_state>([this,&head_header_state]( auto &section ){
               section.read_row(head_header_state, db);
            });
         }

         snapshot_head_block = head_header_state.block_num;
         EOS_ASSERT( blog_start <= (snapshot_head_block + 1) && snapshot_head_block <= blog_end,
                     block_log_exception,
                     "Block log is provided with snapshot but does not contain the head block from the snapshot nor a block right after it",
                     ("snapshot_head_block", snapshot_head_block)
                     ("block_log_first_num", blog_start)
                     ("block_log_last_num", blog_end)
         );

         fork_db.reset( head_header_state );
         head = fork_db.head();
         snapshot_head_block = head->block_num;

      }

      controller_index_set::walk_indices([this, &snapshot, &header]( auto utils ){
         using value_t = typename decltype(utils)::index_t::value_type;

         // skip the table_id_object as its inlined with contract tables section
         if (std::is_same<value_t, table_id_object>::value) {
            return;
         }

         // skip the database_header as it is only relevant to in-memory database
         if (std::is_same<value_t, database_header_object>::value) {
            return;
         }

         // special case for in-place upgrade of global_property_object
         if (std::is_same<value_t, global_property_object>::value) {
            using v2 = legacy::snapshot_global_property_object_v2;
            using v3 = legacy::snapshot_global_property_object_v3;

            if (std::clamp(header.version, v2::minimum_version, v2::maximum_version) == header.version ) {
               fc::optional<genesis_state> genesis = extract_legacy_genesis_state(*snapshot, header.version);
               EOS_ASSERT( genesis, snapshot_exception,
                           "Snapshot indicates chain_snapshot_header version 2, but does not contain a genesis_state. "
                           "It must be corrupted.");
               snapshot->read_section<global_property_object>([&db=this->db,gs_chain_id=genesis->compute_chain_id()]( auto &section ) {
                  v2 legacy_global_properties;
                  section.read_row(legacy_global_properties, db);

                  db.create<global_property_object>([&legacy_global_properties,&gs_chain_id](auto& gpo ){
<<<<<<< HEAD
                     gpo.initalize_from(legacy_global_properties, gs_chain_id,
                                        genesis_state::default_initial_kv_configuration,
                                        genesis_state::default_initial_wasm_configuration);
=======
                     gpo.initalize_from(legacy_global_properties, gs_chain_id, kv_config{});
>>>>>>> 7b18e787
                  });
               });
               return; // early out to avoid default processing
            }

            if (std::clamp(header.version, v3::minimum_version, v3::maximum_version) == header.version ) {
               snapshot->read_section<global_property_object>([&db=this->db]( auto &section ) {
                  v3 legacy_global_properties;
                  section.read_row(legacy_global_properties, db);

                  db.create<global_property_object>([&legacy_global_properties](auto& gpo ){
<<<<<<< HEAD
                     gpo.initalize_from(legacy_global_properties,
                                        genesis_state::default_initial_kv_configuration,
                                        genesis_state::default_initial_wasm_configuration);
=======
                     gpo.initalize_from(legacy_global_properties, kv_config{});
>>>>>>> 7b18e787
                  });
               });
               return; // early out to avoid default processing
            }
         }

         // skip the kv index if the snapshot doesn't contain it
         if constexpr (std::is_same_v<value_t, kv_object>) {
            if ( header.version < kv_object::minimum_snapshot_version )
               return;
         }

         snapshot->read_section<value_t>([this]( auto& section ) {
            bool more = !section.empty();
            while(more) {
               decltype(utils)::create(db, [this, &section, &more]( auto &row ) {
                  more = section.read_row(row, db);
               });
            }
         });
      });

      read_contract_tables_from_snapshot(snapshot);

      authorization.read_from_snapshot(snapshot);
      resource_limits.read_from_snapshot(snapshot, header.version);

      db.set_revision( head->block_num );
      db.create<database_header_object>([](const auto& header){
         // nothing to do
      });

      const auto& gpo = db.get<global_property_object>();
      EOS_ASSERT( gpo.chain_id == chain_id, chain_id_type_exception,
                  "chain ID in snapshot (${snapshot_chain_id}) does not match the chain ID that controller was constructed with (${controller_chain_id})",
                  ("snapshot_chain_id", gpo.chain_id)("controller_chain_id", chain_id)
      );
   }

   sha256 calculate_integrity_hash() const {
      sha256::encoder enc;
      auto hash_writer = std::make_shared<integrity_hash_snapshot_writer>(enc);
      add_to_snapshot(hash_writer);
      hash_writer->finalize();

      return enc.result();
   }

   void create_native_account( const fc::time_point& initial_timestamp, account_name name, const authority& owner, const authority& active, bool is_privileged = false ) {
      db.create<account_object>([&](auto& a) {
         a.name = name;
         a.creation_date = initial_timestamp;

         if( name == config::system_account_name ) {
            // The initial eosio ABI value affects consensus; see  https://github.com/EOSIO/eos/issues/7794
            // TODO: This doesn't charge RAM; a fix requires a consensus upgrade.
            a.abi.assign(eosio_abi_bin, sizeof(eosio_abi_bin));
         }
      });
      db.create<account_metadata_object>([&](auto & a) {
         a.name = name;
         a.set_privileged( is_privileged );
      });

      const auto& owner_permission  = authorization.create_permission(name, config::owner_name, 0,
                                                                      owner, initial_timestamp );
      const auto& active_permission = authorization.create_permission(name, config::active_name, owner_permission.id,
                                                                      active, initial_timestamp );

      resource_limits.initialize_account(name);

      int64_t ram_delta = config::overhead_per_account_ram_bytes;
      ram_delta += 2*config::billable_size_v<permission_object>;
      ram_delta += owner_permission.auth.get_billable_size();
      ram_delta += active_permission.auth.get_billable_size();

      resource_limits.add_pending_ram_usage(name, ram_delta);
      resource_limits.verify_account_ram_usage(name);
   }

   void initialize_database(const genesis_state& genesis) {
      // create the database header sigil
      db.create<database_header_object>([&]( auto& header ){
         // nothing to do for now
      });

      // Initialize block summary index
      for (int i = 0; i < 0x10000; i++)
         db.create<block_summary_object>([&](block_summary_object&) {});

      const auto& tapos_block_summary = db.get<block_summary_object>(1);
      db.modify( tapos_block_summary, [&]( auto& bs ) {
         bs.block_id = head->id;
      });

      genesis.initial_configuration.validate();
      db.create<global_property_object>([&genesis,&chain_id=this->chain_id](auto& gpo ){
         gpo.configuration = genesis.initial_configuration;
<<<<<<< HEAD
         gpo.kv_configuration = genesis.initial_kv_configuration;
         gpo.wasm_configuration = genesis.initial_wasm_configuration;
=======
         gpo.kv_configuration = kv_config{};
>>>>>>> 7b18e787
         gpo.chain_id = chain_id;
      });

      db.create<protocol_state_object>([&](auto& pso ){
         pso.num_supported_key_types = config::genesis_num_supported_key_types;
         for( const auto& i : genesis_intrinsics ) {
            add_intrinsic_to_whitelist( pso.whitelisted_intrinsics, i );
         }
      });

      db.create<dynamic_global_property_object>([](auto&){});

      authorization.initialize_database();
      resource_limits.initialize_database();

      authority system_auth(genesis.initial_key);
      create_native_account( genesis.initial_timestamp, config::system_account_name, system_auth, system_auth, true );

      auto empty_authority = authority(1, {}, {});
      auto active_producers_authority = authority(1, {}, {});
      active_producers_authority.accounts.push_back({{config::system_account_name, config::active_name}, 1});

      create_native_account( genesis.initial_timestamp, config::null_account_name, empty_authority, empty_authority );
      create_native_account( genesis.initial_timestamp, config::producers_account_name, empty_authority, active_producers_authority );
      const auto& active_permission       = authorization.get_permission({config::producers_account_name, config::active_name});
      const auto& majority_permission     = authorization.create_permission( config::producers_account_name,
                                                                             config::majority_producers_permission_name,
                                                                             active_permission.id,
                                                                             active_producers_authority,
                                                                             genesis.initial_timestamp );
      const auto& minority_permission     = authorization.create_permission( config::producers_account_name,
                                                                             config::minority_producers_permission_name,
                                                                             majority_permission.id,
                                                                             active_producers_authority,
                                                                             genesis.initial_timestamp );
   }

   // The returned scoped_exit should not exceed the lifetime of the pending which existed when make_block_restore_point was called.
   fc::scoped_exit<std::function<void()>> make_block_restore_point() {
      auto& bb = pending->_block_stage.get<building_block>();
      auto orig_trx_receipts_size           = bb._pending_trx_receipts.size();
      auto orig_trx_metas_size              = bb._pending_trx_metas.size();
      auto orig_trx_receipt_digests_size    = bb._trx_mroot_or_receipt_digests.contains<digests_t>() ?
            bb._trx_mroot_or_receipt_digests.get<digests_t>().size() : 0;
      auto orig_action_receipt_digests_size = bb._action_receipt_digests.size();

      std::function<void()> callback = [this,
            orig_trx_receipts_size,
            orig_trx_metas_size,
            orig_trx_receipt_digests_size,
            orig_action_receipt_digests_size]()
      {
         auto& bb = pending->_block_stage.get<building_block>();
         bb._pending_trx_receipts.resize(orig_trx_receipts_size);
         bb._pending_trx_metas.resize(orig_trx_metas_size);
         if( bb._trx_mroot_or_receipt_digests.contains<digests_t>() )
            bb._trx_mroot_or_receipt_digests.get<digests_t>().resize(orig_trx_receipt_digests_size);
         bb._action_receipt_digests.resize(orig_action_receipt_digests_size);
      };

      return fc::make_scoped_exit( std::move(callback) );
   }

   transaction_trace_ptr apply_onerror( const generated_transaction& gtrx,
                                        fc::time_point deadline,
                                        fc::time_point start,
                                        uint32_t& cpu_time_to_bill_us, // only set on failure
                                        uint32_t billed_cpu_time_us,
                                        bool explicit_billed_cpu_time = false,
                                        bool enforce_whiteblacklist = true
                                      )
   {
      signed_transaction etrx;
      // Deliver onerror action containing the failed deferred transaction directly back to the sender.
      etrx.actions.emplace_back( vector<permission_level>{{gtrx.sender, config::active_name}},
                                 onerror( gtrx.sender_id, gtrx.packed_trx.data(), gtrx.packed_trx.size() ) );
      if( self.is_builtin_activated( builtin_protocol_feature_t::no_duplicate_deferred_id ) ) {
         etrx.expiration = time_point_sec();
         etrx.ref_block_num = 0;
         etrx.ref_block_prefix = 0;
      } else {
         etrx.expiration = self.pending_block_time() + fc::microseconds(999'999); // Round up to nearest second to avoid appearing expired
         etrx.set_reference_block( self.head_block_id() );
      }

      transaction_checktime_timer trx_timer(timer);
      transaction_context trx_context( self, etrx, etrx.id(), std::move(trx_timer), start );
      trx_context.deadline = deadline;
      trx_context.explicit_billed_cpu_time = explicit_billed_cpu_time;
      trx_context.billed_cpu_time_us = billed_cpu_time_us;
      trx_context.enforce_whiteblacklist = enforce_whiteblacklist;
      transaction_trace_ptr trace = trx_context.trace;
      try {
         trx_context.init_for_implicit_trx();
         trx_context.published = gtrx.published;
         trx_context.execute_action( trx_context.schedule_action( etrx.actions.back(), gtrx.sender, false, 0, 0 ), 0 );
         trx_context.finalize(); // Automatically rounds up network and CPU usage in trace and bills payers if successful

         auto restore = make_block_restore_point();
         trace->receipt = push_receipt( gtrx.trx_id, transaction_receipt::soft_fail,
                                        trx_context.billed_cpu_time_us, trace->net_usage );
         fc::move_append( pending->_block_stage.get<building_block>()._action_receipt_digests,
                          std::move(trx_context.executed_action_receipt_digests) );

         trx_context.squash();
         restore.cancel();
         return trace;
      } catch( const disallowed_transaction_extensions_bad_block_exception& ) {
         throw;
      } catch( const protocol_feature_bad_block_exception& ) {
         throw;
      } catch( const fc::exception& e ) {
         cpu_time_to_bill_us = trx_context.update_billed_cpu_time( fc::time_point::now() );
         trace->error_code = controller::convert_exception_to_error_code( e );
         trace->except = e;
         trace->except_ptr = std::current_exception();
      }
      return trace;
   }

   int64_t remove_scheduled_transaction( const generated_transaction_object& gto ) {
      int64_t ram_delta = -(config::billable_size_v<generated_transaction_object> + gto.packed_trx.size());
      resource_limits.add_pending_ram_usage( gto.payer, ram_delta );
      // No need to verify_account_ram_usage since we are only reducing memory

      db.remove( gto );
      return ram_delta;
   }

   bool failure_is_subjective( const fc::exception& e ) const {
      auto code = e.code();
      return    (code == subjective_block_production_exception::code_value)
             || (code == block_net_usage_exceeded::code_value)
             || (code == greylist_net_usage_exceeded::code_value)
             || (code == block_cpu_usage_exceeded::code_value)
             || (code == greylist_cpu_usage_exceeded::code_value)
             || (code == deadline_exception::code_value)
             || (code == leeway_deadline_exception::code_value)
             || (code == actor_whitelist_exception::code_value)
             || (code == actor_blacklist_exception::code_value)
             || (code == contract_whitelist_exception::code_value)
             || (code == contract_blacklist_exception::code_value)
             || (code == action_blacklist_exception::code_value)
             || (code == key_blacklist_exception::code_value)
             || (code == sig_variable_size_limit_exception::code_value);
   }

   bool scheduled_failure_is_subjective( const fc::exception& e ) const {
      auto code = e.code();
      return    (code == tx_cpu_usage_exceeded::code_value)
             || failure_is_subjective(e);
   }

   transaction_trace_ptr push_scheduled_transaction( const transaction_id_type& trxid, fc::time_point deadline, uint32_t billed_cpu_time_us, bool explicit_billed_cpu_time = false ) {
      const auto& idx = db.get_index<generated_transaction_multi_index,by_trx_id>();
      auto itr = idx.find( trxid );
      EOS_ASSERT( itr != idx.end(), unknown_transaction_exception, "unknown transaction" );
      return push_scheduled_transaction( *itr, deadline, billed_cpu_time_us, explicit_billed_cpu_time );
   }

   transaction_trace_ptr push_scheduled_transaction( const generated_transaction_object& gto, fc::time_point deadline, uint32_t billed_cpu_time_us, bool explicit_billed_cpu_time = false )
   { try {

      const bool validating = !self.is_producing_block();
      EOS_ASSERT( !validating || explicit_billed_cpu_time, transaction_exception, "validating requires explicit billing" );

      maybe_session undo_session;
      if ( !self.skip_db_sessions() )
         undo_session = maybe_session(db);

      auto gtrx = generated_transaction(gto);

      // remove the generated transaction object after making a copy
      // this will ensure that anything which affects the GTO multi-index-container will not invalidate
      // data we need to successfully retire this transaction.
      //
      // IF the transaction FAILs in a subjective way, `undo_session` should expire without being squashed
      // resulting in the GTO being restored and available for a future block to retire.
      int64_t trx_removal_ram_delta = remove_scheduled_transaction(gto);

      fc::datastream<const char*> ds( gtrx.packed_trx.data(), gtrx.packed_trx.size() );

      EOS_ASSERT( gtrx.delay_until <= self.pending_block_time(), transaction_exception, "this transaction isn't ready",
                 ("gtrx.delay_until",gtrx.delay_until)("pbt",self.pending_block_time())          );

      signed_transaction dtrx;
      fc::raw::unpack(ds,static_cast<transaction&>(dtrx) );
      transaction_metadata_ptr trx = transaction_metadata::create_no_recover_keys( packed_transaction( dtrx ), transaction_metadata::trx_type::scheduled );
      trx->accepted = true;

      transaction_trace_ptr trace;
      if( gtrx.expiration < self.pending_block_time() ) {
         trace = std::make_shared<transaction_trace>();
         trace->id = gtrx.trx_id;
         trace->block_num = self.head_block_num() + 1;
         trace->block_time = self.pending_block_time();
         trace->producer_block_id = self.pending_producer_block_id();
         trace->scheduled = true;
         trace->receipt = push_receipt( gtrx.trx_id, transaction_receipt::expired, billed_cpu_time_us, 0 ); // expire the transaction
         trace->account_ram_delta = account_delta( gtrx.payer, trx_removal_ram_delta );
         emit( self.accepted_transaction, trx );
         emit( self.applied_transaction, std::tie(trace, dtrx) );
         undo_session.squash();
         return trace;
      }

      auto reset_in_trx_requiring_checks = fc::make_scoped_exit([old_value=in_trx_requiring_checks,this](){
         in_trx_requiring_checks = old_value;
      });
      in_trx_requiring_checks = true;

      uint32_t cpu_time_to_bill_us = billed_cpu_time_us;

      transaction_checktime_timer trx_timer(timer);
      transaction_context trx_context( self, dtrx, gtrx.trx_id, std::move(trx_timer) );
      trx_context.leeway =  fc::microseconds(0); // avoid stealing cpu resource
      trx_context.deadline = deadline;
      trx_context.explicit_billed_cpu_time = explicit_billed_cpu_time;
      trx_context.billed_cpu_time_us = billed_cpu_time_us;
      trx_context.enforce_whiteblacklist = gtrx.sender.empty() ? true : !sender_avoids_whitelist_blacklist_enforcement( gtrx.sender );
      trace = trx_context.trace;
      try {
         trx_context.init_for_deferred_trx( gtrx.published );

         if( trx_context.enforce_whiteblacklist && pending->_block_status == controller::block_status::incomplete ) {
            flat_set<account_name> actors;
            for( const auto& act : trx_context.trx.actions ) {
               for( const auto& auth : act.authorization ) {
                  actors.insert( auth.actor );
               }
            }
            check_actor_list( actors );
         }

         trx_context.exec();
         trx_context.finalize(); // Automatically rounds up network and CPU usage in trace and bills payers if successful

         auto restore = make_block_restore_point();

         trace->receipt = push_receipt( gtrx.trx_id,
                                        transaction_receipt::executed,
                                        trx_context.billed_cpu_time_us,
                                        trace->net_usage );

         fc::move_append( pending->_block_stage.get<building_block>()._action_receipt_digests,
                          std::move(trx_context.executed_action_receipt_digests) );

         trace->account_ram_delta = account_delta( gtrx.payer, trx_removal_ram_delta );

         emit( self.accepted_transaction, trx );
         emit( self.applied_transaction, std::tie(trace, dtrx) );

         trx_context.squash();
         undo_session.squash();

         restore.cancel();

         return trace;
      } catch( const disallowed_transaction_extensions_bad_block_exception& ) {
         throw;
      } catch( const protocol_feature_bad_block_exception& ) {
         throw;
      } catch( const fc::exception& e ) {
         cpu_time_to_bill_us = trx_context.update_billed_cpu_time( fc::time_point::now() );
         trace->error_code = controller::convert_exception_to_error_code( e );
         trace->except = e;
         trace->except_ptr = std::current_exception();
         trace->elapsed = fc::time_point::now() - trx_context.start;
      }
      trx_context.undo();

      // Only subjective OR soft OR hard failure logic below:

      if( gtrx.sender != account_name() && !(validating ? failure_is_subjective(*trace->except) : scheduled_failure_is_subjective(*trace->except))) {
         // Attempt error handling for the generated transaction.

         auto error_trace = apply_onerror( gtrx, deadline, trx_context.pseudo_start,
                                           cpu_time_to_bill_us, billed_cpu_time_us, explicit_billed_cpu_time,
                                           trx_context.enforce_whiteblacklist );
         error_trace->failed_dtrx_trace = trace;
         trace = error_trace;
         if( !trace->except_ptr ) {
            trace->account_ram_delta = account_delta( gtrx.payer, trx_removal_ram_delta );
            emit( self.accepted_transaction, trx );
            emit( self.applied_transaction, std::tie(trace, dtrx) );
            undo_session.squash();
            return trace;
         }
         trace->elapsed = fc::time_point::now() - trx_context.start;
      }

      // Only subjective OR hard failure logic below:

      // subjectivity changes based on producing vs validating
      bool subjective  = false;
      if (validating) {
         subjective = failure_is_subjective(*trace->except);
      } else {
         subjective = scheduled_failure_is_subjective(*trace->except);
      }

      if ( !subjective ) {
         // hard failure logic

         if( !validating ) {
            auto& rl = self.get_mutable_resource_limits_manager();
            rl.update_account_usage( trx_context.bill_to_accounts, block_timestamp_type(self.pending_block_time()).slot );
            int64_t account_cpu_limit = 0;
            std::tie( std::ignore, account_cpu_limit, std::ignore, std::ignore ) = trx_context.max_bandwidth_billed_accounts_can_pay( true );

            uint32_t limited_cpu_time_to_bill_us = static_cast<uint32_t>( std::min(
                  std::min( static_cast<int64_t>(cpu_time_to_bill_us), account_cpu_limit ),
                  trx_context.initial_objective_duration_limit.count() ) );
            EOS_ASSERT( !explicit_billed_cpu_time || (cpu_time_to_bill_us == limited_cpu_time_to_bill_us),
                        transaction_exception, "cpu to bill ${cpu} != limited ${limit}", ("cpu", cpu_time_to_bill_us)("limit", limited_cpu_time_to_bill_us) );
            cpu_time_to_bill_us = limited_cpu_time_to_bill_us;
         }

         resource_limits.add_transaction_usage( trx_context.bill_to_accounts, cpu_time_to_bill_us, 0,
                                                block_timestamp_type(self.pending_block_time()).slot ); // Should never fail

         trace->receipt = push_receipt(gtrx.trx_id, transaction_receipt::hard_fail, cpu_time_to_bill_us, 0);
         trace->account_ram_delta = account_delta( gtrx.payer, trx_removal_ram_delta );

         emit( self.accepted_transaction, trx );
         emit( self.applied_transaction, std::tie(trace, dtrx) );

         undo_session.squash();
      } else {
         emit( self.accepted_transaction, trx );
         emit( self.applied_transaction, std::tie(trace, dtrx) );
      }

      return trace;
   } FC_CAPTURE_AND_RETHROW() } /// push_scheduled_transaction


   /**
    *  Adds the transaction receipt to the pending block and returns it.
    */
   template<typename T>
   const transaction_receipt& push_receipt( const T& trx, transaction_receipt_header::status_enum status,
                                            uint64_t cpu_usage_us, uint64_t net_usage ) {
      uint64_t net_usage_words = net_usage / 8;
      EOS_ASSERT( net_usage_words*8 == net_usage, transaction_exception, "net_usage is not divisible by 8" );
      auto& receipts = pending->_block_stage.get<building_block>()._pending_trx_receipts;
      receipts.emplace_back( trx );
      transaction_receipt& r = receipts.back();
      r.cpu_usage_us         = cpu_usage_us;
      r.net_usage_words      = net_usage_words;
      r.status               = status;
      auto& bb = pending->_block_stage.get<building_block>();
      if( bb._trx_mroot_or_receipt_digests.contains<digests_t>() )
         bb._trx_mroot_or_receipt_digests.get<digests_t>().emplace_back( r.digest() );
      return r;
   }

   /**
    *  This is the entry point for new transactions to the block state. It will check authorization and
    *  determine whether to execute it now or to delay it. Lastly it inserts a transaction receipt into
    *  the pending block.
    */
   transaction_trace_ptr push_transaction( const transaction_metadata_ptr& trx,
                                           fc::time_point deadline,
                                           uint32_t billed_cpu_time_us,
                                           bool explicit_billed_cpu_time )
   {
      EOS_ASSERT(deadline != fc::time_point(), transaction_exception, "deadline cannot be uninitialized");

      transaction_trace_ptr trace;
      try {
         auto start = fc::time_point::now();
         const bool check_auth = !self.skip_auth_check() && !trx->implicit;
         const fc::microseconds sig_cpu_usage = trx->signature_cpu_usage();

         if( !explicit_billed_cpu_time ) {
            fc::microseconds already_consumed_time( EOS_PERCENT(sig_cpu_usage.count(), conf.sig_cpu_bill_pct) );

            if( start.time_since_epoch() <  already_consumed_time ) {
               start = fc::time_point();
            } else {
               start -= already_consumed_time;
            }
         }

         const signed_transaction& trn = trx->packed_trx()->get_signed_transaction();
         transaction_checktime_timer trx_timer(timer);
         transaction_context trx_context(self, trn, trx->id(), std::move(trx_timer), start);
         if ((bool)subjective_cpu_leeway && pending->_block_status == controller::block_status::incomplete) {
            trx_context.leeway = *subjective_cpu_leeway;
         }
         trx_context.deadline = deadline;
         trx_context.explicit_billed_cpu_time = explicit_billed_cpu_time;
         trx_context.billed_cpu_time_us = billed_cpu_time_us;
         trace = trx_context.trace;
         try {
            if( trx->implicit ) {
               trx_context.init_for_implicit_trx();
               trx_context.enforce_whiteblacklist = false;
            } else {
               bool skip_recording = replay_head_time && (time_point(trn.expiration) <= *replay_head_time);
               trx_context.init_for_input_trx( trx->packed_trx()->get_unprunable_size(),
                                               trx->packed_trx()->get_prunable_size(),
                                               skip_recording);
            }

            trx_context.delay = fc::seconds(trn.delay_sec);

            if( check_auth ) {
               authorization.check_authorization(
                       trn.actions,
                       trx->recovered_keys(),
                       {},
                       trx_context.delay,
                       [&trx_context](){ trx_context.checktime(); },
                       false
               );
            }
            trx_context.exec();
            trx_context.finalize(); // Automatically rounds up network and CPU usage in trace and bills payers if successful

            auto restore = make_block_restore_point();

            if (!trx->implicit) {
               transaction_receipt::status_enum s = (trx_context.delay == fc::seconds(0))
                                                    ? transaction_receipt::executed
                                                    : transaction_receipt::delayed;
               trace->receipt = push_receipt(*trx->packed_trx(), s, trx_context.billed_cpu_time_us, trace->net_usage);
               trx->billed_cpu_time_us = trx_context.billed_cpu_time_us;
               pending->_block_stage.get<building_block>()._pending_trx_metas.emplace_back(trx);
            } else {
               transaction_receipt_header r;
               r.status = transaction_receipt::executed;
               r.cpu_usage_us = trx_context.billed_cpu_time_us;
               r.net_usage_words = trace->net_usage / 8;
               trace->receipt = r;
            }

            fc::move_append( pending->_block_stage.get<building_block>()._action_receipt_digests,
                             std::move(trx_context.executed_action_receipt_digests) );

            // call the accept signal but only once for this transaction
            if (!trx->accepted) {
               trx->accepted = true;
               emit( self.accepted_transaction, trx);
            }

            emit(self.applied_transaction, std::tie(trace, trn));


            if ( read_mode != db_read_mode::SPECULATIVE && pending->_block_status == controller::block_status::incomplete ) {
               //this may happen automatically in destructor, but I prefere make it more explicit
               trx_context.undo();
            } else {
               restore.cancel();
               trx_context.squash();
            }

            return trace;
         } catch( const disallowed_transaction_extensions_bad_block_exception& ) {
            throw;
         } catch( const protocol_feature_bad_block_exception& ) {
            throw;
         } catch (const fc::exception& e) {
            trace->error_code = controller::convert_exception_to_error_code( e );
            trace->except = e;
            trace->except_ptr = std::current_exception();
         }

         emit( self.accepted_transaction, trx );
         emit( self.applied_transaction, std::tie(trace, trn) );

         return trace;
      } FC_CAPTURE_AND_RETHROW((trace))
   } /// push_transaction

   void start_block( block_timestamp_type when,
                     uint16_t confirm_block_count,
                     const vector<digest_type>& new_protocol_feature_activations,
                     controller::block_status s,
                     const optional<block_id_type>& producer_block_id )
   {
      EOS_ASSERT( !pending, block_validate_exception, "pending block already exists" );

      auto guard_pending = fc::make_scoped_exit([this, head_block_num=head->block_num](){
         protocol_features.popped_blocks_to( head_block_num );
         pending.reset();
      });

      if (!self.skip_db_sessions(s)) {
         EOS_ASSERT( db.revision() == head->block_num, database_exception, "db revision is not on par with head block",
                     ("db.revision()", db.revision())("controller_head_block", head->block_num)("fork_db_head_block", fork_db.head()->block_num) );

         pending.emplace( maybe_session(db), *head, when, confirm_block_count, new_protocol_feature_activations );
      } else {
         pending.emplace( maybe_session(), *head, when, confirm_block_count, new_protocol_feature_activations );
      }

      pending->_block_status = s;
      pending->_producer_block_id = producer_block_id;

      auto& bb = pending->_block_stage.get<building_block>();
      const auto& pbhs = bb._pending_block_header_state;

      if ( read_mode == db_read_mode::SPECULATIVE || pending->_block_status != controller::block_status::incomplete )
      {
         const auto& pso = db.get<protocol_state_object>();

         auto num_preactivated_protocol_features = pso.preactivated_protocol_features.size();
         bool handled_all_preactivated_features = (num_preactivated_protocol_features == 0);

         if( new_protocol_feature_activations.size() > 0 ) {
            flat_map<digest_type, bool> activated_protocol_features;
            activated_protocol_features.reserve( std::max( num_preactivated_protocol_features,
                                                           new_protocol_feature_activations.size() ) );
            for( const auto& feature_digest : pso.preactivated_protocol_features ) {
               activated_protocol_features.emplace( feature_digest, false );
            }

            size_t num_preactivated_features_that_have_activated = 0;

            const auto& pfs = protocol_features.get_protocol_feature_set();
            for( const auto& feature_digest : new_protocol_feature_activations ) {
               const auto& f = pfs.get_protocol_feature( feature_digest );

               auto res = activated_protocol_features.emplace( feature_digest, true );
               if( res.second ) {
                  // feature_digest was not preactivated
                  EOS_ASSERT( !f.preactivation_required, protocol_feature_exception,
                              "attempted to activate protocol feature without prior required preactivation: ${digest}",
                              ("digest", feature_digest)
                  );
               } else {
                  EOS_ASSERT( !res.first->second, block_validate_exception,
                              "attempted duplicate activation within a single block: ${digest}",
                              ("digest", feature_digest)
                  );
                  // feature_digest was preactivated
                  res.first->second = true;
                  ++num_preactivated_features_that_have_activated;
               }

               if( f.builtin_feature ) {
                  trigger_activation_handler( *f.builtin_feature );
               }

               protocol_features.activate_feature( feature_digest, pbhs.block_num );

               ++bb._num_new_protocol_features_that_have_activated;
            }

            if( num_preactivated_features_that_have_activated == num_preactivated_protocol_features ) {
               handled_all_preactivated_features = true;
            }
         }

         EOS_ASSERT( handled_all_preactivated_features, block_validate_exception,
                     "There are pre-activated protocol features that were not activated at the start of this block"
         );

         if( new_protocol_feature_activations.size() > 0 ) {
            db.modify( pso, [&]( auto& ps ) {
               ps.preactivated_protocol_features.clear();

               ps.activated_protocol_features.reserve( ps.activated_protocol_features.size()
                                                         + new_protocol_feature_activations.size() );
               for( const auto& feature_digest : new_protocol_feature_activations ) {
                  ps.activated_protocol_features.emplace_back( feature_digest, pbhs.block_num );
               }
            });
         }

         const auto& gpo = self.get_global_properties();

         if( gpo.proposed_schedule_block_num.valid() && // if there is a proposed schedule that was proposed in a block ...
             ( *gpo.proposed_schedule_block_num <= pbhs.dpos_irreversible_blocknum ) && // ... that has now become irreversible ...
             pbhs.prev_pending_schedule.schedule.producers.size() == 0 // ... and there was room for a new pending schedule prior to any possible promotion
         )
         {
            // Promote proposed schedule to pending schedule.
            if( !replay_head_time ) {
               ilog( "promoting proposed schedule (set in block ${proposed_num}) to pending; current block: ${n} lib: ${lib} schedule: ${schedule} ",
                     ("proposed_num", *gpo.proposed_schedule_block_num)("n", pbhs.block_num)
                     ("lib", pbhs.dpos_irreversible_blocknum)
                     ("schedule", producer_authority_schedule::from_shared(gpo.proposed_schedule) ) );
            }

            EOS_ASSERT( gpo.proposed_schedule.version == pbhs.active_schedule_version + 1,
                        producer_schedule_exception, "wrong producer schedule version specified" );

            pending->_block_stage.get<building_block>()._new_pending_producer_schedule = producer_authority_schedule::from_shared(gpo.proposed_schedule);
            db.modify( gpo, [&]( auto& gp ) {
               gp.proposed_schedule_block_num = optional<block_num_type>();
               gp.proposed_schedule.version=0;
               gp.proposed_schedule.producers.clear();
            });
         }

         try {
            transaction_metadata_ptr onbtrx =
                  transaction_metadata::create_no_recover_keys( packed_transaction( get_on_block_transaction() ), transaction_metadata::trx_type::implicit );
            auto reset_in_trx_requiring_checks = fc::make_scoped_exit([old_value=in_trx_requiring_checks,this](){
                  in_trx_requiring_checks = old_value;
               });
            in_trx_requiring_checks = true;
            push_transaction( onbtrx, fc::time_point::maximum(), gpo.configuration.min_transaction_cpu_usage, true );
         } catch( const std::bad_alloc& e ) {
            elog( "on block transaction failed due to a std::bad_alloc" );
            throw;
         } catch( const boost::interprocess::bad_alloc& e ) {
            elog( "on block transaction failed due to a bad allocation" );
            throw;
         } catch( const fc::exception& e ) {
            wlog( "on block transaction failed, but shouldn't impact block generation, system contract needs update" );
            edump((e.to_detail_string()));
         } catch( ... ) {
            elog( "on block transaction failed due to unknown exception" );
         }

         clear_expired_input_transactions();
         update_producers_authority();
      }

      guard_pending.cancel();
   } /// start_block

   void finalize_block()
   {
      EOS_ASSERT( pending, block_validate_exception, "it is not valid to finalize when there is no pending block");
      EOS_ASSERT( pending->_block_stage.contains<building_block>(), block_validate_exception, "already called finalize_block");

      try {

      auto& pbhs = pending->get_pending_block_header_state();

      // Update resource limits:
      resource_limits.process_account_limit_updates();
      const auto& chain_config = self.get_global_properties().configuration;
      uint64_t CPU_TARGET = EOS_PERCENT(chain_config.max_block_cpu_usage, chain_config.target_block_cpu_usage_pct);
      resource_limits.set_block_parameters(
         { CPU_TARGET, chain_config.max_block_cpu_usage, config::block_cpu_usage_average_window_ms / config::block_interval_ms, config::maximum_elastic_resource_multiplier, {99, 100}, {1000, 999}},
         {EOS_PERCENT(chain_config.max_block_net_usage, chain_config.target_block_net_usage_pct), chain_config.max_block_net_usage, config::block_size_average_window_ms / config::block_interval_ms, config::maximum_elastic_resource_multiplier, {99, 100}, {1000, 999}}
      );
      resource_limits.process_block_usage(pbhs.block_num);

      auto& bb = pending->_block_stage.get<building_block>();

      // Create (unsigned) block:
      auto block_ptr = std::make_shared<signed_block>( pbhs.make_block_header(
         bb._trx_mroot_or_receipt_digests.contains<checksum256_type>() ?
               bb._trx_mroot_or_receipt_digests.get<checksum256_type>() :
               merkle( std::move( bb._trx_mroot_or_receipt_digests.get<digests_t>() ) ),
         merkle( std::move( pending->_block_stage.get<building_block>()._action_receipt_digests ) ),
         bb._new_pending_producer_schedule,
         std::move( bb._new_protocol_feature_activations ),
         protocol_features.get_protocol_feature_set()
      ) );

      block_ptr->transactions = std::move( bb._pending_trx_receipts );

      auto id = block_ptr->id();

      // Update TaPoS table:
      create_block_summary( id );

      /*
      ilog( "finalized block ${n} (${id}) at ${t} by ${p} (${signing_key}); schedule_version: ${v} lib: ${lib} #dtrxs: ${ndtrxs} ${np}",
            ("n",pbhs.block_num)
            ("id",id)
            ("t",pbhs.timestamp)
            ("p",pbhs.producer)
            ("signing_key", pbhs.block_signing_key)
            ("v",pbhs.active_schedule_version)
            ("lib",pbhs.dpos_irreversible_blocknum)
            ("ndtrxs",db.get_index<generated_transaction_multi_index,by_trx_id>().size())
            ("np",block_ptr->new_producers)
      );
      */

      pending->_block_stage = assembled_block{
                                 id,
                                 std::move( bb._pending_block_header_state ),
                                 std::move( bb._pending_trx_metas ),
                                 std::move( block_ptr ),
                                 std::move( bb._new_pending_producer_schedule )
                              };
   } FC_CAPTURE_AND_RETHROW() } /// finalize_block

   /**
    * @post regardless of the success of commit block there is no active pending block
    */
   void commit_block( bool add_to_fork_db ) {
      auto reset_pending_on_exit = fc::make_scoped_exit([this]{
         pending.reset();
      });

      try {
         EOS_ASSERT( pending->_block_stage.contains<completed_block>(), block_validate_exception,
                     "cannot call commit_block until pending block is completed" );

         auto bsp = pending->_block_stage.get<completed_block>()._block_state;

         if( add_to_fork_db ) {
            fork_db.add( bsp );
            fork_db.mark_valid( bsp );
            emit( self.accepted_block_header, bsp );
            head = fork_db.head();
            EOS_ASSERT( bsp == head, fork_database_exception, "committed block did not become the new head in fork database");
         }

         if( !replay_head_time && read_mode != db_read_mode::IRREVERSIBLE ) {
            reversible_blocks.create<reversible_block_object>( [&]( auto& ubo ) {
               ubo.blocknum = bsp->block_num;
               ubo.set_block( bsp->block );
            });
         }

         emit( self.accepted_block, bsp );

         if( add_to_fork_db ) {
            log_irreversible();
         }
      } catch (...) {
         // dont bother resetting pending, instead abort the block
         reset_pending_on_exit.cancel();
         abort_block();
         throw;
      }

      // push the state for pending.
      pending->push();
   }

   /**
    *  This method is called from other threads. The controller_impl should outlive those threads.
    *  However, to avoid race conditions, it means that the behavior of this function should not change
    *  after controller_impl construction.

    *  This should not be an issue since the purpose of this function is to ensure all of the protocol features
    *  in the supplied vector are recognized by the software, and the set of recognized protocol features is
    *  determined at startup and cannot be changed without a restart.
    */
   void check_protocol_features( block_timestamp_type timestamp,
                                 const flat_set<digest_type>& currently_activated_protocol_features,
                                 const vector<digest_type>& new_protocol_features )
   {
      const auto& pfs = protocol_features.get_protocol_feature_set();

      for( auto itr = new_protocol_features.begin(); itr != new_protocol_features.end(); ++itr ) {
         const auto& f = *itr;

         auto status = pfs.is_recognized( f, timestamp );
         switch( status ) {
            case protocol_feature_set::recognized_t::unrecognized:
               EOS_THROW( protocol_feature_exception,
                          "protocol feature with digest '${digest}' is unrecognized", ("digest", f) );
            break;
            case protocol_feature_set::recognized_t::disabled:
               EOS_THROW( protocol_feature_exception,
                          "protocol feature with digest '${digest}' is disabled", ("digest", f) );
            break;
            case protocol_feature_set::recognized_t::too_early:
               EOS_THROW( protocol_feature_exception,
                          "${timestamp} is too early for the earliest allowed activation time of the protocol feature with digest '${digest}'", ("digest", f)("timestamp", timestamp) );
            break;
            case protocol_feature_set::recognized_t::ready:
            break;
            default:
               EOS_THROW( protocol_feature_exception, "unexpected recognized_t status" );
            break;
         }

         EOS_ASSERT( currently_activated_protocol_features.find( f ) == currently_activated_protocol_features.end(),
                     protocol_feature_exception,
                     "protocol feature with digest '${digest}' has already been activated",
                     ("digest", f)
         );

         auto dependency_checker = [&currently_activated_protocol_features, &new_protocol_features, &itr]
                                   ( const digest_type& f ) -> bool
         {
            if( currently_activated_protocol_features.find( f ) != currently_activated_protocol_features.end() )
               return true;

            return (std::find( new_protocol_features.begin(), itr, f ) != itr);
         };

         EOS_ASSERT( pfs.validate_dependencies( f, dependency_checker ), protocol_feature_exception,
                     "not all dependencies of protocol feature with digest '${digest}' have been activated",
                     ("digest", f)
         );
      }
   }

   void apply_block( const block_state_ptr& bsp, controller::block_status s, const trx_meta_cache_lookup& trx_lookup )
   { try {
      try {
         const signed_block_ptr& b = bsp->block;
         const auto& new_protocol_feature_activations = bsp->get_new_protocol_feature_activations();

         auto producer_block_id = b->id();
         start_block( b->timestamp, b->confirmed, new_protocol_feature_activations, s, producer_block_id);

         // validated in create_block_state_future()
         pending->_block_stage.get<building_block>()._trx_mroot_or_receipt_digests = b->transaction_mroot;

         const bool existing_trxs_metas = !bsp->trxs_metas().empty();
         const bool pub_keys_recovered = bsp->is_pub_keys_recovered();
         const bool skip_auth_checks = self.skip_auth_check();
         std::vector<std::tuple<transaction_metadata_ptr, recover_keys_future>> trx_metas;
         bool use_bsp_cached = false;
         if( pub_keys_recovered || (skip_auth_checks && existing_trxs_metas) ) {
            use_bsp_cached = true;
         } else {
            trx_metas.reserve( b->transactions.size() );
            for( const auto& receipt : b->transactions ) {
               if( receipt.trx.contains<packed_transaction>()) {
                  const auto& pt = receipt.trx.get<packed_transaction>();
                  transaction_metadata_ptr trx_meta_ptr = trx_lookup ? trx_lookup( pt.id() ) : transaction_metadata_ptr{};
                  if( trx_meta_ptr && ( skip_auth_checks || !trx_meta_ptr->recovered_keys().empty() ) ) {
                     trx_metas.emplace_back( std::move( trx_meta_ptr ), recover_keys_future{} );
                  } else if( skip_auth_checks ) {
                     trx_metas.emplace_back(
                           transaction_metadata::create_no_recover_keys( pt, transaction_metadata::trx_type::input ),
                           recover_keys_future{} );
                  } else {
                     auto ptrx = std::make_shared<packed_transaction>( pt );
                     auto fut = transaction_metadata::start_recover_keys(
                           std::move( ptrx ), thread_pool.get_executor(), chain_id, microseconds::maximum() );
                     trx_metas.emplace_back( transaction_metadata_ptr{}, std::move( fut ) );
                  }
               }
            }
         }

         transaction_trace_ptr trace;

         size_t packed_idx = 0;
         const auto& trx_receipts = pending->_block_stage.get<building_block>()._pending_trx_receipts;
         for( const auto& receipt : b->transactions ) {
            auto num_pending_receipts = trx_receipts.size();
            if( receipt.trx.contains<packed_transaction>() ) {
               const auto& trx_meta = ( use_bsp_cached ? bsp->trxs_metas().at( packed_idx )
                                                       : ( !!std::get<0>( trx_metas.at( packed_idx ) ) ?
                                                             std::get<0>( trx_metas.at( packed_idx ) )
                                                             : std::get<1>( trx_metas.at( packed_idx ) ).get() ) );
               trace = push_transaction( trx_meta, fc::time_point::maximum(), receipt.cpu_usage_us, true );
               ++packed_idx;
            } else if( receipt.trx.contains<transaction_id_type>() ) {
               trace = push_scheduled_transaction( receipt.trx.get<transaction_id_type>(), fc::time_point::maximum(), receipt.cpu_usage_us, true );
            } else {
               EOS_ASSERT( false, block_validate_exception, "encountered unexpected receipt type" );
            }

            bool transaction_failed =  trace && trace->except;
            bool transaction_can_fail = receipt.status == transaction_receipt_header::hard_fail && receipt.trx.contains<transaction_id_type>();
            if( transaction_failed && !transaction_can_fail) {
               edump((*trace));
               throw *trace->except;
            }

            EOS_ASSERT( trx_receipts.size() > 0,
                        block_validate_exception, "expected a receipt",
                        ("block", *b)("expected_receipt", receipt)
                      );
            EOS_ASSERT( trx_receipts.size() == num_pending_receipts + 1,
                        block_validate_exception, "expected receipt was not added",
                        ("block", *b)("expected_receipt", receipt)
                      );
            const transaction_receipt_header& r = trx_receipts.back();
            EOS_ASSERT( r == static_cast<const transaction_receipt_header&>(receipt),
                        block_validate_exception, "receipt does not match",
                        ("producer_receipt", receipt)("validator_receipt", trx_receipts.back()) );
         }

         finalize_block();

         auto& ab = pending->_block_stage.get<assembled_block>();

         // this implicitly asserts that all header fields (less the signature) are identical
         EOS_ASSERT( producer_block_id == ab._id, block_validate_exception, "Block ID does not match",
                     ("producer_block_id",producer_block_id)("validator_block_id",ab._id) );

         if( !use_bsp_cached ) {
            bsp->set_trxs_metas( std::move( ab._trx_metas ), !skip_auth_checks );
         }
         // create completed_block with the existing block_state as we just verified it is the same as assembled_block
         pending->_block_stage = completed_block{ bsp };

         commit_block(false);
         return;
      } catch ( const fc::exception& e ) {
         edump((e.to_detail_string()));
         abort_block();
         throw;
      }
   } FC_CAPTURE_AND_RETHROW() } /// apply_block

   std::future<block_state_ptr> create_block_state_future( const signed_block_ptr& b ) {
      EOS_ASSERT( b, block_validate_exception, "null block" );

      auto id = b->id();

      // no reason for a block_state if fork_db already knows about block
      auto existing = fork_db.get_block( id );
      EOS_ASSERT( !existing, fork_database_exception, "we already know about this block: ${id}", ("id", id) );

      auto prev = fork_db.get_block_header( b->previous );
      EOS_ASSERT( prev, unlinkable_block_exception,
                  "unlinkable block ${id}", ("id", id)("previous", b->previous) );

      return async_thread_pool( thread_pool.get_executor(), [b, prev, control=this]() {
         const bool skip_validate_signee = false;

         auto trx_mroot = calculate_trx_merkle( b->transactions );
         EOS_ASSERT( b->transaction_mroot == trx_mroot, block_validate_exception,
                     "invalid block transaction merkle root ${b} != ${c}", ("b", b->transaction_mroot)("c", trx_mroot) );

         return std::make_shared<block_state>(
                        *prev,
                        move( b ),
                        control->protocol_features.get_protocol_feature_set(),
                        [control]( block_timestamp_type timestamp,
                                   const flat_set<digest_type>& cur_features,
                                   const vector<digest_type>& new_features )
                        { control->check_protocol_features( timestamp, cur_features, new_features ); },
                        skip_validate_signee
         );
      } );
   }

   void push_block( std::future<block_state_ptr>& block_state_future,
                    const forked_branch_callback& forked_branch_cb, const trx_meta_cache_lookup& trx_lookup )
   {
      controller::block_status s = controller::block_status::complete;
      EOS_ASSERT(!pending, block_validate_exception, "it is not valid to push a block when there is a pending block");

      auto reset_prod_light_validation = fc::make_scoped_exit([old_value=trusted_producer_light_validation, this]() {
         trusted_producer_light_validation = old_value;
      });
      try {
         block_state_ptr bsp = block_state_future.get();
         const auto& b = bsp->block;

         if( conf.terminate_at_block > 0 && conf.terminate_at_block < b->block_num() ) {
            ilog("Reached configured maximum block ${num}; terminating", ("num", conf.terminate_at_block) );
            shutdown();
            return;
         }

         emit( self.pre_accepted_block, b );

         fork_db.add( bsp );

         if (self.is_trusted_producer(b->producer)) {
            trusted_producer_light_validation = true;
         };

         emit( self.accepted_block_header, bsp );

         if( read_mode != db_read_mode::IRREVERSIBLE ) {
            maybe_switch_forks( fork_db.pending_head(), s, forked_branch_cb, trx_lookup );
         } else {
            log_irreversible();
         }

      } FC_LOG_AND_RETHROW( )
   }

   void replay_push_block( const signed_block_ptr& b, controller::block_status s ) {
      self.validate_db_available_size();
      self.validate_reversible_available_size();

      EOS_ASSERT(!pending, block_validate_exception, "it is not valid to push a block when there is a pending block");

      try {
         EOS_ASSERT( b, block_validate_exception, "trying to push empty block" );
         EOS_ASSERT( (s == controller::block_status::irreversible || s == controller::block_status::validated),
                     block_validate_exception, "invalid block status for replay" );

         if( conf.terminate_at_block > 0 && conf.terminate_at_block < b->block_num() ) {
            ilog("Reached configured maximum block ${num}; terminating", ("num", conf.terminate_at_block) );
            shutdown();
            return;
         }

         emit( self.pre_accepted_block, b );
         const bool skip_validate_signee = !conf.force_all_checks;

         auto bsp = std::make_shared<block_state>(
                        *head,
                        b,
                        protocol_features.get_protocol_feature_set(),
                        [this]( block_timestamp_type timestamp,
                                const flat_set<digest_type>& cur_features,
                                const vector<digest_type>& new_features )
                        { check_protocol_features( timestamp, cur_features, new_features ); },
                        skip_validate_signee
         );

         if( s != controller::block_status::irreversible ) {
            fork_db.add( bsp, true );
         }

         emit( self.accepted_block_header, bsp );

         if( s == controller::block_status::irreversible ) {
            apply_block( bsp, s, trx_meta_cache_lookup{} );
            head = bsp;

            // On replay, log_irreversible is not called and so no irreversible_block signal is emitted.
            // So emit it explicitly here.
            emit( self.irreversible_block, bsp );

            if (!self.skip_db_sessions(s)) {
               db.commit(bsp->block_num);
            }

         } else {
            EOS_ASSERT( read_mode != db_read_mode::IRREVERSIBLE, block_validate_exception,
                        "invariant failure: cannot replay reversible blocks while in irreversible mode" );
            maybe_switch_forks( bsp, s, forked_branch_callback{}, trx_meta_cache_lookup{} );
         }

      } FC_LOG_AND_RETHROW( )
   }

   void maybe_switch_forks( const block_state_ptr& new_head, controller::block_status s,
                            const forked_branch_callback& forked_branch_cb, const trx_meta_cache_lookup& trx_lookup )
   {
      bool head_changed = true;
      if( new_head->header.previous == head->id ) {
         try {
            apply_block( new_head, s, trx_lookup );
            fork_db.mark_valid( new_head );
            head = new_head;
         } catch ( const fc::exception& e ) {
            fork_db.remove( new_head->id );
            throw;
         }
      } else if( new_head->id != head->id ) {
         auto old_head = head;
         ilog("switching forks from ${current_head_id} (block number ${current_head_num}) to ${new_head_id} (block number ${new_head_num})",
              ("current_head_id", head->id)("current_head_num", head->block_num)("new_head_id", new_head->id)("new_head_num", new_head->block_num) );
         auto branches = fork_db.fetch_branch_from( new_head->id, head->id );

         if( branches.second.size() > 0 ) {
            for( auto itr = branches.second.begin(); itr != branches.second.end(); ++itr ) {
               pop_block();
            }
            EOS_ASSERT( self.head_block_id() == branches.second.back()->header.previous, fork_database_exception,
                     "loss of sync between fork_db and chainbase during fork switch" ); // _should_ never fail

            if( forked_branch_cb ) forked_branch_cb( branches.second );
         }

         for( auto ritr = branches.first.rbegin(); ritr != branches.first.rend(); ++ritr ) {
            optional<fc::exception> except;
            try {
               apply_block( *ritr, (*ritr)->is_valid() ? controller::block_status::validated
                                                       : controller::block_status::complete, trx_lookup );
               fork_db.mark_valid( *ritr );
               head = *ritr;
            } catch (const fc::exception& e) {
               except = e;
            }
            if( except ) {
               elog("exception thrown while switching forks ${e}", ("e", except->to_detail_string()));

               // ritr currently points to the block that threw
               // Remove the block that threw and all forks built off it.
               fork_db.remove( (*ritr)->id );

               // pop all blocks from the bad fork, discarding their transactions
               // ritr base is a forward itr to the last block successfully applied
               auto applied_itr = ritr.base();
               for( auto itr = applied_itr; itr != branches.first.end(); ++itr ) {
                  pop_block();
               }
               EOS_ASSERT( self.head_block_id() == branches.second.back()->header.previous, fork_database_exception,
                           "loss of sync between fork_db and chainbase during fork switch reversal" ); // _should_ never fail

               // re-apply good blocks
               for( auto ritr = branches.second.rbegin(); ritr != branches.second.rend(); ++ritr ) {
                  apply_block( *ritr, controller::block_status::validated /* we previously validated these blocks*/, trx_lookup );
                  head = *ritr;
               }
               throw *except;
            } // end if exception
         } /// end for each block in branch

         ilog("successfully switched fork to new head ${new_head_id}", ("new_head_id", new_head->id));
      } else {
         head_changed = false;
      }

      if( head_changed )
         log_irreversible();

   } /// push_block

   deque<transaction_metadata_ptr> abort_block() {
      deque<transaction_metadata_ptr> applied_trxs;
      if( pending ) {
         applied_trxs = pending->extract_trx_metas();
         pending.reset();
         protocol_features.popped_blocks_to( head->block_num );
      }
      return applied_trxs;
   }

   static checksum256_type calculate_trx_merkle( const deque<transaction_receipt>& trxs ) {
      deque<digest_type> trx_digests;
      for( const auto& a : trxs )
         trx_digests.emplace_back( a.digest() );
      return merkle( move( trx_digests ) );
   }

   void update_producers_authority() {
      const auto& producers = pending->get_pending_block_header_state().active_schedule.producers;

      auto update_permission = [&]( auto& permission, auto threshold ) {
         auto auth = authority( threshold, {}, {});
         for( auto& p : producers ) {
            auth.accounts.push_back({{p.producer_name, config::active_name}, 1});
         }

         if( static_cast<authority>(permission.auth) != auth ) { // TODO: use a more efficient way to check that authority has not changed
            db.modify(permission, [&]( auto& po ) {
               po.auth = auth;
            });
         }
      };

      uint32_t num_producers = producers.size();
      auto calculate_threshold = [=]( uint32_t numerator, uint32_t denominator ) {
         return ( (num_producers * numerator) / denominator ) + 1;
      };

      update_permission( authorization.get_permission({config::producers_account_name,
                                                       config::active_name}),
                         calculate_threshold( 2, 3 ) /* more than two-thirds */                      );

      update_permission( authorization.get_permission({config::producers_account_name,
                                                       config::majority_producers_permission_name}),
                         calculate_threshold( 1, 2 ) /* more than one-half */                        );

      update_permission( authorization.get_permission({config::producers_account_name,
                                                       config::minority_producers_permission_name}),
                         calculate_threshold( 1, 3 ) /* more than one-third */                       );

      //TODO: Add tests
   }

   void create_block_summary(const block_id_type& id) {
      auto block_num = block_header::num_from_id(id);
      auto sid = block_num & 0xffff;
      db.modify( db.get<block_summary_object,by_id>(sid), [&](block_summary_object& bso ) {
          bso.block_id = id;
      });
   }


   void clear_expired_input_transactions() {
      //Look for expired transactions in the deduplication list, and remove them.
      auto& transaction_idx = db.get_mutable_index<transaction_multi_index>();
      const auto& dedupe_index = transaction_idx.indices().get<by_expiration>();
      auto now = self.pending_block_time();
      while( (!dedupe_index.empty()) && ( now > fc::time_point(dedupe_index.begin()->expiration) ) ) {
         transaction_idx.remove(*dedupe_index.begin());
      }
   }

   bool sender_avoids_whitelist_blacklist_enforcement( account_name sender )const {
      if( conf.sender_bypass_whiteblacklist.size() > 0 &&
          ( conf.sender_bypass_whiteblacklist.find( sender ) != conf.sender_bypass_whiteblacklist.end() ) )
      {
         return true;
      }

      return false;
   }

   void check_actor_list( const flat_set<account_name>& actors )const {
      if( actors.size() == 0 ) return;

      if( conf.actor_whitelist.size() > 0 ) {
         // throw if actors is not a subset of whitelist
         const auto& whitelist = conf.actor_whitelist;
         bool is_subset = true;

         // quick extents check, then brute force the check actors
         if (*actors.cbegin() >= *whitelist.cbegin() && *actors.crbegin() <= *whitelist.crbegin() ) {
            auto lower_bound = whitelist.cbegin();
            for (const auto& actor: actors) {
               lower_bound = std::lower_bound(lower_bound, whitelist.cend(), actor);

               // if the actor is not found, this is not a subset
               if (lower_bound == whitelist.cend() || *lower_bound != actor ) {
                  is_subset = false;
                  break;
               }

               // if the actor was found, we are guaranteed that other actors are either not present in the whitelist
               // or will be present in the range defined as [next actor,end)
               lower_bound = std::next(lower_bound);
            }
         } else {
            is_subset = false;
         }

         // helper lambda to lazily calculate the actors for error messaging
         static auto generate_missing_actors = [](const flat_set<account_name>& actors, const flat_set<account_name>& whitelist) -> vector<account_name> {
            vector<account_name> excluded;
            excluded.reserve( actors.size() );
            set_difference( actors.begin(), actors.end(),
                            whitelist.begin(), whitelist.end(),
                            std::back_inserter(excluded) );
            return excluded;
         };

         EOS_ASSERT( is_subset,  actor_whitelist_exception,
                     "authorizing actor(s) in transaction are not on the actor whitelist: ${actors}",
                     ("actors", generate_missing_actors(actors, whitelist))
                   );
      } else if( conf.actor_blacklist.size() > 0 ) {
         // throw if actors intersects blacklist
         const auto& blacklist = conf.actor_blacklist;
         bool intersects = false;

         // quick extents check then brute force check actors
         if( *actors.cbegin() <= *blacklist.crbegin() && *actors.crbegin() >= *blacklist.cbegin() ) {
            auto lower_bound = blacklist.cbegin();
            for (const auto& actor: actors) {
               lower_bound = std::lower_bound(lower_bound, blacklist.cend(), actor);

               // if the lower bound in the blacklist is at the end, all other actors are guaranteed to
               // not exist in the blacklist
               if (lower_bound == blacklist.cend()) {
                  break;
               }

               // if the lower bound of an actor IS the actor, then we have an intersection
               if (*lower_bound == actor) {
                  intersects = true;
                  break;
               }
            }
         }

         // helper lambda to lazily calculate the actors for error messaging
         static auto generate_blacklisted_actors = [](const flat_set<account_name>& actors, const flat_set<account_name>& blacklist) -> vector<account_name> {
            vector<account_name> blacklisted;
            blacklisted.reserve( actors.size() );
            set_intersection( actors.begin(), actors.end(),
                              blacklist.begin(), blacklist.end(),
                              std::back_inserter(blacklisted)
                            );
            return blacklisted;
         };

         EOS_ASSERT( !intersects, actor_blacklist_exception,
                     "authorizing actor(s) in transaction are on the actor blacklist: ${actors}",
                     ("actors", generate_blacklisted_actors(actors, blacklist))
                   );
      }
   }

   void check_contract_list( account_name code )const {
      if( conf.contract_whitelist.size() > 0 ) {
         EOS_ASSERT( conf.contract_whitelist.find( code ) != conf.contract_whitelist.end(),
                     contract_whitelist_exception,
                     "account '${code}' is not on the contract whitelist", ("code", code)
                   );
      } else if( conf.contract_blacklist.size() > 0 ) {
         EOS_ASSERT( conf.contract_blacklist.find( code ) == conf.contract_blacklist.end(),
                     contract_blacklist_exception,
                     "account '${code}' is on the contract blacklist", ("code", code)
                   );
      }
   }

   void check_action_list( account_name code, action_name action )const {
      if( conf.action_blacklist.size() > 0 ) {
         EOS_ASSERT( conf.action_blacklist.find( std::make_pair(code, action) ) == conf.action_blacklist.end(),
                     action_blacklist_exception,
                     "action '${code}::${action}' is on the action blacklist",
                     ("code", code)("action", action)
                   );
      }
   }

   void check_key_list( const public_key_type& key )const {
      if( conf.key_blacklist.size() > 0 ) {
         EOS_ASSERT( conf.key_blacklist.find( key ) == conf.key_blacklist.end(),
                     key_blacklist_exception,
                     "public key '${key}' is on the key blacklist",
                     ("key", key)
                   );
      }
   }

   /*
   bool should_check_tapos()const { return true; }

   void validate_tapos( const transaction& trx )const {
      if( !should_check_tapos() ) return;

      const auto& tapos_block_summary = db.get<block_summary_object>((uint16_t)trx.ref_block_num);

      //Verify TaPoS block summary has correct ID prefix, and that this block's time is not past the expiration
      EOS_ASSERT(trx.verify_reference_block(tapos_block_summary.block_id), invalid_ref_block_exception,
                 "Transaction's reference block did not match. Is this transaction from a different fork?",
                 ("tapos_summary", tapos_block_summary));
   }
   */


   /**
    *  At the start of each block we notify the system contract with a transaction that passes in
    *  the block header of the prior block (which is currently our head block)
    */
   signed_transaction get_on_block_transaction()
   {
      action on_block_act;
      on_block_act.account = config::system_account_name;
      on_block_act.name = N(onblock);
      on_block_act.authorization = vector<permission_level>{{config::system_account_name, config::active_name}};
      on_block_act.data = fc::raw::pack(self.head_block_header());

      signed_transaction trx;
      trx.actions.emplace_back(std::move(on_block_act));
      if( self.is_builtin_activated( builtin_protocol_feature_t::no_duplicate_deferred_id ) ) {
         trx.expiration = time_point_sec();
         trx.ref_block_num = 0;
         trx.ref_block_prefix = 0;
      } else {
         trx.expiration = self.pending_block_time() + fc::microseconds(999'999); // Round up to nearest second to avoid appearing expired
         trx.set_reference_block( self.head_block_id() );
      }
      return trx;
   }

}; /// controller_impl

const resource_limits_manager&   controller::get_resource_limits_manager()const
{
   return my->resource_limits;
}
resource_limits_manager&         controller::get_mutable_resource_limits_manager()
{
   return my->resource_limits;
}

const authorization_manager&   controller::get_authorization_manager()const
{
   return my->authorization;
}
authorization_manager&         controller::get_mutable_authorization_manager()
{
   return my->authorization;
}

const protocol_feature_manager& controller::get_protocol_feature_manager()const
{
   return my->protocol_features;
}

controller::controller( const controller::config& cfg, const chain_id_type& chain_id )
:my( new controller_impl( cfg, *this, protocol_feature_set{}, chain_id ) )
{
}

controller::controller( const config& cfg, protocol_feature_set&& pfs, const chain_id_type& chain_id )
:my( new controller_impl( cfg, *this, std::move(pfs), chain_id ) )
{
}

controller::~controller() {
   my->abort_block();
   /* Shouldn't be needed anymore.
   //close fork_db here, because it can generate "irreversible" signal to this controller,
   //in case if read-mode == IRREVERSIBLE, we will apply latest irreversible block
   //for that we need 'my' to be valid pointer pointing to valid controller_impl.
   my->fork_db.close();
   */
}

void controller::add_indices() {
   my->add_indices();
}

void controller::startup( std::function<void()> shutdown, std::function<bool()> check_shutdown, const snapshot_reader_ptr& snapshot ) {
   my->startup(shutdown, check_shutdown, snapshot);
}

void controller::startup( std::function<void()> shutdown, std::function<bool()> check_shutdown, const genesis_state& genesis ) {
   my->startup(shutdown, check_shutdown, genesis);
}

void controller::startup(std::function<void()> shutdown, std::function<bool()> check_shutdown) {
   my->startup(shutdown, check_shutdown);
}

const chainbase::database& controller::db()const { return my->db; }

chainbase::database& controller::mutable_db()const { return my->db; }

const fork_database& controller::fork_db()const { return my->fork_db; }

const chainbase::database& controller::reversible_db()const { return my->reversible_blocks; }

void controller::preactivate_feature( const digest_type& feature_digest ) {
   const auto& pfs = my->protocol_features.get_protocol_feature_set();
   auto cur_time = pending_block_time();

   auto status = pfs.is_recognized( feature_digest, cur_time );
   switch( status ) {
      case protocol_feature_set::recognized_t::unrecognized:
         if( is_producing_block() ) {
            EOS_THROW( subjective_block_production_exception,
                       "protocol feature with digest '${digest}' is unrecognized", ("digest", feature_digest) );
         } else {
            EOS_THROW( protocol_feature_bad_block_exception,
                       "protocol feature with digest '${digest}' is unrecognized", ("digest", feature_digest) );
         }
      break;
      case protocol_feature_set::recognized_t::disabled:
         if( is_producing_block() ) {
            EOS_THROW( subjective_block_production_exception,
                       "protocol feature with digest '${digest}' is disabled", ("digest", feature_digest) );
         } else {
            EOS_THROW( protocol_feature_bad_block_exception,
                       "protocol feature with digest '${digest}' is disabled", ("digest", feature_digest) );
         }
      break;
      case protocol_feature_set::recognized_t::too_early:
         if( is_producing_block() ) {
            EOS_THROW( subjective_block_production_exception,
                       "${timestamp} is too early for the earliest allowed activation time of the protocol feature with digest '${digest}'", ("digest", feature_digest)("timestamp", cur_time) );
         } else {
            EOS_THROW( protocol_feature_bad_block_exception,
                       "${timestamp} is too early for the earliest allowed activation time of the protocol feature with digest '${digest}'", ("digest", feature_digest)("timestamp", cur_time) );
         }
      break;
      case protocol_feature_set::recognized_t::ready:
      break;
      default:
         if( is_producing_block() ) {
            EOS_THROW( subjective_block_production_exception, "unexpected recognized_t status" );
         } else {
            EOS_THROW( protocol_feature_bad_block_exception, "unexpected recognized_t status" );
         }
      break;
   }

   // The above failures depend on subjective information.
   // Because of deferred transactions, this complicates things considerably.

   // If producing a block, we throw a subjective failure if the feature is not properly recognized in order
   // to try to avoid retiring into a block a deferred transacton driven by subjective information.

   // But it is still possible for a producer to retire a deferred transaction that deals with this subjective
   // information. If they recognized the feature, they would retire it successfully, but a validator that
   // does not recognize the feature should reject the entire block (not just fail the deferred transaction).
   // Even if they don't recognize the feature, the producer could change their nodeos code to treat it like an
   // objective failure thus leading the deferred transaction to retire with soft_fail or hard_fail.
   // In this case, validators that don't recognize the feature would reject the whole block immediately, and
   // validators that do recognize the feature would likely lead to a different retire status which would
   // ultimately cause a validation failure and thus rejection of the block.
   // In either case, it results in rejection of the block which is the desired behavior in this scenario.

   // If the feature is properly recognized by producer and validator, we have dealt with the subjectivity and
   // now only consider the remaining failure modes which are deterministic and objective.
   // Thus the exceptions that can be thrown below can be regular objective exceptions
   // that do not cause immediate rejection of the block.

   EOS_ASSERT( !is_protocol_feature_activated( feature_digest ),
               protocol_feature_exception,
               "protocol feature with digest '${digest}' is already activated",
               ("digest", feature_digest)
   );

   const auto& pso = my->db.get<protocol_state_object>();

   EOS_ASSERT( std::find( pso.preactivated_protocol_features.begin(),
                          pso.preactivated_protocol_features.end(),
                          feature_digest
               ) == pso.preactivated_protocol_features.end(),
               protocol_feature_exception,
               "protocol feature with digest '${digest}' is already pre-activated",
               ("digest", feature_digest)
   );

   auto dependency_checker = [&]( const digest_type& d ) -> bool
   {
      if( is_protocol_feature_activated( d ) ) return true;

      return ( std::find( pso.preactivated_protocol_features.begin(),
                          pso.preactivated_protocol_features.end(),
                          d ) != pso.preactivated_protocol_features.end() );
   };

   EOS_ASSERT( pfs.validate_dependencies( feature_digest, dependency_checker ),
               protocol_feature_exception,
               "not all dependencies of protocol feature with digest '${digest}' have been activated or pre-activated",
               ("digest", feature_digest)
   );

   my->db.modify( pso, [&]( auto& ps ) {
      ps.preactivated_protocol_features.push_back( feature_digest );
   } );
}

vector<digest_type> controller::get_preactivated_protocol_features()const {
   const auto& pso = my->db.get<protocol_state_object>();

   if( pso.preactivated_protocol_features.size() == 0 ) return {};

   vector<digest_type> preactivated_protocol_features;

   for( const auto& f : pso.preactivated_protocol_features ) {
      preactivated_protocol_features.emplace_back( f );
   }

   return preactivated_protocol_features;
}

void controller::validate_protocol_features( const vector<digest_type>& features_to_activate )const {
   my->check_protocol_features( my->head->header.timestamp,
                                my->head->activated_protocol_features->protocol_features,
                                features_to_activate );
}

void controller::start_block( block_timestamp_type when, uint16_t confirm_block_count )
{
   validate_db_available_size();

   EOS_ASSERT( !my->pending, block_validate_exception, "pending block already exists" );

   vector<digest_type> new_protocol_feature_activations;

   const auto& pso = my->db.get<protocol_state_object>();
   if( pso.preactivated_protocol_features.size() > 0 ) {
      for( const auto& f : pso.preactivated_protocol_features ) {
         new_protocol_feature_activations.emplace_back( f );
      }
   }

   if( new_protocol_feature_activations.size() > 0 ) {
      validate_protocol_features( new_protocol_feature_activations );
   }

   my->start_block( when, confirm_block_count, new_protocol_feature_activations,
                    block_status::incomplete, optional<block_id_type>() );
}

void controller::start_block( block_timestamp_type when,
                              uint16_t confirm_block_count,
                              const vector<digest_type>& new_protocol_feature_activations )
{
   validate_db_available_size();

   if( new_protocol_feature_activations.size() > 0 ) {
      validate_protocol_features( new_protocol_feature_activations );
   }

   my->start_block( when, confirm_block_count, new_protocol_feature_activations,
                    block_status::incomplete, optional<block_id_type>() );
}

block_state_ptr controller::finalize_block( const signer_callback_type& signer_callback ) {
   validate_db_available_size();

   my->finalize_block();

   auto& ab = my->pending->_block_stage.get<assembled_block>();

   auto bsp = std::make_shared<block_state>(
                  std::move( ab._pending_block_header_state ),
                  std::move( ab._unsigned_block ),
                  std::move( ab._trx_metas ),
                  my->protocol_features.get_protocol_feature_set(),
                  []( block_timestamp_type timestamp,
                      const flat_set<digest_type>& cur_features,
                      const vector<digest_type>& new_features )
                  {},
                  signer_callback
              );

   my->pending->_block_stage = completed_block{ bsp };

   return bsp;
}

void controller::commit_block() {
   validate_db_available_size();
   validate_reversible_available_size();
   my->commit_block(true);
}

deque<transaction_metadata_ptr> controller::abort_block() {
   return my->abort_block();
}

boost::asio::io_context& controller::get_thread_pool() {
   return my->thread_pool.get_executor();
}

std::future<block_state_ptr> controller::create_block_state_future( const signed_block_ptr& b ) {
   return my->create_block_state_future( b );
}

void controller::push_block( std::future<block_state_ptr>& block_state_future,
                             const forked_branch_callback& forked_branch_cb, const trx_meta_cache_lookup& trx_lookup )
{
   validate_db_available_size();
   validate_reversible_available_size();
   my->push_block( block_state_future, forked_branch_cb, trx_lookup );
}

transaction_trace_ptr controller::push_transaction( const transaction_metadata_ptr& trx, fc::time_point deadline,
                                                    uint32_t billed_cpu_time_us, bool explicit_billed_cpu_time ) {
   validate_db_available_size();
   EOS_ASSERT( get_read_mode() != db_read_mode::IRREVERSIBLE, transaction_type_exception, "push transaction not allowed in irreversible mode" );
   EOS_ASSERT( trx && !trx->implicit && !trx->scheduled, transaction_type_exception, "Implicit/Scheduled transaction not allowed" );
   return my->push_transaction(trx, deadline, billed_cpu_time_us, explicit_billed_cpu_time );
}

transaction_trace_ptr controller::push_scheduled_transaction( const transaction_id_type& trxid, fc::time_point deadline,
                                                              uint32_t billed_cpu_time_us, bool explicit_billed_cpu_time )
{
   EOS_ASSERT( get_read_mode() != db_read_mode::IRREVERSIBLE, transaction_type_exception, "push scheduled transaction not allowed in irreversible mode" );
   validate_db_available_size();
   return my->push_scheduled_transaction( trxid, deadline, billed_cpu_time_us, explicit_billed_cpu_time );
}

const flat_set<account_name>& controller::get_actor_whitelist() const {
   return my->conf.actor_whitelist;
}
const flat_set<account_name>& controller::get_actor_blacklist() const {
   return my->conf.actor_blacklist;
}
const flat_set<account_name>& controller::get_contract_whitelist() const {
   return my->conf.contract_whitelist;
}
const flat_set<account_name>& controller::get_contract_blacklist() const {
   return my->conf.contract_blacklist;
}
const flat_set< pair<account_name, action_name> >& controller::get_action_blacklist() const {
   return my->conf.action_blacklist;
}
const flat_set<public_key_type>& controller::get_key_blacklist() const {
   return my->conf.key_blacklist;
}

void controller::set_actor_whitelist( const flat_set<account_name>& new_actor_whitelist ) {
   my->conf.actor_whitelist = new_actor_whitelist;
}
void controller::set_actor_blacklist( const flat_set<account_name>& new_actor_blacklist ) {
   my->conf.actor_blacklist = new_actor_blacklist;
}
void controller::set_contract_whitelist( const flat_set<account_name>& new_contract_whitelist ) {
   my->conf.contract_whitelist = new_contract_whitelist;
}
void controller::set_contract_blacklist( const flat_set<account_name>& new_contract_blacklist ) {
   my->conf.contract_blacklist = new_contract_blacklist;
}
void controller::set_action_blacklist( const flat_set< pair<account_name, action_name> >& new_action_blacklist ) {
   for (auto& act: new_action_blacklist) {
      EOS_ASSERT(act.first != account_name(), name_type_exception, "Action blacklist - contract name should not be empty");
      EOS_ASSERT(act.second != action_name(), action_type_exception, "Action blacklist - action name should not be empty");
   }
   my->conf.action_blacklist = new_action_blacklist;
}
void controller::set_key_blacklist( const flat_set<public_key_type>& new_key_blacklist ) {
   my->conf.key_blacklist = new_key_blacklist;
}

uint32_t controller::head_block_num()const {
   return my->head->block_num;
}
time_point controller::head_block_time()const {
   return my->head->header.timestamp;
}
block_id_type controller::head_block_id()const {
   return my->head->id;
}
account_name  controller::head_block_producer()const {
   return my->head->header.producer;
}
const block_header& controller::head_block_header()const {
   return my->head->header;
}
block_state_ptr controller::head_block_state()const {
   return my->head;
}

uint32_t controller::fork_db_head_block_num()const {
   return my->fork_db.head()->block_num;
}

block_id_type controller::fork_db_head_block_id()const {
   return my->fork_db.head()->id;
}

time_point controller::fork_db_head_block_time()const {
   return my->fork_db.head()->header.timestamp;
}

account_name  controller::fork_db_head_block_producer()const {
   return my->fork_db.head()->header.producer;
}

uint32_t controller::fork_db_pending_head_block_num()const {
   return my->fork_db.pending_head()->block_num;
}

block_id_type controller::fork_db_pending_head_block_id()const {
   return my->fork_db.pending_head()->id;
}

time_point controller::fork_db_pending_head_block_time()const {
   return my->fork_db.pending_head()->header.timestamp;
}

account_name  controller::fork_db_pending_head_block_producer()const {
   return my->fork_db.pending_head()->header.producer;
}

time_point controller::pending_block_time()const {
   EOS_ASSERT( my->pending, block_validate_exception, "no pending block" );

   if( my->pending->_block_stage.contains<completed_block>() )
      return my->pending->_block_stage.get<completed_block>()._block_state->header.timestamp;

   return my->pending->get_pending_block_header_state().timestamp;
}

account_name controller::pending_block_producer()const {
   EOS_ASSERT( my->pending, block_validate_exception, "no pending block" );

   if( my->pending->_block_stage.contains<completed_block>() )
      return my->pending->_block_stage.get<completed_block>()._block_state->header.producer;

   return my->pending->get_pending_block_header_state().producer;
}

const block_signing_authority& controller::pending_block_signing_authority()const {
   EOS_ASSERT( my->pending, block_validate_exception, "no pending block" );

   if( my->pending->_block_stage.contains<completed_block>() )
      return my->pending->_block_stage.get<completed_block>()._block_state->valid_block_signing_authority;

   return my->pending->get_pending_block_header_state().valid_block_signing_authority;
}

optional<block_id_type> controller::pending_producer_block_id()const {
   EOS_ASSERT( my->pending, block_validate_exception, "no pending block" );
   return my->pending->_producer_block_id;
}

const deque<transaction_receipt>& controller::get_pending_trx_receipts()const {
   EOS_ASSERT( my->pending, block_validate_exception, "no pending block" );
   return my->pending->get_trx_receipts();
}

uint32_t controller::last_irreversible_block_num() const {
   return my->fork_db.root()->block_num;
}

block_id_type controller::last_irreversible_block_id() const {
   auto lib_num = last_irreversible_block_num();

   return get_block_id_for_num( lib_num );
}

time_point controller::last_irreversible_block_time() const {
   return my->fork_db.root()->header.timestamp.to_time_point();
}


const dynamic_global_property_object& controller::get_dynamic_global_properties()const {
  return my->db.get<dynamic_global_property_object>();
}
const global_property_object& controller::get_global_properties()const {
  return my->db.get<global_property_object>();
}

signed_block_ptr controller::fetch_block_by_id( block_id_type id )const {
   auto state = my->fork_db.get_block(id);
   if( state && state->block ) return state->block;
   auto bptr = fetch_block_by_number( block_header::num_from_id(id) );
   if( bptr && bptr->id() == id ) return bptr;
   return signed_block_ptr();
}

signed_block_ptr controller::fetch_block_by_number( uint32_t block_num )const  { try {
   auto blk_state = fetch_block_state_by_number( block_num );
   if( blk_state ) {
      return blk_state->block;
   }

   return my->blog.read_block_by_num(block_num);
} FC_CAPTURE_AND_RETHROW( (block_num) ) }

block_state_ptr controller::fetch_block_state_by_id( block_id_type id )const {
   auto state = my->fork_db.get_block(id);
   return state;
}

block_state_ptr controller::fetch_block_state_by_number( uint32_t block_num )const  { try {
   const auto& rev_blocks = my->reversible_blocks.get_index<reversible_block_index,by_num>();
   auto objitr = rev_blocks.find(block_num);

   if( objitr == rev_blocks.end() ) {
      if( my->read_mode == db_read_mode::IRREVERSIBLE ) {
         return my->fork_db.search_on_branch( my->fork_db.pending_head()->id, block_num );
      } else {
         return block_state_ptr();
      }
   }

   return my->fork_db.get_block( objitr->get_block_id() );
} FC_CAPTURE_AND_RETHROW( (block_num) ) }

block_id_type controller::get_block_id_for_num( uint32_t block_num )const { try {
   const auto& tapos_block_summary = db().get<block_summary_object>((uint16_t)block_num);

   if( block_header::num_from_id(tapos_block_summary.block_id) == block_num )
      return tapos_block_summary.block_id;

   const auto& blog_head = my->blog.head();

   bool find_in_blog = (blog_head && block_num <= blog_head->block_num());

   if( !find_in_blog ) {
      if( my->read_mode != db_read_mode::IRREVERSIBLE ) {
         const auto& rev_blocks = my->reversible_blocks.get_index<reversible_block_index,by_num>();
         auto objitr = rev_blocks.find(block_num);
         if( objitr != rev_blocks.end() ) {
            return objitr->get_block_id();
         }
      } else {
         auto bsp = my->fork_db.search_on_branch( my->fork_db.pending_head()->id, block_num );

         if( bsp ) return bsp->id;
      }
   }

   auto id = my->blog.read_block_id_by_num(block_num);

   EOS_ASSERT( BOOST_LIKELY( id != block_id_type() ), unknown_block_exception,
               "Could not find block: ${block}", ("block", block_num) );

   return id;
} FC_CAPTURE_AND_RETHROW( (block_num) ) }

sha256 controller::calculate_integrity_hash()const { try {
   return my->calculate_integrity_hash();
} FC_LOG_AND_RETHROW() }

void controller::write_snapshot( const snapshot_writer_ptr& snapshot ) const {
   EOS_ASSERT( !my->pending, block_validate_exception, "cannot take a consistent snapshot with a pending block" );
   return my->add_to_snapshot(snapshot);
}

int64_t controller::set_proposed_producers( vector<producer_authority> producers ) {
   const auto& gpo = get_global_properties();
   auto cur_block_num = head_block_num() + 1;

   if( producers.size() == 0 && is_builtin_activated( builtin_protocol_feature_t::disallow_empty_producer_schedule ) ) {
      return -1;
   }

   if( gpo.proposed_schedule_block_num.valid() ) {
      if( *gpo.proposed_schedule_block_num != cur_block_num )
         return -1; // there is already a proposed schedule set in a previous block, wait for it to become pending

      if( std::equal( producers.begin(), producers.end(),
                      gpo.proposed_schedule.producers.begin(), gpo.proposed_schedule.producers.end() ) )
         return -1; // the proposed producer schedule does not change
   }

   producer_authority_schedule sch;

   decltype(sch.producers.cend()) end;
   decltype(end)                  begin;

   const auto& pending_sch = pending_producers();

   if( pending_sch.producers.size() == 0 ) {
      const auto& active_sch = active_producers();
      begin = active_sch.producers.begin();
      end   = active_sch.producers.end();
      sch.version = active_sch.version + 1;
   } else {
      begin = pending_sch.producers.begin();
      end   = pending_sch.producers.end();
      sch.version = pending_sch.version + 1;
   }

   if( std::equal( producers.begin(), producers.end(), begin, end ) )
      return -1; // the producer schedule would not change

   sch.producers = std::move(producers);

   int64_t version = sch.version;

   ilog( "proposed producer schedule with version ${v}", ("v", version) );

   my->db.modify( gpo, [&]( auto& gp ) {
      gp.proposed_schedule_block_num = cur_block_num;
      gp.proposed_schedule = sch.to_shared(gp.proposed_schedule.producers.get_allocator());
   });
   return version;
}

const producer_authority_schedule&    controller::active_producers()const {
   if( !(my->pending) )
      return  my->head->active_schedule;

   if( my->pending->_block_stage.contains<completed_block>() )
      return my->pending->_block_stage.get<completed_block>()._block_state->active_schedule;

   return my->pending->get_pending_block_header_state().active_schedule;
}

const producer_authority_schedule& controller::pending_producers()const {
   if( !(my->pending) )
      return  my->head->pending_schedule.schedule;

   if( my->pending->_block_stage.contains<completed_block>() )
      return my->pending->_block_stage.get<completed_block>()._block_state->pending_schedule.schedule;

   if( my->pending->_block_stage.contains<assembled_block>() ) {
      const auto& new_prods_cache = my->pending->_block_stage.get<assembled_block>()._new_producer_authority_cache;
      if( new_prods_cache ) {
         return *new_prods_cache;
      }
   }

   const auto& bb = my->pending->_block_stage.get<building_block>();

   if( bb._new_pending_producer_schedule )
      return *bb._new_pending_producer_schedule;

   return bb._pending_block_header_state.prev_pending_schedule.schedule;
}

optional<producer_authority_schedule> controller::proposed_producers()const {
   const auto& gpo = get_global_properties();
   if( !gpo.proposed_schedule_block_num.valid() )
      return optional<producer_authority_schedule>();

   return producer_authority_schedule::from_shared(gpo.proposed_schedule);
}

bool controller::light_validation_allowed(bool replay_opts_disabled_by_policy) const {
   if (!my->pending || my->in_trx_requiring_checks) {
      return false;
   }

   const auto pb_status = my->pending->_block_status;

   // in a pending irreversible or previously validated block and we have forcing all checks
   const bool consider_skipping_on_replay = (pb_status == block_status::irreversible || pb_status == block_status::validated) && !replay_opts_disabled_by_policy;

   // OR in a signed block and in light validation mode
   const bool consider_skipping_on_validate = (pb_status == block_status::complete &&
         (my->conf.block_validation_mode == validation_mode::LIGHT || my->trusted_producer_light_validation));

   return consider_skipping_on_replay || consider_skipping_on_validate;
}


bool controller::skip_auth_check() const {
   return light_validation_allowed(my->conf.force_all_checks);
}

bool controller::skip_db_sessions( block_status bs ) const {
   bool consider_skipping = bs == block_status::irreversible;
   return consider_skipping
      && !my->conf.disable_replay_opts
      && !my->in_trx_requiring_checks;
}

bool controller::skip_db_sessions( ) const {
   if (my->pending) {
      return skip_db_sessions(my->pending->_block_status);
   } else {
      return false;
   }
}

bool controller::skip_trx_checks() const {
   return light_validation_allowed(my->conf.disable_replay_opts);
}

bool controller::is_trusted_producer( const account_name& producer) const {
   return get_validation_mode() == chain::validation_mode::LIGHT || my->conf.trusted_producers.count(producer);
}

bool controller::contracts_console()const {
   return my->conf.contracts_console;
}

chain_id_type controller::get_chain_id()const {
   return my->chain_id;
}

db_read_mode controller::get_read_mode()const {
   return my->read_mode;
}

validation_mode controller::get_validation_mode()const {
   return my->conf.block_validation_mode;
}

uint32_t controller::get_terminate_at_block()const {
   return my->conf.terminate_at_block;
}

const apply_handler* controller::find_apply_handler( account_name receiver, account_name scope, action_name act ) const
{
   auto native_handler_scope = my->apply_handlers.find( receiver );
   if( native_handler_scope != my->apply_handlers.end() ) {
      auto handler = native_handler_scope->second.find( make_pair( scope, act ) );
      if( handler != native_handler_scope->second.end() )
         return &handler->second;
   }
   return nullptr;
}
wasm_interface& controller::get_wasm_interface() {
   return my->wasmif;
}

const account_object& controller::get_account( account_name name )const
{ try {
   return my->db.get<account_object, by_name>(name);
} FC_CAPTURE_AND_RETHROW( (name) ) }

bool controller::sender_avoids_whitelist_blacklist_enforcement( account_name sender )const {
   return my->sender_avoids_whitelist_blacklist_enforcement( sender );
}

void controller::check_actor_list( const flat_set<account_name>& actors )const {
   my->check_actor_list( actors );
}

void controller::check_contract_list( account_name code )const {
   my->check_contract_list( code );
}

void controller::check_action_list( account_name code, action_name action )const {
   my->check_action_list( code, action );
}

void controller::check_key_list( const public_key_type& key )const {
   my->check_key_list( key );
}

bool controller::is_building_block()const {
   return my->pending.valid();
}

bool controller::is_producing_block()const {
   if( !my->pending ) return false;

   return (my->pending->_block_status == block_status::incomplete);
}

bool controller::is_ram_billing_in_notify_allowed()const {
   return my->conf.disable_all_subjective_mitigations || !is_producing_block() || my->conf.allow_ram_billing_in_notify;
}

uint32_t controller::configured_subjective_signature_length_limit()const {
   return my->conf.maximum_variable_signature_length;
}

void controller::validate_expiration( const transaction& trx )const { try {
   const auto& chain_configuration = get_global_properties().configuration;

   EOS_ASSERT( time_point(trx.expiration) >= pending_block_time(),
               expired_tx_exception,
               "transaction has expired, "
               "expiration is ${trx.expiration} and pending block time is ${pending_block_time}",
               ("trx.expiration",trx.expiration)("pending_block_time",pending_block_time()));
   EOS_ASSERT( time_point(trx.expiration) <= pending_block_time() + fc::seconds(chain_configuration.max_transaction_lifetime),
               tx_exp_too_far_exception,
               "Transaction expiration is too far in the future relative to the reference time of ${reference_time}, "
               "expiration is ${trx.expiration} and the maximum transaction lifetime is ${max_til_exp} seconds",
               ("trx.expiration",trx.expiration)("reference_time",pending_block_time())
               ("max_til_exp",chain_configuration.max_transaction_lifetime) );
} FC_CAPTURE_AND_RETHROW((trx)) }

void controller::validate_tapos( const transaction& trx )const { try {
   const auto& tapos_block_summary = db().get<block_summary_object>((uint16_t)trx.ref_block_num);

   //Verify TaPoS block summary has correct ID prefix, and that this block's time is not past the expiration
   EOS_ASSERT(trx.verify_reference_block(tapos_block_summary.block_id), invalid_ref_block_exception,
              "Transaction's reference block did not match. Is this transaction from a different fork?",
              ("tapos_summary", tapos_block_summary));
} FC_CAPTURE_AND_RETHROW() }

void controller::validate_db_available_size() const {
   const auto free = db().get_segment_manager()->get_free_memory();
   const auto guard = my->conf.state_guard_size;
   EOS_ASSERT(free >= guard, database_guard_exception, "database free: ${f}, guard size: ${g}", ("f", free)("g",guard));
}

void controller::validate_reversible_available_size() const {
   const auto free = my->reversible_blocks.get_segment_manager()->get_free_memory();
   const auto guard = my->conf.reversible_guard_size;
   EOS_ASSERT(free >= guard, reversible_guard_exception, "reversible free: ${f}, guard size: ${g}", ("f", free)("g",guard));
}

bool controller::is_protocol_feature_activated( const digest_type& feature_digest )const {
   if( my->pending )
      return my->pending->is_protocol_feature_activated( feature_digest );

   const auto& activated_features = my->head->activated_protocol_features->protocol_features;
   return (activated_features.find( feature_digest ) != activated_features.end());
}

bool controller::is_builtin_activated( builtin_protocol_feature_t f )const {
   uint32_t current_block_num = head_block_num();

   if( my->pending ) {
      ++current_block_num;
   }

   return my->protocol_features.is_builtin_activated( f, current_block_num );
}

bool controller::is_known_unexpired_transaction( const transaction_id_type& id) const {
   return db().find<transaction_object, by_trx_id>(id);
}

void controller::set_subjective_cpu_leeway(fc::microseconds leeway) {
   my->subjective_cpu_leeway = leeway;
}

fc::optional<fc::microseconds> controller::get_subjective_cpu_leeway() const {
    return my->subjective_cpu_leeway;
}

void controller::set_greylist_limit( uint32_t limit ) {
   EOS_ASSERT( 0 < limit && limit <= chain::config::maximum_elastic_resource_multiplier,
               misc_exception,
               "Invalid limit (${limit}) passed into set_greylist_limit. "
               "Must be between 1 and ${max}.",
               ("limit", limit)("max", chain::config::maximum_elastic_resource_multiplier)
   );
   my->conf.greylist_limit = limit;
}

uint32_t controller::get_greylist_limit()const {
   return my->conf.greylist_limit;
}

void controller::add_resource_greylist(const account_name &name) {
   my->conf.resource_greylist.insert(name);
}

void controller::remove_resource_greylist(const account_name &name) {
   my->conf.resource_greylist.erase(name);
}

bool controller::is_resource_greylisted(const account_name &name) const {
   return my->conf.resource_greylist.find(name) !=  my->conf.resource_greylist.end();
}

const flat_set<account_name> &controller::get_resource_greylist() const {
   return  my->conf.resource_greylist;
}


void controller::add_to_ram_correction( account_name account, uint64_t ram_bytes ) {
   if( auto ptr = my->db.find<account_ram_correction_object, by_name>( account ) ) {
      my->db.modify<account_ram_correction_object>( *ptr, [&]( auto& rco ) {
         rco.ram_correction += ram_bytes;
      } );
   } else {
      my->db.create<account_ram_correction_object>( [&]( auto& rco ) {
         rco.name = account;
         rco.ram_correction = ram_bytes;
      } );
   }
}

bool controller::all_subjective_mitigations_disabled()const {
   return my->conf.disable_all_subjective_mitigations;
}

#if defined(EOSIO_EOS_VM_RUNTIME_ENABLED) || defined(EOSIO_EOS_VM_JIT_RUNTIME_ENABLED)
vm::wasm_allocator& controller::get_wasm_allocator() {
   return my->wasm_alloc;
}
#endif

fc::optional<uint64_t> controller::convert_exception_to_error_code( const fc::exception& e ) {
   const chain_exception* e_ptr = dynamic_cast<const chain_exception*>( &e );

   if( e_ptr == nullptr ) return {};

   if( !e_ptr->error_code ) return static_cast<uint64_t>(system_error_code::generic_system_error);

   return e_ptr->error_code;
}

chain_id_type controller::extract_chain_id(snapshot_reader& snapshot) {
   chain_snapshot_header header;
   snapshot.read_section<chain_snapshot_header>([&header]( auto &section ){
      section.read_row(header);
      header.validate();
   });

   // check if this is a legacy version of the snapshot, which has a genesis state instead of chain id
   fc::optional<genesis_state> genesis = controller_impl::extract_legacy_genesis_state(snapshot, header.version);
   if (genesis) {
      return genesis->compute_chain_id();
   }

   chain_id_type chain_id;
   snapshot.read_section<global_property_object>([&chain_id]( auto &section ){
      snapshot_global_property_object global_properties;
      section.read_row(global_properties);
      chain_id = global_properties.chain_id;
   });
   return chain_id;
}

fc::optional<chain_id_type> controller::extract_chain_id_from_db( const path& state_dir ) {
   try {
      chainbase::database db( state_dir, chainbase::database::read_only );

      db.add_index<database_header_multi_index>();
      db.add_index<global_property_multi_index>();

      controller_impl::validate_db_version( db );

      if( db.revision() < 1 ) return {};

      return db.get<global_property_object>().chain_id;
   } catch( const bad_database_version_exception& ) {
      throw;
   } catch( ... ) {
   }

   return {};
}

/// Protocol feature activation handlers:

template<>
void controller_impl::on_activation<builtin_protocol_feature_t::preactivate_feature>() {
   db.modify( db.get<protocol_state_object>(), [&]( auto& ps ) {
      add_intrinsic_to_whitelist( ps.whitelisted_intrinsics, "preactivate_feature" );
      add_intrinsic_to_whitelist( ps.whitelisted_intrinsics, "is_feature_activated" );
   } );
}

template<>
void controller_impl::on_activation<builtin_protocol_feature_t::get_sender>() {
   db.modify( db.get<protocol_state_object>(), [&]( auto& ps ) {
      add_intrinsic_to_whitelist( ps.whitelisted_intrinsics, "get_sender" );
   } );
}

template<>
void controller_impl::on_activation<builtin_protocol_feature_t::replace_deferred>() {
   const auto& indx = db.get_index<account_ram_correction_index, by_id>();
   for( auto itr = indx.begin(); itr != indx.end(); itr = indx.begin() ) {
      int64_t current_ram_usage = resource_limits.get_account_ram_usage( itr->name );
      int64_t ram_delta = -static_cast<int64_t>(itr->ram_correction);
      if( itr->ram_correction > static_cast<uint64_t>(current_ram_usage) ) {
         ram_delta = -current_ram_usage;
         elog( "account ${name} was to be reduced by ${adjust} bytes of RAM despite only using ${current} bytes of RAM",
               ("name", itr->name)("adjust", itr->ram_correction)("current", current_ram_usage) );
      }

      resource_limits.add_pending_ram_usage( itr->name, ram_delta );
      db.remove( *itr );
   }
}

template<>
void controller_impl::on_activation<builtin_protocol_feature_t::webauthn_key>() {
   db.modify( db.get<protocol_state_object>(), [&]( auto& ps ) {
      ps.num_supported_key_types = 3;
   } );
}

template<>
void controller_impl::on_activation<builtin_protocol_feature_t::wtmsig_block_signatures>() {
   db.modify( db.get<protocol_state_object>(), [&]( auto& ps ) {
      add_intrinsic_to_whitelist( ps.whitelisted_intrinsics, "set_proposed_producers_ex" );
   } );
}

template<>
void controller_impl::on_activation<builtin_protocol_feature_t::action_return_value>() {
   db.modify( db.get<protocol_state_object>(), [&]( auto& ps ) {
      add_intrinsic_to_whitelist( ps.whitelisted_intrinsics, "set_action_return_value" );
   } );
}

template<>
void controller_impl::on_activation<builtin_protocol_feature_t::kv_database>() {
   db.modify( db.get<protocol_state_object>(), [&]( auto& ps ) {
      add_intrinsic_to_whitelist( ps.whitelisted_intrinsics, "kv_erase" );
      add_intrinsic_to_whitelist( ps.whitelisted_intrinsics, "kv_set" );
      add_intrinsic_to_whitelist( ps.whitelisted_intrinsics, "kv_get" );
      add_intrinsic_to_whitelist( ps.whitelisted_intrinsics, "kv_get_data" );
      add_intrinsic_to_whitelist( ps.whitelisted_intrinsics, "kv_it_create" );
      add_intrinsic_to_whitelist( ps.whitelisted_intrinsics, "kv_it_destroy" );
      add_intrinsic_to_whitelist( ps.whitelisted_intrinsics, "kv_it_status" );
      add_intrinsic_to_whitelist( ps.whitelisted_intrinsics, "kv_it_compare" );
      add_intrinsic_to_whitelist( ps.whitelisted_intrinsics, "kv_it_key_compare" );
      add_intrinsic_to_whitelist( ps.whitelisted_intrinsics, "kv_it_move_to_end" );
      add_intrinsic_to_whitelist( ps.whitelisted_intrinsics, "kv_it_next" );
      add_intrinsic_to_whitelist( ps.whitelisted_intrinsics, "kv_it_prev" );
      add_intrinsic_to_whitelist( ps.whitelisted_intrinsics, "kv_it_lower_bound" );
      add_intrinsic_to_whitelist( ps.whitelisted_intrinsics, "kv_it_key" );
      add_intrinsic_to_whitelist( ps.whitelisted_intrinsics, "kv_it_value" );
      // resource management
      add_intrinsic_to_whitelist( ps.whitelisted_intrinsics, "set_resource_limit" );
      add_intrinsic_to_whitelist( ps.whitelisted_intrinsics, "get_resource_limit" );
      add_intrinsic_to_whitelist( ps.whitelisted_intrinsics, "set_kv_parameters_packed" );
      add_intrinsic_to_whitelist( ps.whitelisted_intrinsics, "get_kv_parameters_packed" );
   } );
}

template<>
void controller_impl::on_activation<builtin_protocol_feature_t::configurable_wasm_limits>() {
   db.modify( db.get<protocol_state_object>(), [&]( auto& ps ) {
      add_intrinsic_to_whitelist( ps.whitelisted_intrinsics, "set_wasm_parameters_packed" );
      add_intrinsic_to_whitelist( ps.whitelisted_intrinsics, "get_wasm_parameters_packed" );
   } );
}


/// End of protocol feature activation handlers

} } /// eosio::chain<|MERGE_RESOLUTION|>--- conflicted
+++ resolved
@@ -965,13 +965,8 @@
                   section.read_row(legacy_global_properties, db);
 
                   db.create<global_property_object>([&legacy_global_properties,&gs_chain_id](auto& gpo ){
-<<<<<<< HEAD
-                     gpo.initalize_from(legacy_global_properties, gs_chain_id,
-                                        genesis_state::default_initial_kv_configuration,
+                     gpo.initalize_from(legacy_global_properties, gs_chain_id, kv_config{},
                                         genesis_state::default_initial_wasm_configuration);
-=======
-                     gpo.initalize_from(legacy_global_properties, gs_chain_id, kv_config{});
->>>>>>> 7b18e787
                   });
                });
                return; // early out to avoid default processing
@@ -983,13 +978,8 @@
                   section.read_row(legacy_global_properties, db);
 
                   db.create<global_property_object>([&legacy_global_properties](auto& gpo ){
-<<<<<<< HEAD
-                     gpo.initalize_from(legacy_global_properties,
-                                        genesis_state::default_initial_kv_configuration,
+                     gpo.initalize_from(legacy_global_properties, kv_config{},
                                         genesis_state::default_initial_wasm_configuration);
-=======
-                     gpo.initalize_from(legacy_global_properties, kv_config{});
->>>>>>> 7b18e787
                   });
                });
                return; // early out to avoid default processing
@@ -1088,12 +1078,8 @@
       genesis.initial_configuration.validate();
       db.create<global_property_object>([&genesis,&chain_id=this->chain_id](auto& gpo ){
          gpo.configuration = genesis.initial_configuration;
-<<<<<<< HEAD
-         gpo.kv_configuration = genesis.initial_kv_configuration;
+         gpo.kv_configuration = kv_config{};
          gpo.wasm_configuration = genesis.initial_wasm_configuration;
-=======
-         gpo.kv_configuration = kv_config{};
->>>>>>> 7b18e787
          gpo.chain_id = chain_id;
       });
 
