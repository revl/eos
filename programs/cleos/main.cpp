--- conflicted
+++ resolved
@@ -588,13 +588,14 @@
    }
 };
 
-<<<<<<< HEAD
+
 CLI::callback_t old_host_port = [](CLI::results_t) {
    std::cerr << localized("Host and port options (-H, --wallet-host, etc.) have been replaced with -u/--url and --wallet-url\n"
                           "Use for example -u http://localhost:8888 or --url https://example.invalid/\n");
    exit(1);
    return false;
-=======
+}
+
 struct register_producer_subcommand {
    string producer_str;
    string producer_key_str;
@@ -844,7 +845,6 @@
          send_actions({create_action({cancelling_auth}, config::system_account_name, N(canceldelay), act_payload)});
       });
    }
->>>>>>> 7d078ca4
 };
 
 int main( int argc, char** argv ) {
