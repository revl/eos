#!/usr/bin/env python3

from core_symbol import CORE_SYMBOL
from Cluster import Cluster
from WalletMgr import WalletMgr
from Node import Node
from TestHelper import TestHelper
from testUtils import Utils
import testUtils
import time

import decimal
import math
import re

class NamedAccounts:

    def __init__(self, cluster, numAccounts):
        Print("NamedAccounts %d" % (numAccounts))
        self.numAccounts=numAccounts
        self.accounts=cluster.createAccountKeys(numAccounts)
        if self.accounts is None:
            errorExit("FAILURE - create keys")
        accountNum = 0
        for account in self.accounts:
            Print("NamedAccounts Name for %d" % (accountNum))
            account.name=self.setName(accountNum)
            accountNum+=1

    def setName(self, num):
        retStr="test"
        digits=[]
        maxDigitVal=5
        maxDigits=8
        temp=num
        while len(digits) < maxDigits:
            digit=(num % maxDigitVal)+1
            num=int(num/maxDigitVal)
            digits.append(digit)

        digits.reverse()
        for digit in digits:
            retStr=retStr+str(digit)

        Print("NamedAccounts Name for %d is %s" % (temp, retStr))
        return retStr

###############################################################
# nodeos_voting_test
# --dump-error-details <Upon error print etc/eosio/node_*/config.ini and var/lib/node_*/stderr.log to stdout>
# --keep-logs <Don't delete var/lib/node_* folders upon test completion>
###############################################################
Print=Utils.Print
errorExit=Utils.errorExit

args = TestHelper.parse_args({"--dump-error-details","--keep-logs","-v","--leave-running","--clean-run"})
Utils.Debug=args.v
totalNodes=4
cluster=Cluster(walletd=True)
dumpErrorDetails=args.dump_error_details
keepLogs=args.keep_logs
dontKill=args.leave_running
killAll=args.clean_run

walletMgr=WalletMgr(True)
testSuccessful=False
killEosInstances=not dontKill
killWallet=not dontKill

WalletdName="keosd"
ClientName="cleos"

try:
    TestHelper.printSystemInfo("BEGIN")

    cluster.killall(allInstances=killAll)
    cluster.cleanup()
    Print("Stand up cluster")
    minRAMFlag="--chain-state-db-guard-size-mb"
    minRAMValue=1002
    maxRAMFlag="--chain-state-db-size-mb"
    maxRAMValue=1010
    extraNodeosArgs=" %s %d %s %d " % (minRAMFlag, minRAMValue, maxRAMFlag, maxRAMValue)
    if cluster.launch(onlyBios=False, dontKill=dontKill, pnodes=totalNodes, totalNodes=totalNodes, totalProducers=totalNodes, extraNodeosArgs=extraNodeosArgs) is False:
        Utils.cmdError("launcher")
        errorExit("Failed to stand up eos cluster.")

    Print("Validating system accounts after bootstrap")
    cluster.validateAccounts(None)

    Print("creating accounts")
    namedAccounts=NamedAccounts(cluster,10)
    accounts=namedAccounts.accounts

    testWalletName="test"

    Print("Creating wallet \"%s\"." % (testWalletName))
    walletMgr.killall(allInstances=killAll)
    walletMgr.cleanup()
    if walletMgr.launch() is False:
        Utils.cmdError("%s" % (WalletdName))
        errorExit("Failed to stand up eos walletd.")

    testWallet=walletMgr.create(testWalletName, [cluster.eosioAccount])

    for _, account in cluster.defProducerAccounts.items():
        walletMgr.importKey(account, testWallet, ignoreDupKeyWarning=True)

    Print("Wallet \"%s\" password=%s." % (testWalletName, testWallet.password.encode("utf-8")))

    nodes=[]
    nodes.append(cluster.getNode(0))
    nodes.append(cluster.getNode(1))
    nodes.append(cluster.getNode(2))
    nodes.append(cluster.getNode(3))


    for account in accounts:
        walletMgr.importKey(account, testWallet)

    # create accounts via eosio as otherwise a bid is needed
    for account in accounts:
        Print("Create new account %s via %s" % (account.name, cluster.eosioAccount.name))
        trans=nodes[0].createInitializeAccount(account, cluster.eosioAccount, stakedDeposit=500000, waitForTransBlock=False, stakeNet=50000, stakeCPU=50000, buyRAM=50000, exitOnError=True)
        transferAmount="70000000.0000 {0}".format(CORE_SYMBOL)
        Print("Transfer funds %s from account %s to %s" % (transferAmount, cluster.eosioAccount.name, account.name))
        nodes[0].transferFunds(cluster.eosioAccount, account, transferAmount, "test transfer")
        trans=nodes[0].delegatebw(account, 1000000.0000, 68000000.0000, exitOnError=True)

    contractAccount=cluster.createAccountKeys(1)[0]
    contractAccount.name="contracttest"
    walletMgr.importKey(contractAccount, testWallet)
    Print("Create new account %s via %s" % (contractAccount.name, cluster.eosioAccount.name))
    trans=nodes[0].createInitializeAccount(contractAccount, cluster.eosioAccount, stakedDeposit=500000, waitForTransBlock=False, stakeNet=50000, stakeCPU=50000, buyRAM=50000, exitOnError=True)
    transferAmount="90000000.0000 {0}".format(CORE_SYMBOL)
    Print("Transfer funds %s from account %s to %s" % (transferAmount, cluster.eosioAccount.name, contractAccount.name))
    nodes[0].transferFunds(cluster.eosioAccount, contractAccount, transferAmount, "test transfer")
    trans=nodes[0].delegatebw(contractAccount, 1000000.0000, 88000000.0000, exitOnError=True)

    contractDir="contracts/integration_test"
<<<<<<< HEAD
    wasmFile="contracts/integration_test/integration_test.wasm"
    abiFile="contracts/integration_test/integration_test.abi"
=======
    wastFile="integration_test.wast"
    abiFile="integration_test.abi"
>>>>>>> 62d50498
    Print("Publish contract")
    trans=nodes[0].publishContract(contractAccount.name, contractDir, wasmFile, abiFile, waitForTransBlock=True)
    if trans is None:
        cmdError("%s set contract %s" % (ClientName, contractAccount.name))
        errorExit("Failed to publish contract.")

    contract=contractAccount.name
    Print("push create action to %s contract" % (contract))
    action="store"
    numAmount=5000
    keepProcessing=True
    count=0
    while keepProcessing:
        numAmount+=1
        for fromIndex in range(namedAccounts.numAccounts):
            count+=1
            toIndex=fromIndex+1
            if toIndex==namedAccounts.numAccounts:
                toIndex=0
            fromAccount=accounts[fromIndex]
            toAccount=accounts[toIndex]
            data="{\"from\":\"%s\",\"to\":\"%s\",\"num\":%d}" % (fromAccount.name, toAccount.name, numAmount)
            opts="--permission %s@active --permission %s@active --expiration 90" % (contract, fromAccount.name)
            try:
                trans=nodes[0].pushMessage(contract, action, data, opts)
                if trans is None or not trans[0]:
                    Print("Failed to push create action to eosio contract. sleep for 60 seconds")
                    time.sleep(60)
                time.sleep(1)
            except TypeError as ex:
                keepProcessing=False
                break

    #spread the actions to all accounts, to use each accounts tps bandwidth
    fromIndexStart=fromIndex+1 if fromIndex+1<namedAccounts.numAccounts else 0

    if count < 5 or count > 15:
        strMsg="little" if count < 15 else "much"
        Utils.cmdError("Was able to send %d store actions which was too %s" % (count, strMsg))
        errorExit("Incorrect number of store actions sent")

    # Make sure all the nodes are shutdown (may take a little while for this to happen, so making multiple passes)
    allDone=False
    count=0
    while not allDone:
        allDone=True
        for node in nodes:
            if node.verifyAlive():
                allDone=False
        if not allDone:
            time.sleep(5)
        if ++count>5:
            Utils.cmdError("All Nodes should have died")
            errorExit("Failure - All Nodes should have died")

    Print("relaunch nodes with new capacity")
    addOrSwapFlags={}
    numNodes=len(nodes)
    maxRAMValue+=2
    currentMinimumMaxRAM=maxRAMValue
    enabledStaleProduction=False
    for i in range(numNodes):
        addOrSwapFlags[maxRAMFlag]=str(maxRAMValue)
        #addOrSwapFlags["--max-irreversible-block-age"]=str(-1)
        nodeIndex=numNodes-i-1
        if not enabledStaleProduction:
            addOrSwapFlags["--enable-stale-production"]=""   # just enable stale production for the first node
            enabledStaleProduction=True
        if not nodes[nodeIndex].relaunch(nodeIndex, "", newChain=False, addOrSwapFlags=addOrSwapFlags):
            Utils.cmdError("Failed to restart node0 with new capacity %s" % (maxRAMValue))
            errorExit("Failure - Node should have restarted")
        addOrSwapFlags={}
        maxRAMValue=currentMinimumMaxRAM+30

    time.sleep(20)
    for i in range(numNodes):
        if not nodes[i].verifyAlive():
            Utils.cmdError("Node %d should be alive" % (i))
            errorExit("Failure - All Nodes should be alive")

    # get all the nodes to get info, so reported status (on error) reflects their current state
    Print("push more actions to %s contract" % (contract))
    cluster.getInfos()
    action="store"
    keepProcessing=True
    count=0
    while keepProcessing and count < 40:
        Print("Send %s" % (action))
        numAmount+=1
        for fromIndexOffset in range(namedAccounts.numAccounts):
            count+=1
            fromIndex=fromIndexStart+fromIndexOffset
            if fromIndex>=namedAccounts.numAccounts:
                fromIndex-=namedAccounts.numAccounts 
            toIndex=fromIndex+1
            if toIndex==namedAccounts.numAccounts:
                toIndex=0
            fromAccount=accounts[fromIndex]
            toAccount=accounts[toIndex]
            data="{\"from\":\"%s\",\"to\":\"%s\",\"num\":%d}" % (fromAccount.name, toAccount.name, numAmount)
            opts="--permission %s@active --permission %s@active --expiration 90" % (contract, fromAccount.name)
            try:
                trans=nodes[0].pushMessage(contract, action, data, opts)
                if trans is None or not trans[0]:
                    Print("Failed to push create action to eosio contract. sleep for 60 seconds")
                    time.sleep(60)
                time.sleep(1)
            except TypeError as ex:
                Print("Failed to send %s" % (action))

            if not nodes[len(nodes)-1].verifyAlive():
                keepProcessing=False
                break

    if keepProcessing:
        Utils.cmdError("node[%d] never shutdown" % (numNodes-1))
        errorExit("Failure - Node should be shutdown")

    for i in range(numNodes):
        # only the last node should be dead
        if not nodes[i].verifyAlive() and i<numNodes-1:
            Utils.cmdError("Node %d should be alive" % (i))
            errorExit("Failure - Node should be alive")

    Print("relaunch node with even more capacity")
    addOrSwapFlags={}

    time.sleep(10)
    maxRAMValue=currentMinimumMaxRAM+5
    currentMinimumMaxRAM=maxRAMValue
    addOrSwapFlags[maxRAMFlag]=str(maxRAMValue)
    if not nodes[len(nodes)-1].relaunch(nodeIndex, "", newChain=False, addOrSwapFlags=addOrSwapFlags):
        Utils.cmdError("Failed to restart node %d with new capacity %s" % (numNodes-1, maxRAMValue))
        errorExit("Failure - Node should have restarted")
    addOrSwapFlags={}

    time.sleep(10)
    allDone=True
    for node in nodes:
        if not node.verifyAlive():
            Utils.cmdError("All Nodes should be alive")
            errorExit("Failure - All Nodes should be alive")

    time.sleep(20)
    Print("Send 1 more action to every node")
    numAmount+=1
    for fromIndexOffset in range(namedAccounts.numAccounts):
        # just sending one node to each
        if fromIndexOffset>=len(nodes):
           break
        fromIndex=fromIndexStart+fromIndexOffset
        if fromIndex>=namedAccounts.numAccounts:
            fromIndex-=namedAccounts.numAccounts 
        toIndex=fromIndex+1
        if toIndex==namedAccounts.numAccounts:
            toIndex=0
        fromAccount=accounts[fromIndex]
        toAccount=accounts[toIndex]
        node=nodes[fromIndexOffset]
        data="{\"from\":\"%s\",\"to\":\"%s\",\"num\":%d}" % (fromAccount.name, toAccount.name, numAmount)
        opts="--permission %s@active --permission %s@active --expiration 90" % (contract, fromAccount.name)
        try:
            trans=nodes[0].pushMessage(contract, action, data, opts)
            if trans is None or not trans[0]:
                Print("Failed to push create action to eosio contract. sleep for 60 seconds")
                time.sleep(60)
                continue
            time.sleep(1)
        except TypeError as ex:
            Utils.cmdError("Failed to send %s action to node %d" % (fromAccount, fromIndexOffset, action))
            errorExit("Failure - send %s action should have succeeded" % (action))

    time.sleep(10)
    Print("Check nodes are alive")
    allDone=True
    for node in nodes:
        if not node.verifyAlive():
            Utils.cmdError("All Nodes should be alive")
            errorExit("Failure - All Nodes should be alive")

    testSuccessful=True
finally:
    TestHelper.shutdown(cluster, walletMgr, testSuccessful, killEosInstances, killWallet, keepLogs, killAll, dumpErrorDetails)

exit(0)<|MERGE_RESOLUTION|>--- conflicted
+++ resolved
@@ -138,13 +138,8 @@
     trans=nodes[0].delegatebw(contractAccount, 1000000.0000, 88000000.0000, exitOnError=True)
 
     contractDir="contracts/integration_test"
-<<<<<<< HEAD
-    wasmFile="contracts/integration_test/integration_test.wasm"
-    abiFile="contracts/integration_test/integration_test.abi"
-=======
-    wastFile="integration_test.wast"
+    wasmFile="integration_test.wasm"
     abiFile="integration_test.abi"
->>>>>>> 62d50498
     Print("Publish contract")
     trans=nodes[0].publishContract(contractAccount.name, contractDir, wasmFile, abiFile, waitForTransBlock=True)
     if trans is None:
