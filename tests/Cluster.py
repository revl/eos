import copy
import subprocess
import time
import glob
import shutil
import os
import re
import string
import signal
import datetime
import sys
import random
import json

from core_symbol import CORE_SYMBOL
from testUtils import Utils
from testUtils import Account
from Node import BlockType
from Node import Node
from WalletMgr import WalletMgr

# Protocol Feature Setup Policy
class PFSetupPolicy:
    NONE = 0
    PREACTIVATE_FEATURE_ONLY = 1
    FULL = 2 # This will only happen if the cluster is bootstrapped (i.e. dontBootstrap == False)
    @staticmethod
    def hasPreactivateFeature(policy):
        return policy == PFSetupPolicy.PREACTIVATE_FEATURE_ONLY or \
                policy == PFSetupPolicy.FULL
    @staticmethod
    def isValid(policy):
        return policy == PFSetupPolicy.NONE or \
               policy == PFSetupPolicy.PREACTIVATE_FEATURE_ONLY or \
               policy == PFSetupPolicy.FULL

# pylint: disable=too-many-instance-attributes
# pylint: disable=too-many-public-methods
class Cluster(object):
    __chainSyncStrategies=Utils.getChainStrategies()
    __chainSyncStrategy=None
    __WalletName="MyWallet"
    __localHost="localhost"
    __BiosHost="localhost"
    __BiosPort=8788
    __LauncherCmdArr=[]
    __bootlog="eosio-ignition-wd/bootlog.txt"

    # pylint: disable=too-many-arguments
    # walletd [True|False] Is keosd running. If not load the wallet plugin
    def __init__(self, walletd=False, localCluster=True, host="localhost", port=8888, walletHost="localhost", walletPort=9899, enableMongo=False
                 , mongoHost="localhost", mongoPort=27017, mongoDb="EOStest", defproduceraPrvtKey=None, defproducerbPrvtKey=None, staging=False):
        """Cluster container.
        walletd [True|False] Is wallet keosd running. If not load the wallet plugin
        localCluster [True|False] Is cluster local to host.
        host: eos server host
        port: eos server port
        walletHost: eos wallet host
        walletPort: wos wallet port
        enableMongo: Include mongoDb support, configures eos mongo plugin
        mongoHost: MongoDB host
        mongoPort: MongoDB port
        defproduceraPrvtKey: Defproducera account private key
        defproducerbPrvtKey: Defproducerb account private key
        """
        self.accounts={}
        self.nodes={}
        self.unstartedNodes=[]
        self.localCluster=localCluster
        self.wallet=None
        self.walletd=walletd
        self.enableMongo=enableMongo
        self.mongoHost=mongoHost
        self.mongoPort=mongoPort
        self.mongoDb=mongoDb
        self.walletMgr=None
        self.host=host
        self.port=port
        self.walletHost=walletHost
        self.walletPort=walletPort
        self.mongoEndpointArgs=""
        self.mongoUri=""
        if self.enableMongo:
            self.mongoUri="mongodb://%s:%d/%s" % (mongoHost, mongoPort, mongoDb)
            self.mongoEndpointArgs += "--host %s --port %d %s" % (mongoHost, mongoPort, mongoDb)
        self.staging=staging
        # init accounts
        self.defProducerAccounts={}
        self.defproduceraAccount=self.defProducerAccounts["defproducera"]= Account("defproducera")
        self.defproducerbAccount=self.defProducerAccounts["defproducerb"]= Account("defproducerb")
        self.eosioAccount=self.defProducerAccounts["eosio"]= Account("eosio")

        self.defproduceraAccount.ownerPrivateKey=defproduceraPrvtKey
        self.defproduceraAccount.activePrivateKey=defproduceraPrvtKey
        self.defproducerbAccount.ownerPrivateKey=defproducerbPrvtKey
        self.defproducerbAccount.activePrivateKey=defproducerbPrvtKey

        self.useBiosBootFile=False
        self.filesToCleanup=[]
        self.alternateVersionLabels=Cluster.__defaultAlternateVersionLabels()


    def setChainStrategy(self, chainSyncStrategy=Utils.SyncReplayTag):
        self.__chainSyncStrategy=self.__chainSyncStrategies.get(chainSyncStrategy)
        if self.__chainSyncStrategy is None:
            self.__chainSyncStrategy=self.__chainSyncStrategies.get("none")

    def setWalletMgr(self, walletMgr):
        self.walletMgr=walletMgr

    @staticmethod
    def __defaultAlternateVersionLabels():
        """Return a labels dictionary with just the "current" label to path set."""
        labels={}
        labels["current"]="./"
        return labels

    def setAlternateVersionLabels(self, file):
        """From the provided file return a dictionary of labels to paths."""
        Utils.Print("alternate file=%s" % (file))
        self.alternateVersionLabels=Cluster.__defaultAlternateVersionLabels()
        if file is None:
            # only have "current"
            return
        if not os.path.exists(file):
            Utils.errorExit("Alternate Version Labels file \"%s\" does not exist" % (file))
        with open(file, 'r') as f:
            content=f.read()
            p=re.compile(r'^\s*(\w+)\s*=\s*([^\s](?:.*[^\s])?)\s*$', re.MULTILINE)
            all=p.findall(content)
            for match in all:
                label=match[0]
                path=match[1]
                if label=="current":
                    Utils.Print("ERROR: cannot overwrite default label %s with path=%s" % (label, path))
                    continue
                self.alternateVersionLabels[label]=path
                if Utils.Debug: Utils.Print("Version label \"%s\" maps to \"%s\"" % (label, path))

    # launch local nodes and set self.nodes
    # pylint: disable=too-many-locals
    # pylint: disable=too-many-return-statements
    # pylint: disable=too-many-branches
    # pylint: disable=too-many-statements
<<<<<<< HEAD
    def launch(self, pnodes=1, unstartedNodes=0, totalNodes=1, prodCount=1, topo="mesh", p2pPlugin="net", delay=1, onlyBios=False, dontBootstrap=False,
               totalProducers=None, extraNodeosArgs=None, useBiosBootFile=True, specificExtraNodeosArgs=None, onlySetProds=False,
               pfSetupPolicy=PFSetupPolicy.FULL, alternateVersionLabelsFile=None, associatedNodeLabels=None, loadSystemContract=True):
=======
    def launch(self, pnodes=1, unstartedNodes=0, totalNodes=1, prodCount=1, topo="mesh", delay=1, onlyBios=False, dontBootstrap=False,
               totalProducers=None, extraNodeosArgs=None, useBiosBootFile=True, specificExtraNodeosArgs=None, alternateVersionLabelsFile=None,
               associatedNodeLabels=None, loadSystemContract=True):
>>>>>>> 921e9e32
        """Launch cluster.
        pnodes: producer nodes count
        unstartedNodes: non-producer nodes that are configured into the launch, but not started.  Should be included in totalNodes.
        totalNodes: producer + non-producer nodes + unstarted non-producer nodes count
        prodCount: producers per producer node count
        topo: cluster topology (as defined by launcher, and "bridge" shape that is specific to this launch method)
        delay: delay between individual nodes launch (as defined by launcher)
          delay 0 exposes a bootstrap bug where producer handover may have a large gap confusing nodes and bringing system to a halt.
        onlyBios: When true, only loads the bios contract (and not more full bootstrapping).
        dontBootstrap: When true, don't do any bootstrapping at all. (even bios is not uploaded)
        extraNodeosArgs: string of arguments to pass through to each nodoes instance (via --nodeos flag on launcher)
        useBiosBootFile: determines which of two bootstrap methods is used (when both dontBootstrap and onlyBios are false).
          The default value of true uses the bios_boot.sh file generated by the launcher.
          A value of false uses manual bootstrapping in this script, which does not do things like stake votes for producers.
        specificExtraNodeosArgs: dictionary of arguments to pass to a specific node (via --specific-num and
                                 --specific-nodeos flags on launcher), example: { "5" : "--plugin eosio::test_control_api_plugin" }
        onlySetProds: Stop the bootstrap process after setting the producers (only if useBiosBootFile is false)
        pfSetupPolicy: determine the protocol feature setup policy (none, preactivate_feature_only, or full)
        alternateVersionLabelsFile: Supply an alternate version labels file to use with associatedNodeLabels.
        associatedNodeLabels: Supply a dictionary of node numbers to use an alternate label for a specific node.
        loadSystemContract: indicate whether the eosio.system contract should be loaded (setting this to False causes useBiosBootFile to be treated as False)
        """
        assert(isinstance(topo, str))
        assert PFSetupPolicy.isValid(pfSetupPolicy)
        if alternateVersionLabelsFile is not None:
            assert(isinstance(alternateVersionLabelsFile, str))
        elif associatedNodeLabels is not None:
            associatedNodeLabels=None    # need to supply alternateVersionLabelsFile to use labels

        if associatedNodeLabels is not None:
            assert(isinstance(associatedNodeLabels, dict))
            Utils.Print("associatedNodeLabels size=%s" % (len(associatedNodeLabels)))
        Utils.Print("alternateVersionLabelsFile=%s" % (alternateVersionLabelsFile))

        if not self.localCluster:
            Utils.Print("WARNING: Cluster not local, not launching %s." % (Utils.EosServerName))
            return True

        if len(self.nodes) > 0:
            raise RuntimeError("Cluster already running.")

        if pnodes > totalNodes:
            raise RuntimeError("totalNodes (%d) must be equal to or greater than pnodes(%d)." % (totalNodes, pnodes))
        if pnodes + unstartedNodes > totalNodes:
            raise RuntimeError("totalNodes (%d) must be equal to or greater than pnodes(%d) + unstartedNodes(%d)." % (totalNodes, pnodes, unstartedNodes))

        if self.walletMgr is None:
            self.walletMgr=WalletMgr(True)

        producerFlag=""
        if totalProducers:
            assert(isinstance(totalProducers, (str,int)))
            producerFlag="--producers %s" % (totalProducers)

        self.setAlternateVersionLabels(alternateVersionLabelsFile)

        tries = 30
        while not Utils.arePortsAvailable(set(range(self.port, self.port+totalNodes+1))):
            Utils.Print("ERROR: Another process is listening on nodeos default port. wait...")
            if tries == 0:
                return False
            tries = tries - 1
            time.sleep(2)

        cmd="%s -p %s -n %s -d %s -i %s -f %s --unstarted-nodes %s" % (
            Utils.EosLauncherPath, pnodes, totalNodes, delay, datetime.datetime.utcnow().strftime("%Y-%m-%dT%H:%M:%S.%f")[:-3],
            producerFlag, unstartedNodes)
        cmdArr=cmd.split()
        if self.staging:
            cmdArr.append("--nogen")

        nodeosArgs="--max-transaction-time -1 --abi-serializer-max-time-ms 990000 --filter-on \"*\" --p2p-max-nodes-per-host %d" % (totalNodes)
        if not self.walletd:
            nodeosArgs += " --plugin eosio::wallet_api_plugin"
        if self.enableMongo:
            nodeosArgs += " --plugin eosio::mongo_db_plugin --mongodb-wipe --delete-all-blocks --mongodb-uri %s" % self.mongoUri
        if extraNodeosArgs is not None:
            assert(isinstance(extraNodeosArgs, str))
            nodeosArgs += extraNodeosArgs
        if Utils.Debug:
            nodeosArgs += " --contracts-console"
        if PFSetupPolicy.hasPreactivateFeature(pfSetupPolicy):
            nodeosArgs += " --plugin eosio::producer_api_plugin"

        if nodeosArgs:
            cmdArr.append("--nodeos")
            cmdArr.append(nodeosArgs)

        if specificExtraNodeosArgs is not None:
            assert(isinstance(specificExtraNodeosArgs, dict))
            for nodeNum,arg in specificExtraNodeosArgs.items():
                assert(isinstance(nodeNum, (str,int)))
                assert(isinstance(arg, str))
                cmdArr.append("--specific-num")
                cmdArr.append(str(nodeNum))
                cmdArr.append("--specific-nodeos")
                cmdArr.append(arg)

        cmdArr.append("--max-block-cpu-usage")
        cmdArr.append(str(160000000))
        cmdArr.append("--max-transaction-cpu-usage")
        cmdArr.append(str(150000000))

        if associatedNodeLabels is not None:
            for nodeNum,label in associatedNodeLabels.items():
                assert(isinstance(nodeNum, (str,int)))
                assert(isinstance(label, str))
                path=self.alternateVersionLabels.get(label)
                if path is None:
                    Utils.errorExit("associatedNodeLabels passed in indicates label %s for node num %s, but it was not identified in %s" % (label, nodeNum, alternateVersionLabelsFile))
                cmdArr.append("--spcfc-inst-num")
                cmdArr.append(str(nodeNum))
                cmdArr.append("--spcfc-inst-nodeos")
                cmdArr.append(path)

        # must be last cmdArr.append before subprocess.call, so that everything is on the command line
        # before constructing the shape.json file for "bridge"
        if topo=="bridge":
            shapeFilePrefix="shape_bridge"
            shapeFile=shapeFilePrefix+".json"
            cmdArrForOutput=copy.deepcopy(cmdArr)
            cmdArrForOutput.append("--output")
            cmdArrForOutput.append(shapeFile)
            s=" ".join(cmdArrForOutput)
            if Utils.Debug: Utils.Print("cmd: %s" % (s))
            if 0 != subprocess.call(cmdArrForOutput):
                Utils.Print("ERROR: Launcher failed to create shape file \"%s\"." % (shapeFile))
                return False

            f = open(shapeFile, "r")
            shapeFileJsonStr = f.read()
            f.close()
            shapeFileObject = json.loads(shapeFileJsonStr)
            Utils.Print("shapeFileObject=%s" % (shapeFileObject))
            # retrieve the nodes, which as a map of node name to node definition, which the fc library prints out as
            # an array of array, the first level of arrays is the pair entries of the map, the second is an array
            # of two entries - [ <first>, <second> ] with first being the name and second being the node definition
            shapeFileNodes = shapeFileObject["nodes"]

            numProducers=totalProducers if totalProducers is not None else (totalNodes - unstartedNodes)
            maxProducers=ord('z')-ord('a')+1
            assert numProducers<maxProducers, \
                   "ERROR: topo of %s assumes names of \"defproducera\" to \"defproducerz\", so must have at most %d producers" % \
                    (topo,maxProducers)

            # will make a map to node object to make identification easier
            biosNodeObject=None
            bridgeNodes={}
            producerNodes={}
            producers=[]
            for append in range(ord('a'),ord('a')+numProducers):
                name="defproducer" + chr(append)
                producers.append(name)

            # first group starts at 0
            secondGroupStart=int((numProducers+1)/2)
            producerGroup1=[]
            producerGroup2=[]

            Utils.Print("producers=%s" % (producers))
            shapeFileNodeMap = {}
            def getNodeNum(nodeName):
                p=re.compile(r'^testnet_(\d+)$')
                m=p.match(nodeName)
                return int(m.group(1))

            for shapeFileNodePair in shapeFileNodes:
                assert(len(shapeFileNodePair)==2)
                nodeName=shapeFileNodePair[0]
                shapeFileNode=shapeFileNodePair[1]
                shapeFileNodeMap[nodeName]=shapeFileNode
                Utils.Print("name=%s, shapeFileNode=%s" % (nodeName, shapeFileNodeMap[shapeFileNodePair[0]]))
                if nodeName=="bios":
                    biosNodeObject=shapeFileNode
                    continue
                nodeNum=getNodeNum(nodeName)
                Utils.Print("nodeNum=%d, shapeFileNode=%s" % (nodeNum, shapeFileNode))
                assert("producers" in shapeFileNode)
                shapeFileNodeProds=shapeFileNode["producers"]
                numNodeProducers=len(shapeFileNodeProds)
                if (numNodeProducers==0):
                    bridgeNodes[nodeName]=shapeFileNode
                else:
                    producerNodes[nodeName]=shapeFileNode
                    group=None
                    # go through all the producers for this node and determine which group on the bridged network they are in
                    for shapeFileNodeProd in shapeFileNodeProds:
                        producerIndex=0
                        for prod in producers:
                            if prod==shapeFileNodeProd:
                                break
                            producerIndex+=1

                        prodGroup=None
                        if producerIndex<secondGroupStart:
                            prodGroup=1
                            if group is None:
                                group=prodGroup
                                producerGroup1.append(nodeName)
                                Utils.Print("Group1 grouping producerIndex=%s, secondGroupStart=%s" % (producerIndex,secondGroupStart))
                        else:
                            prodGroup=2
                            if group is None:
                                group=prodGroup
                                producerGroup2.append(nodeName)
                                Utils.Print("Group2 grouping producerIndex=%s, secondGroupStart=%s" % (producerIndex,secondGroupStart))
                        if group!=prodGroup:
                            Utils.errorExit("Node configuration not consistent with \"bridge\" topology. Node %s has producers that fall into both halves of the bridged network" % (nodeName))

            for _,bridgeNode in bridgeNodes.items():
                bridgeNode["peers"]=[]
                for prodName in producerNodes:
                    bridgeNode["peers"].append(prodName)

            def connectGroup(group, producerNodes, bridgeNodes) :
                groupStr=""
                for nodeName in group:
                    groupStr+=nodeName+", "
                    prodNode=producerNodes[nodeName]
                    prodNode["peers"]=[i for i in group if i!=nodeName]
                    for bridgeName in bridgeNodes:
                        prodNode["peers"].append(bridgeName)

            connectGroup(producerGroup1, producerNodes, bridgeNodes)
            connectGroup(producerGroup2, producerNodes, bridgeNodes)

            f=open(shapeFile,"w")
            f.write(json.dumps(shapeFileObject, indent=4, sort_keys=True))
            f.close()

            cmdArr.append("--shape")
            cmdArr.append(shapeFile)
        else:
            cmdArr.append("--shape")
            cmdArr.append(topo)

        Cluster.__LauncherCmdArr = cmdArr.copy()

        s=" ".join(cmdArr)
        if Utils.Debug: Utils.Print("cmd: %s" % (s))
        if 0 != subprocess.call(cmdArr):
            Utils.Print("ERROR: Launcher failed to launch. failed cmd: %s" % (s))
            return False

        startedNodes=totalNodes-unstartedNodes
        self.nodes=list(range(startedNodes)) # placeholder for cleanup purposes only

        nodes=self.discoverLocalNodes(startedNodes, timeout=Utils.systemWaitTimeout)
        if nodes is None or startedNodes != len(nodes):
            Utils.Print("ERROR: Unable to validate %s instances, expected: %d, actual: %d" %
                          (Utils.EosServerName, startedNodes, len(nodes)))
            return False

        self.nodes=nodes

        if unstartedNodes > 0:
            self.unstartedNodes=self.discoverUnstartedLocalNodes(unstartedNodes, totalNodes)

        biosNode=self.discoverBiosNode()
        if not biosNode or not biosNode.checkPulse():
            Utils.Print("ERROR: Bios node doesn't appear to be running...")
            return False

        if onlyBios:
            self.nodes=[biosNode]

        # ensure cluster node are inter-connected by ensuring everyone has block 1
        Utils.Print("Cluster viability smoke test. Validate every cluster node has block 1. ")
        if not self.waitOnClusterBlockNumSync(1):
            Utils.Print("ERROR: Cluster doesn't seem to be in sync. Some nodes missing block 1")
            return False

        if PFSetupPolicy.hasPreactivateFeature(pfSetupPolicy):
            Utils.Print("Activate Preactivate Feature.")
            biosNode.activatePreactivateFeature()

        if dontBootstrap:
            Utils.Print("Skipping bootstrap.")
            self.biosNode=biosNode
            return True

        Utils.Print("Bootstrap cluster.")
        if not loadSystemContract:
            useBiosBootFile=False  #ensure we use Cluster.bootstrap
        if onlyBios or not useBiosBootFile:
            self.biosNode=self.bootstrap(biosNode, startedNodes, prodCount, totalProducers, pfSetupPolicy, onlyBios, onlySetProds, loadSystemContract)
            if self.biosNode is None:
                Utils.Print("ERROR: Bootstrap failed.")
                return False
        else:
            self.useBiosBootFile=True
            self.biosNode=self.bios_bootstrap(biosNode, startedNodes, pfSetupPolicy)
            if self.biosNode is None:
                Utils.Print("ERROR: Bootstrap failed.")
                return False

        if self.biosNode is None:
            Utils.Print("ERROR: Bootstrap failed.")
            return False

        # validate iniX accounts can be retrieved

        producerKeys=Cluster.parseClusterKeys(totalNodes)
        if producerKeys is None:
            Utils.Print("ERROR: Unable to parse cluster info")
            return False

        def initAccountKeys(account, keys):
            account.ownerPrivateKey=keys["private"]
            account.ownerPublicKey=keys["public"]
            account.activePrivateKey=keys["private"]
            account.activePublicKey=keys["public"]

        for name,_ in producerKeys.items():
            account=Account(name)
            initAccountKeys(account, producerKeys[name])
            self.defProducerAccounts[name] = account

        self.eosioAccount=self.defProducerAccounts["eosio"]
        self.defproduceraAccount=self.defProducerAccounts["defproducera"]
        self.defproducerbAccount=self.defProducerAccounts["defproducerb"]

        return True

    # Initialize the default nodes (at present just the root node)
    def initializeNodes(self, defproduceraPrvtKey=None, defproducerbPrvtKey=None, onlyBios=False):
        port=Cluster.__BiosPort if onlyBios else self.port
        host=Cluster.__BiosHost if onlyBios else self.host
        node=Node(host, port, walletMgr=self.walletMgr, enableMongo=self.enableMongo, mongoHost=self.mongoHost, mongoPort=self.mongoPort, mongoDb=self.mongoDb)
        if Utils.Debug: Utils.Print("Node: %s", str(node))

        node.checkPulse(exitOnError=True)
        self.nodes=[node]

        if defproduceraPrvtKey is not None:
            self.defproduceraAccount.ownerPrivateKey=defproduceraPrvtKey
            self.defproduceraAccount.activePrivateKey=defproduceraPrvtKey

        if defproducerbPrvtKey is not None:
            self.defproducerbAccount.ownerPrivateKey=defproducerbPrvtKey
            self.defproducerbAccount.activePrivateKey=defproducerbPrvtKey

        return True

    # Initialize nodes from the Json nodes string
    def initializeNodesFromJson(self, nodesJsonStr):
        nodesObj= json.loads(nodesJsonStr)
        if nodesObj is None:
            Utils.Print("ERROR: Invalid Json string.")
            return False

        if "keys" in nodesObj:
            keysMap=nodesObj["keys"]

            if "defproduceraPrivateKey" in keysMap:
                defproduceraPrivateKey=keysMap["defproduceraPrivateKey"]
                self.defproduceraAccount.ownerPrivateKey=defproduceraPrivateKey

            if "defproducerbPrivateKey" in keysMap:
                defproducerbPrivateKey=keysMap["defproducerbPrivateKey"]
                self.defproducerbAccount.ownerPrivateKey=defproducerbPrivateKey

        nArr=nodesObj["nodes"]
        nodes=[]
        for n in nArr:
            port=n["port"]
            host=n["host"]
            node=Node(host, port, walletMgr=self.walletMgr)
            if Utils.Debug: Utils.Print("Node:", node)

            node.checkPulse(exitOnError=True)
            nodes.append(node)

        self.nodes=nodes
        return True

    def setNodes(self, nodes):
        """manually set nodes, alternative to explicit launch"""
        self.nodes=nodes

    def waitOnClusterSync(self, timeout=None, blockType=BlockType.head, blockAdvancing=0):
        """Get head or irrevercible block on node 0, then ensure that block (or that block plus the
           blockAdvancing) is present on every cluster node."""
        assert(self.nodes)
        assert(len(self.nodes) > 0)
        node=self.nodes[0]
        targetBlockNum=node.getBlockNum(blockType) #retrieve node 0's head or irrevercible block number
        targetBlockNum+=blockAdvancing
        if Utils.Debug:
            Utils.Print("%s block number on root node: %d" % (blockType.type, targetBlockNum))
        if targetBlockNum == -1:
            return False

        return self.waitOnClusterBlockNumSync(targetBlockNum, timeout)

    def waitOnClusterBlockNumSync(self, targetBlockNum, timeout=None, blockType=BlockType.head):
        """Wait for all nodes to have targetBlockNum finalized."""
        assert(self.nodes)

        def doNodesHaveBlockNum(nodes, targetBlockNum, blockType, printCount):
            ret=True
            for node in nodes:
                try:
                    if (not node.killed) and (not node.isBlockPresent(targetBlockNum, blockType=blockType)):
                        ret=False
                        break
                except (TypeError) as _:
                    # This can happen if client connects before server is listening
                    ret=False
                    break

            printCount+=1
            if Utils.Debug and not ret and printCount%5==0:
                blockNums=[]
                for i in range(0, len(nodes)):
                    blockNums.append(nodes[i].getBlockNum())
                Utils.Print("Cluster still not in sync, head blocks for nodes: [ %s ]" % (", ".join(blockNums)))
            return ret

        printCount=0
        lam = lambda: doNodesHaveBlockNum(self.nodes, targetBlockNum, blockType, printCount)
        ret=Utils.waitForBool(lam, timeout)
        return ret

    @staticmethod
    def getClientVersion(verbose=False):
        """Returns client version (string)"""
        p = re.compile(r'^Build version:\s(\w+)\n$')
        try:
            cmd="%s version client" % (Utils.EosClientPath)
            if verbose: Utils.Print("cmd: %s" % (cmd))
            response=Utils.checkOutput(cmd.split())
            assert(response)
            assert(isinstance(response, str))
            if verbose: Utils.Print("response: <%s>" % (response))
            m=p.match(response)
            if m is None:
                Utils.Print("ERROR: client version regex mismatch")
                return None

            verStr=m.group(1)
            return verStr
        except subprocess.CalledProcessError as ex:
            msg=ex.output.decode("utf-8")
            Utils.Print("ERROR: Exception during client version query. %s" % (msg))
            raise

    @staticmethod
    def createAccountKeys(count):
        accounts=[]
        p = re.compile('Private key: (.+)\nPublic key: (.+)\n', re.MULTILINE)
        for _ in range(0, count):
            try:
                cmd="%s create key --to-console" % (Utils.EosClientPath)
                if Utils.Debug: Utils.Print("cmd: %s" % (cmd))
                keyStr=Utils.checkOutput(cmd.split())
                m=p.search(keyStr)
                if m is None:
                    Utils.Print("ERROR: Owner key creation regex mismatch")
                    break

                ownerPrivate=m.group(1)
                ownerPublic=m.group(2)

                cmd="%s create key --to-console" % (Utils.EosClientPath)
                if Utils.Debug: Utils.Print("cmd: %s" % (cmd))
                keyStr=Utils.checkOutput(cmd.split())
                m=p.match(keyStr)
                if m is None:
                    Utils.Print("ERROR: Active key creation regex mismatch")
                    break

                activePrivate=m.group(1)
                activePublic=m.group(2)

                name=''.join(random.choice(string.ascii_lowercase) for _ in range(12))
                account=Account(name)
                account.ownerPrivateKey=ownerPrivate
                account.ownerPublicKey=ownerPublic
                account.activePrivateKey=activePrivate
                account.activePublicKey=activePublic
                accounts.append(account)
                if Utils.Debug: Utils.Print("name: %s, key(owner): ['%s', '%s], key(active): ['%s', '%s']" % (name, ownerPublic, ownerPrivate, activePublic, activePrivate))

            except subprocess.CalledProcessError as ex:
                msg=ex.output.decode("utf-8")
                Utils.Print("ERROR: Exception during key creation. %s" % (msg))
                break

        if count != len(accounts):
            Utils.Print("Account keys creation failed. Expected %d, actual: %d" % (count, len(accounts)))
            return None

        return accounts

    # create account keys and import into wallet. Wallet initialization will be user responsibility
    # also imports defproducera and defproducerb accounts
    def populateWallet(self, accountsCount, wallet):
        if self.walletMgr is None:
            Utils.Print("ERROR: WalletMgr hasn't been initialized.")
            return False

        accounts=None
        if accountsCount > 0:
            Utils.Print ("Create account keys.")
            accounts = self.createAccountKeys(accountsCount)
            if accounts is None:
                Utils.Print("Account keys creation failed.")
                return False

        Utils.Print("Importing keys for account %s into wallet %s." % (self.defproduceraAccount.name, wallet.name))
        if not self.walletMgr.importKey(self.defproduceraAccount, wallet):
            Utils.Print("ERROR: Failed to import key for account %s" % (self.defproduceraAccount.name))
            return False

        Utils.Print("Importing keys for account %s into wallet %s." % (self.defproducerbAccount.name, wallet.name))
        if not self.walletMgr.importKey(self.defproducerbAccount, wallet):
            Utils.Print("ERROR: Failed to import key for account %s" % (self.defproducerbAccount.name))
            return False

        for account in accounts:
            Utils.Print("Importing keys for account %s into wallet %s." % (account.name, wallet.name))
            if not self.walletMgr.importKey(account, wallet):
                Utils.Print("ERROR: Failed to import key for account %s" % (account.name))
                return False

        self.accounts=accounts
        return True

    def getNode(self, nodeId=0, exitOnError=True):
        if exitOnError and nodeId >= len(self.nodes):
            Utils.cmdError("cluster never created node %d" % (nodeId))
            Utils.errorExit("Failed to retrieve node %d" % (nodeId))
        if exitOnError and self.nodes[nodeId] is None:
            Utils.cmdError("cluster has None value for node %d" % (nodeId))
            Utils.errorExit("Failed to retrieve node %d" % (nodeId))
        return self.nodes[nodeId]

    def getNodes(self):
        return self.nodes

    def launchUnstarted(self, numToLaunch=1, cachePopen=False):
        assert(isinstance(numToLaunch, int))
        assert(numToLaunch>0)
        launchList=self.unstartedNodes[:numToLaunch]
        del self.unstartedNodes[:numToLaunch]
        for node in launchList:
            # the node number is indexed off of the started nodes list
            node.launchUnstarted(len(self.nodes), cachePopen=cachePopen)
            self.nodes.append(node)

    # Spread funds across accounts with transactions spread through cluster nodes.
    #  Validate transactions are synchronized on root node
    def spreadFunds(self, source, accounts, amount=1):
        assert(source)
        assert(isinstance(source, Account))
        assert(accounts)
        assert(isinstance(accounts, list))
        assert(len(accounts) > 0)
        Utils.Print("len(accounts): %d" % (len(accounts)))

        count=len(accounts)
        transferAmount=(count*amount)+amount
        transferAmountStr=Node.currencyIntToStr(transferAmount, CORE_SYMBOL)
        node=self.nodes[0]
        fromm=source
        to=accounts[0]
        Utils.Print("Transfer %s units from account %s to %s on eos server port %d" % (
            transferAmountStr, fromm.name, to.name, node.port))
        trans=node.transferFunds(fromm, to, transferAmountStr)
        transId=Node.getTransId(trans)
        if transId is None:
            return False

        if Utils.Debug: Utils.Print("Funds transfered on transaction id %s." % (transId))

        nextEosIdx=-1
        for i in range(0, count):
            account=accounts[i]
            nextInstanceFound=False
            for _ in range(0, count):
                #Utils.Print("nextEosIdx: %d, n: %d" % (nextEosIdx, n))
                nextEosIdx=(nextEosIdx + 1)%count
                if not self.nodes[nextEosIdx].killed:
                    #Utils.Print("nextEosIdx: %d" % (nextEosIdx))
                    nextInstanceFound=True
                    break

            if nextInstanceFound is False:
                Utils.Print("ERROR: No active nodes found.")
                return False

            #Utils.Print("nextEosIdx: %d, count: %d" % (nextEosIdx, count))
            node=self.nodes[nextEosIdx]
            if Utils.Debug: Utils.Print("Wait for transaction id %s on node port %d" % (transId, node.port))
            if node.waitForTransInBlock(transId) is False:
                Utils.Print("ERROR: Failed to validate transaction %s got rolled into a block on server port %d." % (transId, node.port))
                return False

            transferAmount -= amount
            transferAmountStr=Node.currencyIntToStr(transferAmount, CORE_SYMBOL)
            fromm=account
            to=accounts[i+1] if i < (count-1) else source
            Utils.Print("Transfer %s units from account %s to %s on eos server port %d." %
                    (transferAmountStr, fromm.name, to.name, node.port))

            trans=node.transferFunds(fromm, to, transferAmountStr)
            transId=Node.getTransId(trans)
            if transId is None:
                return False

            if Utils.Debug: Utils.Print("Funds transfered on block num %s." % (transId))

        # As an extra step wait for last transaction on the root node
        node=self.nodes[0]
        if Utils.Debug: Utils.Print("Wait for transaction id %s on node port %d" % (transId, node.port))
        if node.waitForTransInBlock(transId) is False:
            Utils.Print("ERROR: Failed to validate transaction %s got rolled into a block on server port %d." % (transId, node.port))
            return False

        return True

    def validateSpreadFunds(self, initialBalances, transferAmount, source, accounts):
        """Given initial Balances, will validate each account has the expected balance based upon transferAmount.
        This validation is repeated against every node in the cluster."""
        assert(source)
        assert(isinstance(source, Account))
        assert(accounts)
        assert(isinstance(accounts, list))
        assert(len(accounts) > 0)
        assert(initialBalances)
        assert(isinstance(initialBalances, dict))
        assert(isinstance(transferAmount, int))

        for node in self.nodes:
            if node.killed:
                continue

            if Utils.Debug: Utils.Print("Validate funds on %s server port %d." %
                                        (Utils.EosServerName, node.port))

            if node.validateFunds(initialBalances, transferAmount, source, accounts) is False:
                Utils.Print("ERROR: Failed to validate funds on eos node port: %d" % (node.port))
                return False

        return True

    def spreadFundsAndValidate(self, transferAmount=1):
        """Sprays 'transferAmount' funds across configured accounts and validates action. The spray is done in a trickle down fashion with account 1
        receiving transferAmount*n SYS and forwarding x-transferAmount funds. Transfer actions are spread round-robin across the cluster to vaidate system cohesiveness."""

        if Utils.Debug: Utils.Print("Get initial system balances.")
        initialBalances=self.nodes[0].getEosBalances([self.defproduceraAccount] + self.accounts)
        assert(initialBalances)
        assert(isinstance(initialBalances, dict))

        if False == self.spreadFunds(self.defproduceraAccount, self.accounts, transferAmount):
            Utils.Print("ERROR: Failed to spread funds across nodes.")
            return False

        Utils.Print("Funds spread across all accounts. Now validate funds")

        if False == self.validateSpreadFunds(initialBalances, transferAmount, self.defproduceraAccount, self.accounts):
            Utils.Print("ERROR: Failed to validate funds transfer across nodes.")
            return False

        return True

    def validateAccounts(self, accounts, testSysAccounts=True):
        assert(len(self.nodes) > 0)
        node=self.nodes[0]

        myAccounts = []
        if testSysAccounts:
            myAccounts += [self.eosioAccount, self.defproduceraAccount, self.defproducerbAccount]
        if accounts:
            assert(isinstance(accounts, list))
            myAccounts += accounts

        node.validateAccounts(myAccounts)

    def createAccountAndVerify(self, account, creator, stakedDeposit=1000, stakeNet=100, stakeCPU=100, buyRAM=10000):
        """create account, verify account and return transaction id"""
        assert(len(self.nodes) > 0)
        node=self.nodes[0]
        trans=node.createInitializeAccount(account, creator, stakedDeposit, stakeNet=stakeNet, stakeCPU=stakeCPU, buyRAM=buyRAM, exitOnError=True)
        assert(node.verifyAccount(account))
        return trans

    # # create account, verify account and return transaction id
    # def createAccountAndVerify(self, account, creator, stakedDeposit=1000):
    #     if len(self.nodes) == 0:
    #         Utils.Print("ERROR: No nodes initialized.")
    #         return None
    #     node=self.nodes[0]

    #     transId=node.createAccount(account, creator, stakedDeposit)

    #     if transId is not None and node.verifyAccount(account) is not None:
    #         return transId
    #     return None

    def createInitializeAccount(self, account, creatorAccount, stakedDeposit=1000, waitForTransBlock=False, stakeNet=100, stakeCPU=100, buyRAM=10000, exitOnError=False):
        assert(len(self.nodes) > 0)
        node=self.nodes[0]
        trans=node.createInitializeAccount(account, creatorAccount, stakedDeposit, waitForTransBlock, stakeNet=stakeNet, stakeCPU=stakeCPU, buyRAM=buyRAM)
        return trans

    @staticmethod
    def nodeNameToId(name):
        r"""Convert node name to decimal id. Node name regex is "node_([\d]+)". "node_bios" is a special name which returns -1. Examples: node_00 => 0, node_21 => 21, node_bios => -1. """
        if name == "node_bios":
            return -1

        m=re.search(r"node_([\d]+)", name)
        return int(m.group(1))

    @staticmethod
    def parseProducerKeys(configFile, nodeName):
        """Parse node config file for producer keys. Returns dictionary. (Keys: account name; Values: dictionary objects (Keys: ["name", "node", "private","public"]; Values: account name, node id returned by nodeNameToId(nodeName), private key(string)and public key(string)))."""

        configStr=None
        with open(configFile, 'r') as f:
            configStr=f.read()

        pattern=r"^\s*private-key\s*=\W+(\w+)\W+(\w+)\W+$"
        m=re.search(pattern, configStr, re.MULTILINE)
        regMsg="None" if m is None else "NOT None"
        if m is None:
            if Utils.Debug: Utils.Print("Failed to find producer keys")
            return None

        pubKey=m.group(1)
        privateKey=m.group(2)

        pattern=r"^\s*producer-name\s*=\W*(\w+)\W*$"
        matches=re.findall(pattern, configStr, re.MULTILINE)
        if matches is None:
            if Utils.Debug: Utils.Print("Failed to find producers.")
            return None

        producerKeys={}
        for m in matches:
            if Utils.Debug: Utils.Print ("Found producer : %s" % (m))
            nodeId=Cluster.nodeNameToId(nodeName)
            keys={"name": m, "node": nodeId, "private": privateKey, "public": pubKey}
            producerKeys[m]=keys

        return producerKeys

    @staticmethod
    def parseProducers(nodeNum):
        """Parse node config file for producers."""

        configFile=Utils.getNodeConfigDir(nodeNum, "config.ini")
        if Utils.Debug: Utils.Print("Parsing config file %s" % configFile)
        configStr=None
        with open(configFile, 'r') as f:
            configStr=f.read()

        pattern=r"^\s*producer-name\s*=\W*(\w+)\W*$"
        producerMatches=re.findall(pattern, configStr, re.MULTILINE)
        if producerMatches is None:
            if Utils.Debug: Utils.Print("Failed to find producers.")
            return None

        return producerMatches

    @staticmethod
    def parseClusterKeys(totalNodes):
        """Parse cluster config file. Updates producer keys data members."""

        configFile=Utils.getNodeConfigDir("bios", "config.ini")
        if Utils.Debug: Utils.Print("Parsing config file %s" % configFile)
        nodeName=Utils.nodeExtensionToName("bios")
        producerKeys=Cluster.parseProducerKeys(configFile, nodeName)
        if producerKeys is None:
            Utils.Print("ERROR: Failed to parse eosio private keys from cluster config files.")
            return None

        for i in range(0, totalNodes):
            configFile=Utils.getNodeConfigDir(i, "config.ini")
            if Utils.Debug: Utils.Print("Parsing config file %s" % configFile)

            nodeName=Utils.nodeExtensionToName(i)
            keys=Cluster.parseProducerKeys(configFile, nodeName)
            if keys is not None:
                producerKeys.update(keys)
            keyMsg="None" if keys is None else len(keys)

        return producerKeys

    def bios_bootstrap(self, biosNode, totalNodes, pfSetupPolicy, silent=False):
        """Bootstrap cluster using the bios_boot.sh script generated by eosio-launcher."""

        Utils.Print("Starting cluster bootstrap.")
        assert PFSetupPolicy.isValid(pfSetupPolicy)

        cmd="bash bios_boot.sh"
        if Utils.Debug: Utils.Print("cmd: %s" % (cmd))
        env = {
            "BIOS_CONTRACT_PATH": "unittests/contracts/old_versions/v1.6.0-rc3/eosio.bios",
            "FEATURE_DIGESTS": ""
        }
        if PFSetupPolicy.hasPreactivateFeature(pfSetupPolicy):
            env["BIOS_CONTRACT_PATH"] = "unittests/contracts/eosio.bios"

        if pfSetupPolicy == PFSetupPolicy.FULL:
            allBuiltinProtocolFeatureDigests = biosNode.getAllBuiltinFeatureDigestsToPreactivate()
            env["FEATURE_DIGESTS"] = " ".join(allBuiltinProtocolFeatureDigests)
            Utils.Print("Set FEATURE_DIGESTS to: %s" % env["FEATURE_DIGESTS"])

        if 0 != subprocess.call(cmd.split(), stdout=Utils.FNull, env=env):
            if not silent: Utils.Print("Launcher failed to shut down eos cluster.")
            return None

        p = re.compile('error', re.IGNORECASE)
        with open(Cluster.__bootlog) as bootFile:
            for line in bootFile:
                if p.search(line):
                    Utils.Print("ERROR: bios_boot.sh script resulted in errors. See %s" % (Cluster.__bootlog))
                    Utils.Print(line)
                    return None

        producerKeys=Cluster.parseClusterKeys(totalNodes)
        # should have totalNodes node plus bios node
        if producerKeys is None or len(producerKeys) < (totalNodes+1):
            Utils.Print("ERROR: Failed to parse private keys from cluster config files.")
            return None

        self.walletMgr.killall()
        self.walletMgr.cleanup()

        if not self.walletMgr.launch():
            Utils.Print("ERROR: Failed to launch bootstrap wallet.")
            return None

        ignWallet=self.walletMgr.create("ignition")
        if ignWallet is None:
            Utils.Print("ERROR: Failed to create ignition wallet.")
            return None

        eosioName="eosio"
        eosioKeys=producerKeys[eosioName]
        eosioAccount=Account(eosioName)
        eosioAccount.ownerPrivateKey=eosioKeys["private"]
        eosioAccount.ownerPublicKey=eosioKeys["public"]
        eosioAccount.activePrivateKey=eosioKeys["private"]
        eosioAccount.activePublicKey=eosioKeys["public"]
        producerKeys.pop(eosioName)

        if not self.walletMgr.importKey(eosioAccount, ignWallet):
            Utils.Print("ERROR: Failed to import %s account keys into ignition wallet." % (eosioName))
            return None

        initialFunds="1000000.0000 {0}".format(CORE_SYMBOL)
        Utils.Print("Transfer initial fund %s to individual accounts." % (initialFunds))
        trans=None
        contract="eosio.token"
        action="transfer"
        for name, keys in producerKeys.items():
            data="{\"from\":\"eosio\",\"to\":\"%s\",\"quantity\":\"%s\",\"memo\":\"%s\"}" % (name, initialFunds, "init eosio transfer")
            opts="--permission eosio@active"
            if name != "eosio":
                trans=biosNode.pushMessage(contract, action, data, opts)
                if trans is None or not trans[0]:
                    Utils.Print("ERROR: Failed to transfer funds from eosio.token to %s." % (name))
                    return None

            Node.validateTransaction(trans[1])

        Utils.Print("Wait for last transfer transaction to become finalized.")
        transId=Node.getTransId(trans[1])
        if not biosNode.waitForTransInBlock(transId):
            Utils.Print("ERROR: Failed to validate transaction %s got rolled into a block on server port %d." % (transId, biosNode.port))
            return None

        Utils.Print("Cluster bootstrap done.")

        return biosNode

    def bootstrap(self, biosNode, totalNodes, prodCount, totalProducers, pfSetupPolicy, onlyBios=False, onlySetProds=False, loadSystemContract=True):
        """Create 'prodCount' init accounts and deposits 10000000000 SYS in each. If prodCount is -1 will initialize all possible producers.
        Ensure nodes are inter-connected prior to this call. One way to validate this will be to check if every node has block 1."""

        Utils.Print("Starting cluster bootstrap.")
        assert PFSetupPolicy.isValid(pfSetupPolicy)
        if totalProducers is None:
            totalProducers=totalNodes

        producerKeys=Cluster.parseClusterKeys(totalNodes)
        # should have totalNodes node plus bios node
        if producerKeys is None:
            Utils.Print("ERROR: Failed to parse any producer keys from config files.")
            return None
        elif len(producerKeys) < (totalProducers+1):
            Utils.Print("ERROR: Failed to parse %d producer keys from cluster config files, only found %d." % (totalProducers+1,len(producerKeys)))
            return None

        self.walletMgr.killall()
        self.walletMgr.cleanup()

        if not self.walletMgr.launch():
            Utils.Print("ERROR: Failed to launch bootstrap wallet.")
            return None

        ignWallet=self.walletMgr.create("ignition")

        eosioName="eosio"
        eosioKeys=producerKeys[eosioName]
        eosioAccount=Account(eosioName)
        eosioAccount.ownerPrivateKey=eosioKeys["private"]
        eosioAccount.ownerPublicKey=eosioKeys["public"]
        eosioAccount.activePrivateKey=eosioKeys["private"]
        eosioAccount.activePublicKey=eosioKeys["public"]

        if not self.walletMgr.importKey(eosioAccount, ignWallet):
            Utils.Print("ERROR: Failed to import %s account keys into ignition wallet." % (eosioName))
            return None

        contract="eosio.bios"
        contractDir="unittests/contracts/%s" % (contract)
        if PFSetupPolicy.hasPreactivateFeature(pfSetupPolicy):
            contractDir="unittests/contracts/%s" % (contract)
        else:
            contractDir="unittests/contracts/old_versions/v1.6.0-rc3/%s" % (contract)
        wasmFile="%s.wasm" % (contract)
        abiFile="%s.abi" % (contract)
        Utils.Print("Publish %s contract" % (contract))
        trans=biosNode.publishContract(eosioAccount.name, contractDir, wasmFile, abiFile, waitForTransBlock=True)
        if trans is None:
            Utils.Print("ERROR: Failed to publish contract %s." % (contract))
            return None

        if pfSetupPolicy == PFSetupPolicy.FULL:
            biosNode.preactivateAllBuiltinProtocolFeature()

        Node.validateTransaction(trans)

        Utils.Print("Creating accounts: %s " % ", ".join(producerKeys.keys()))
        producerKeys.pop(eosioName)
        accounts=[]
        for name, keys in producerKeys.items():
            initx = None
            initx = Account(name)
            initx.ownerPrivateKey=keys["private"]
            initx.ownerPublicKey=keys["public"]
            initx.activePrivateKey=keys["private"]
            initx.activePublicKey=keys["public"]
            trans=biosNode.createAccount(initx, eosioAccount, 0)
            if trans is None:
                Utils.Print("ERROR: Failed to create account %s" % (name))
                return None
            Node.validateTransaction(trans)
            accounts.append(initx)

        transId=Node.getTransId(trans)
        if not biosNode.waitForTransInBlock(transId):
            Utils.Print("ERROR: Failed to validate transaction %s got rolled into a block on server port %d." % (transId, biosNode.port))
            return None

        Utils.Print("Validating system accounts within bootstrap")
        biosNode.validateAccounts(accounts)

        if not onlyBios:
            if prodCount == -1:
                setProdsFile="setprods.json"
                if Utils.Debug: Utils.Print("Reading in setprods file %s." % (setProdsFile))
                with open(setProdsFile, "r") as f:
                    setProdsStr=f.read()

                    Utils.Print("Setting producers.")
                    opts="--permission eosio@active"
                    myTrans=biosNode.pushMessage("eosio", "setprods", setProdsStr, opts)
                    if myTrans is None or not myTrans[0]:
                        Utils.Print("ERROR: Failed to set producers.")
                        return None
            else:
                counts=dict.fromkeys(range(totalNodes), 0) #initialize node prods count to 0
                setProdsStr='{"schedule": ['
                firstTime=True
                prodNames=[]
                for name, keys in producerKeys.items():
                    if counts[keys["node"]] >= prodCount:
                        continue
                    if firstTime:
                        firstTime = False
                    else:
                        setProdsStr += ','

                    setProdsStr += ' { "producer_name": "%s", "block_signing_key": "%s" }' % (keys["name"], keys["public"])
                    prodNames.append(keys["name"])
                    counts[keys["node"]] += 1

                setProdsStr += ' ] }'
                if Utils.Debug: Utils.Print("setprods: %s" % (setProdsStr))
                Utils.Print("Setting producers: %s." % (", ".join(prodNames)))
                opts="--permission eosio@active"
                # pylint: disable=redefined-variable-type
                trans=biosNode.pushMessage("eosio", "setprods", setProdsStr, opts)
                if trans is None or not trans[0]:
                    Utils.Print("ERROR: Failed to set producer %s." % (keys["name"]))
                    return None

            trans=trans[1]
            transId=Node.getTransId(trans)
            if not biosNode.waitForTransInBlock(transId):
                Utils.Print("ERROR: Failed to validate transaction %s got rolled into a block on server port %d." % (transId, biosNode.port))
                return None

            # wait for block production handover (essentially a block produced by anyone but eosio).
            lam = lambda: biosNode.getInfo(exitOnError=True)["head_block_producer"] != "eosio"
            ret=Utils.waitForBool(lam)
            if not ret:
                Utils.Print("ERROR: Block production handover failed.")
                return None

        if onlySetProds: return biosNode

        eosioTokenAccount=copy.deepcopy(eosioAccount)
        eosioTokenAccount.name="eosio.token"
        trans=biosNode.createAccount(eosioTokenAccount, eosioAccount, 0)
        if trans is None:
            Utils.Print("ERROR: Failed to create account %s" % (eosioTokenAccount.name))
            return None

        eosioRamAccount=copy.deepcopy(eosioAccount)
        eosioRamAccount.name="eosio.ram"
        trans=biosNode.createAccount(eosioRamAccount, eosioAccount, 0)
        if trans is None:
            Utils.Print("ERROR: Failed to create account %s" % (eosioRamAccount.name))
            return None

        eosioRamfeeAccount=copy.deepcopy(eosioAccount)
        eosioRamfeeAccount.name="eosio.ramfee"
        trans=biosNode.createAccount(eosioRamfeeAccount, eosioAccount, 0)
        if trans is None:
            Utils.Print("ERROR: Failed to create account %s" % (eosioRamfeeAccount.name))
            return None

        eosioStakeAccount=copy.deepcopy(eosioAccount)
        eosioStakeAccount.name="eosio.stake"
        trans=biosNode.createAccount(eosioStakeAccount, eosioAccount, 0)
        if trans is None:
            Utils.Print("ERROR: Failed to create account %s" % (eosioStakeAccount.name))
            return None

        Node.validateTransaction(trans)
        transId=Node.getTransId(trans)
        if not biosNode.waitForTransInBlock(transId):
            Utils.Print("ERROR: Failed to validate transaction %s got rolled into a block on server port %d." % (transId, biosNode.port))
            return None

        contract="eosio.token"
        contractDir="unittests/contracts/%s" % (contract)
        wasmFile="%s.wasm" % (contract)
        abiFile="%s.abi" % (contract)
        Utils.Print("Publish %s contract" % (contract))
        trans=biosNode.publishContract(eosioTokenAccount.name, contractDir, wasmFile, abiFile, waitForTransBlock=True)
        if trans is None:
            Utils.Print("ERROR: Failed to publish contract %s." % (contract))
            return None

        # Create currency0000, followed by issue currency0000
        contract=eosioTokenAccount.name
        Utils.Print("push create action to %s contract" % (contract))
        action="create"
        data="{\"issuer\":\"%s\",\"maximum_supply\":\"1000000000.0000 %s\",\"can_freeze\":\"0\",\"can_recall\":\"0\",\"can_whitelist\":\"0\"}" % (eosioTokenAccount.name, CORE_SYMBOL)
        opts="--permission %s@active" % (contract)
        trans=biosNode.pushMessage(contract, action, data, opts)
        if trans is None or not trans[0]:
            Utils.Print("ERROR: Failed to push create action to eosio contract.")
            return None

        Node.validateTransaction(trans[1])
        transId=Node.getTransId(trans[1])
        if not biosNode.waitForTransInBlock(transId):
            Utils.Print("ERROR: Failed to validate transaction %s got rolled into a block on server port %d." % (transId, biosNode.port))
            return None

        contract=eosioTokenAccount.name
        Utils.Print("push issue action to %s contract" % (contract))
        action="issue"
        data="{\"to\":\"%s\",\"quantity\":\"1000000000.0000 %s\",\"memo\":\"initial issue\"}" % (eosioAccount.name, CORE_SYMBOL)
        opts="--permission %s@active" % (contract)
        trans=biosNode.pushMessage(contract, action, data, opts)
        if trans is None or not trans[0]:
            Utils.Print("ERROR: Failed to push issue action to eosio contract.")
            return None

        Node.validateTransaction(trans[1])
        Utils.Print("Wait for issue action transaction to become finalized.")
        transId=Node.getTransId(trans[1])
        # biosNode.waitForTransInBlock(transId)
        # guesstimating block finalization timeout. Two production rounds of 12 blocks per node, plus 60 seconds buffer
        timeout = .5 * 12 * 2 * len(producerKeys) + 60
        if not biosNode.waitForTransFinalization(transId, timeout=timeout):
            Utils.Print("ERROR: Failed to validate transaction %s got rolled into a finalized block on server port %d." % (transId, biosNode.port))
            return None

        expectedAmount="1000000000.0000 {0}".format(CORE_SYMBOL)
        Utils.Print("Verify eosio issue, Expected: %s" % (expectedAmount))
        actualAmount=biosNode.getAccountEosBalanceStr(eosioAccount.name)
        if expectedAmount != actualAmount:
            Utils.Print("ERROR: Issue verification failed. Excepted %s, actual: %s" %
                        (expectedAmount, actualAmount))
            return None

        if loadSystemContract:
            contract="eosio.system"
            contractDir="unittests/contracts/%s" % (contract)
            wasmFile="%s.wasm" % (contract)
            abiFile="%s.abi" % (contract)
            Utils.Print("Publish %s contract" % (contract))
            trans=biosNode.publishContract(eosioAccount.name, contractDir, wasmFile, abiFile, waitForTransBlock=True)
            if trans is None:
                Utils.Print("ERROR: Failed to publish contract %s." % (contract))
                return None

            Node.validateTransaction(trans)

        initialFunds="1000000.0000 {0}".format(CORE_SYMBOL)
        Utils.Print("Transfer initial fund %s to individual accounts." % (initialFunds))
        trans=None
        contract=eosioTokenAccount.name
        action="transfer"
        for name, keys in producerKeys.items():
            data="{\"from\":\"%s\",\"to\":\"%s\",\"quantity\":\"%s\",\"memo\":\"%s\"}" % (eosioAccount.name, name, initialFunds, "init transfer")
            opts="--permission %s@active" % (eosioAccount.name)
            trans=biosNode.pushMessage(contract, action, data, opts)
            if trans is None or not trans[0]:
                Utils.Print("ERROR: Failed to transfer funds from %s to %s." % (eosioTokenAccount.name, name))
                return None

            Node.validateTransaction(trans[1])

        Utils.Print("Wait for last transfer transaction to become finalized.")
        transId=Node.getTransId(trans[1])
        if not biosNode.waitForTransInBlock(transId):
            Utils.Print("ERROR: Failed to validate transaction %s got rolled into a block on server port %d." % (transId, biosNode.port))
            return None
        action="init"
        data="{\"version\":0,\"core\":\"4,%s\"}" % (CORE_SYMBOL)
        opts="--permission %s@active" % (eosioAccount.name)
        trans=biosNode.pushMessage(eosioAccount.name, action, data, opts)
        Utils.Print("Cluster bootstrap done.")

        return biosNode

    @staticmethod
    def pgrepEosServers(timeout=None):
        cmd=Utils.pgrepCmd(Utils.EosServerName)

        def myFunc():
            psOut=None
            try:
                if Utils.Debug: Utils.Print("cmd: %s" % (cmd))
                psOut=Utils.checkOutput(cmd.split())
                return psOut
            except subprocess.CalledProcessError as ex:
                msg=ex.output.decode("utf-8")
                Utils.Print("ERROR: call of \"%s\" failed. %s" % (cmd, msg))
                return None
            return None

        return Utils.waitForObj(myFunc, timeout)

    @staticmethod
    def pgrepEosServerPattern(nodeInstance):
        dataLocation=Utils.getNodeDataDir(nodeInstance)
        return r"[\n]?(\d+) (.* --data-dir %s .*)\n" % (dataLocation)

    # Populates list of EosInstanceInfo objects, matched to actual running instances
    def discoverLocalNodes(self, totalNodes, timeout=None):
        nodes=[]

        psOut=Cluster.pgrepEosServers(timeout)
        if psOut is None:
            Utils.Print("ERROR: No nodes discovered.")
            return nodes

        if len(psOut) < 6660:
            psOutDisplay=psOut
        else:
            psOutDisplay=psOut[:6660]+"..."
        if Utils.Debug: Utils.Print("pgrep output: \"%s\"" % psOutDisplay)
        for i in range(0, totalNodes):
            instance=self.discoverLocalNode(i, psOut)
            if instance is None:
                break
            nodes.append(instance)

        if Utils.Debug: Utils.Print("Found %d nodes" % (len(nodes)))
        return nodes

    # Populate a node matched to actual running instance
    def discoverLocalNode(self, nodeNum, psOut=None):
        if psOut is None:
            psOut=Cluster.pgrepEosServers(timeout)
        if psOut is None:
            Utils.Print("ERROR: No nodes discovered.")
            return nodes
        pattern=Cluster.pgrepEosServerPattern(nodeNum)
        m=re.search(pattern, psOut, re.MULTILINE)
        if m is None:
            Utils.Print("ERROR: Failed to find %s pid. Pattern %s" % (Utils.EosServerName, pattern))
            return None
        instance=Node(self.host, self.port + nodeNum, pid=int(m.group(1)), cmd=m.group(2), walletMgr=self.walletMgr, enableMongo=self.enableMongo, mongoHost=self.mongoHost, mongoPort=self.mongoPort, mongoDb=self.mongoDb)
        if Utils.Debug: Utils.Print("Node>", instance)
        return instance

    def discoverBiosNode(self, timeout=None):
        psOut=Cluster.pgrepEosServers(timeout=timeout)
        pattern=Cluster.pgrepEosServerPattern("bios")
        Utils.Print("pattern={\n%s\n}, psOut=\n%s\n" % (pattern,psOut))
        m=re.search(pattern, psOut, re.MULTILINE)
        if m is None:
            Utils.Print("ERROR: Failed to find %s pid. Pattern %s" % (Utils.EosServerName, pattern))
            return None
        else:
            return Node(Cluster.__BiosHost, Cluster.__BiosPort, pid=int(m.group(1)), cmd=m.group(2), walletMgr=self.walletMgr)

    # Kills a percentange of Eos instances starting from the tail and update eosInstanceInfos state
    def killSomeEosInstances(self, killCount, killSignalStr=Utils.SigKillTag):
        killSignal=signal.SIGKILL
        if killSignalStr == Utils.SigTermTag:
            killSignal=signal.SIGTERM
        Utils.Print("Kill %d %s instances with signal %s." % (killCount, Utils.EosServerName, killSignal))

        killedCount=0
        for node in reversed(self.nodes):
            if not node.kill(killSignal):
                return False

            killedCount += 1
            if killedCount >= killCount:
                break

        time.sleep(1) # Give processes time to stand down
        return True

    def relaunchEosInstances(self, cachePopen=False):

        chainArg=self.__chainSyncStrategy.arg

        newChain= False if self.__chainSyncStrategy.name in [Utils.SyncHardReplayTag, Utils.SyncNoneTag] else True
        for i in range(0, len(self.nodes)):
            node=self.nodes[i]
            if node.killed and not node.relaunch(i, chainArg, newChain=newChain, cachePopen=cachePopen):
                return False

        return True

    @staticmethod
    def dumpErrorDetailImpl(fileName):
        Utils.Print(Utils.FileDivider)
        Utils.Print("Contents of %s:" % (fileName))
        if os.path.exists(fileName):
            with open(fileName, "r") as f:
                shutil.copyfileobj(f, sys.stdout)
        else:
            Utils.Print("File %s not found." % (fileName))

    @staticmethod
    def __findFiles(path):
        files=[]
        it=os.scandir(path)
        for entry in it:
            if entry.is_file(follow_symlinks=False):
                match=re.match("stderr\..+\.txt", entry.name)
                if match:
                    files.append(os.path.join(path, entry.name))
        files.sort()
        return files

    def dumpErrorDetails(self):
        fileName=Utils.getNodeConfigDir("bios", "config.ini")
        Cluster.dumpErrorDetailImpl(fileName)
        path=Utils.getNodeDataDir("bios")
        fileNames=Cluster.__findFiles(path)
        for fileName in fileNames:
            Cluster.dumpErrorDetailImpl(fileName)

        for i in range(0, len(self.nodes)):
            configLocation=Utils.getNodeConfigDir(i)
            fileName=os.path.join(configLocation, "config.ini")
            Cluster.dumpErrorDetailImpl(fileName)
            fileName=os.path.join(configLocation, "genesis.json")
            Cluster.dumpErrorDetailImpl(fileName)
            path=Utils.getNodeDataDir(i)
            fileNames=Cluster.__findFiles(path)
            for fileName in fileNames:
                Cluster.dumpErrorDetailImpl(fileName)

        if self.useBiosBootFile:
            Cluster.dumpErrorDetailImpl(Cluster.__bootlog)

    def killall(self, silent=True, allInstances=False):
        """Kill cluster nodeos instances. allInstances will kill all nodeos instances running on the system."""
        cmd="%s -k 9" % (Utils.EosLauncherPath)
        if Utils.Debug: Utils.Print("cmd: %s" % (cmd))
        if 0 != subprocess.call(cmd.split(), stdout=Utils.FNull):
            if not silent: Utils.Print("Launcher failed to shut down eos cluster.")

        if allInstances:
            # ocassionally the launcher cannot kill the eos server
            cmd="pkill -9 %s" % (Utils.EosServerName)
            if Utils.Debug: Utils.Print("cmd: %s" % (cmd))
            if 0 != subprocess.call(cmd.split(), stdout=Utils.FNull):
                if not silent: Utils.Print("Failed to shut down eos cluster.")

        # another explicit nodes shutdown
        for node in self.nodes:
            try:
                if node.pid is not None:
                    os.kill(node.pid, signal.SIGKILL)
            except OSError as _:
                pass

    def bounce(self, nodes, silent=True):
        """Bounces nodeos instances as indicated by parameter nodes.
        nodes should take the form of a comma-separated list as accepted by the launcher --bounce command (e.g. '00' or '00,01')"""
        cmdArr = Cluster.__LauncherCmdArr.copy()
        cmdArr.append("--bounce")
        cmdArr.append(nodes)
        cmd=" ".join(cmdArr)
        if Utils.Debug: Utils.Print("cmd: %s" % (cmd))
        if 0 != subprocess.call(cmdArr):
            if not silent: Utils.Print("Launcher failed to bounce nodes: %s." % (nodes))
            return False
        return True

    def down(self, nodes, silent=True):
        """Brings down nodeos instances as indicated by parameter nodes.
        nodes should take the form of a comma-separated list as accepted by the launcher --bounce command (e.g. '00' or '00,01')"""
        cmdArr = Cluster.__LauncherCmdArr.copy()
        cmdArr.append("--down")
        cmdArr.append(nodes)
        cmd=" ".join(cmdArr)
        if Utils.Debug: Utils.Print("cmd: %s" % (cmd))
        if 0 != subprocess.call(cmdArr):
            if not silent: Utils.Print("Launcher failed to take down nodes: %s." % (nodes))
            return False
        return True

    def isMongodDbRunning(self):
        cmd="%s %s" % (Utils.MongoPath, self.mongoEndpointArgs)
        subcommand="db.version()"
        if Utils.Debug: Utils.Print("echo %s | %s" % (subcommand, cmd))
        ret,outs,errs=Node.stdinAndCheckOutput(cmd.split(), subcommand)
        if ret is not 0:
            Utils.Print("ERROR: Failed to check database version: %s" % (Node.byteArrToStr(errs)) )
            return False
        if Utils.Debug: Utils.Print("MongoDb response: %s" % (outs))
        return True

    def waitForNextBlock(self, timeout=None):
        if timeout is None:
            timeout=Utils.systemWaitTimeout
        node=self.nodes[0]
        return node.waitForNextBlock(timeout)

    def cleanup(self):
        for f in glob.glob(Utils.DataDir + "node_*"):
            shutil.rmtree(f)
        for f in glob.glob(Utils.ConfigDir + "node_*"):
            shutil.rmtree(f)

        for f in self.filesToCleanup:
            os.remove(f)

        if self.enableMongo:
            cmd="%s %s" % (Utils.MongoPath, self.mongoEndpointArgs)
            subcommand="db.dropDatabase()"
            if Utils.Debug: Utils.Print("echo %s | %s" % (subcommand, cmd))
            ret,_,errs=Node.stdinAndCheckOutput(cmd.split(), subcommand)
            if ret is not 0:
                Utils.Print("ERROR: Failed to drop database: %s" % (Node.byteArrToStr(errs)) )


    # Create accounts and validates that the last transaction is received on root node
    def createAccounts(self, creator, waitForTransBlock=True, stakedDeposit=1000):
        if self.accounts is None:
            return True

        transId=None
        for account in self.accounts:
            if Utils.Debug: Utils.Print("Create account %s." % (account.name))
            trans=self.createAccountAndVerify(account, creator, stakedDeposit)
            if trans is None:
                Utils.Print("ERROR: Failed to create account %s." % (account.name))
                return False
            if Utils.Debug: Utils.Print("Account %s created." % (account.name))
            transId=Node.getTransId(trans)

        if waitForTransBlock and transId is not None:
            node=self.nodes[0]
            if Utils.Debug: Utils.Print("Wait for transaction id %s on server port %d." % ( transId, node.port))
            if node.waitForTransInBlock(transId) is False:
                Utils.Print("ERROR: Failed to validate transaction %s got rolled into a block on server port %d." % (transId, node.port))
                return False

        return True

    def discoverUnstartedLocalNodes(self, unstartedNodes, totalNodes):
        unstarted=[]
        firstUnstartedNode=totalNodes-unstartedNodes
        for nodeId in range(firstUnstartedNode, totalNodes):
            unstarted.append(self.discoverUnstartedLocalNode(nodeId))
        return unstarted

    def discoverUnstartedLocalNode(self, nodeId):
        startFile=Node.unstartedFile(nodeId)
        with open(startFile, 'r') as file:
            cmd=file.read()
            Utils.Print("unstarted local node cmd: %s" % (cmd))
        p=re.compile(r'^\s*(\w+)\s*=\s*([^\s](?:.*[^\s])?)\s*$')
        instance=Node(self.host, port=self.port+nodeId, pid=None, cmd=cmd, walletMgr=self.walletMgr, enableMongo=self.enableMongo, mongoHost=self.mongoHost, mongoPort=self.mongoPort, mongoDb=self.mongoDb)
        if Utils.Debug: Utils.Print("Unstarted Node>", instance)
        return instance

    def getInfos(self, silentErrors=False, exitOnError=False):
        infos=[]
        for node in self.nodes:
            infos.append(node.getInfo(silentErrors=silentErrors, exitOnError=exitOnError))

        return infos

    def reportStatus(self):
        if hasattr(self, "biosNode") and self.biosNode is not None:
            self.biosNode.reportStatus()
        if hasattr(self, "nodes"):
            for node in self.nodes:
                try:
                    node.reportStatus()
                except:
                    Utils.Print("No reportStatus")

    def printBlockLogIfNeeded(self):
        printBlockLog=False
        if hasattr(self, "nodes") and self.nodes is not None:
            for node in self.nodes:
                if node.missingTransaction:
                    printBlockLog=True
                    break

        if hasattr(self, "biosNode") and self.biosNode is not None and self.biosNode.missingTransaction:
            printBlockLog=True

        if not printBlockLog:
            return

        self.printBlockLog()

    def getBlockLog(self, nodeExtension):
        blockLogDir=Utils.getNodeDataDir(nodeExtension, "blocks")
        return Utils.getBlockLog(blockLogDir, exitOnError=False)

    def printBlockLog(self):
        blockLogBios=self.getBlockLog("bios")
        Utils.Print(Utils.FileDivider)
        Utils.Print("Block log from %s:\n%s" % ("bios", json.dumps(blockLogBios, indent=1)))

        if not hasattr(self, "nodes"):
            return

        numNodes=len(self.nodes)
        for i in range(numNodes):
            node=self.nodes[i]
            blockLog=self.getBlockLog(i)
            Utils.Print(Utils.FileDivider)
            Utils.Print("Block log from node %s:\n%s" % (i, json.dumps(blockLog, indent=1)))


    def compareBlockLogs(self):
        blockLogs=[]
        blockNameExtensions=[]
        lowestMaxes=[]

        def back(arr):
            return arr[len(arr)-1]

        def sortLowest(maxes,max):
            for i in range(len(maxes)):
                if max < maxes[i]:
                    maxes.insert(i, max)
                    return

            maxes.append(max)

        i="bios"
        blockLog=self.getBlockLog(i)
        if blockLog is None:
            Utils.errorExit("Node %s does not have a block log, all nodes must have a block log" % (i))
        blockLogs.append(blockLog)
        blockNameExtensions.append(i)
        sortLowest(lowestMaxes,back(blockLog)["block_num"])

        if not hasattr(self, "nodes"):
            Utils.errorExit("There are not multiple nodes to compare, this method assumes that two nodes or more are expected")

        numNodes=len(self.nodes)
        for i in range(numNodes):
            node=self.nodes[i]
            blockLog=self.getBlockLog(i)
            if blockLog is None:
                Utils.errorExit("Node %s does not have a block log, all nodes must have a block log" % (i))
            blockLogs.append(blockLog)
            blockNameExtensions.append(i)
            sortLowest(lowestMaxes,back(blockLog)["block_num"])

        numNodes=len(blockLogs)

        if numNodes < 2:
            Utils.errorExit("There are not multiple nodes to compare, this method assumes that two nodes or more are expected")

        if lowestMaxes[0] < 2:
            Utils.errorExit("One or more nodes only has %d blocks, if that is a valid scenario, then compareBlockLogs shouldn't be called" % (lowestMaxes[0]))

        # create a list of block logs and name extensions for the given common block number span
        def identifyCommon(blockLogs, blockNameExtensions, first, last):
            commonBlockLogs=[]
            commonBlockNameExtensions=[]
            for i in range(numNodes):
                if (len(blockLogs[i]) >= last):
                    commonBlockLogs.append(blockLogs[i][first:last])
                    commonBlockNameExtensions.append(blockNameExtensions[i])
            return (commonBlockLogs,commonBlockNameExtensions)

        # compare the contents of the blockLogs for the given common block number span
        def compareCommon(blockLogs, blockNameExtensions, first, last):
            if Utils.Debug: Utils.Print("comparing block num %s through %s" % (first, last))
            commonBlockLogs=None
            commonBlockNameExtensions=None
            (commonBlockLogs,commonBlockNameExtensions) = identifyCommon(blockLogs, blockNameExtensions, first, last)
            numBlockLogs=len(commonBlockLogs)
            if numBlockLogs < 2:
                return False

            ret=None
            for i in range(1,numBlockLogs):
                context="<comparing block logs for node[%s] and node[%s]>" % (commonBlockNameExtensions[0], commonBlockNameExtensions[i])
                if Utils.Debug: Utils.Print("context=%s" % (context))
                ret=Utils.compare(commonBlockLogs[0], commonBlockLogs[i], context)
                if ret is not None:
                    blockLogDir1=Utils.DataDir + Utils.nodeExtensionToName(commonBlockNameExtensions[0]) + "/blocks/"
                    blockLogDir2=Utils.DataDir + Utils.nodeExtensionToName(commonBlockNameExtensions[i]) + "/blocks/"
                    Utils.Print(Utils.FileDivider)
                    Utils.Print("Block log from %s:\n%s" % (blockLogDir1, json.dumps(commonBlockLogs[0], indent=1)))
                    Utils.Print(Utils.FileDivider)
                    Utils.Print("Block log from %s:\n%s" % (blockLogDir2, json.dumps(commonBlockLogs[i], indent=1)))
                    Utils.Print(Utils.FileDivider)
                    Utils.errorExit("Block logs do not match, difference description -> %s" % (ret))

            return True

        def stripValues(lowestMaxes,greaterThan):
            newLowest=[]
            for low in lowestMaxes:
                if low > greaterThan:
                    newLowest.append(low)
            return newLowest

        first=0
        while len(lowestMaxes)>0 and compareCommon(blockLogs, blockNameExtensions, first, lowestMaxes[0]):
            first=lowestMaxes[0]+1
            lowestMaxes=stripValues(lowestMaxes,lowestMaxes[0])<|MERGE_RESOLUTION|>--- conflicted
+++ resolved
@@ -142,15 +142,9 @@
     # pylint: disable=too-many-return-statements
     # pylint: disable=too-many-branches
     # pylint: disable=too-many-statements
-<<<<<<< HEAD
-    def launch(self, pnodes=1, unstartedNodes=0, totalNodes=1, prodCount=1, topo="mesh", p2pPlugin="net", delay=1, onlyBios=False, dontBootstrap=False,
+    def launch(self, pnodes=1, unstartedNodes=0, totalNodes=1, prodCount=1, topo="mesh", delay=1, onlyBios=False, dontBootstrap=False,
                totalProducers=None, extraNodeosArgs=None, useBiosBootFile=True, specificExtraNodeosArgs=None, onlySetProds=False,
                pfSetupPolicy=PFSetupPolicy.FULL, alternateVersionLabelsFile=None, associatedNodeLabels=None, loadSystemContract=True):
-=======
-    def launch(self, pnodes=1, unstartedNodes=0, totalNodes=1, prodCount=1, topo="mesh", delay=1, onlyBios=False, dontBootstrap=False,
-               totalProducers=None, extraNodeosArgs=None, useBiosBootFile=True, specificExtraNodeosArgs=None, alternateVersionLabelsFile=None,
-               associatedNodeLabels=None, loadSystemContract=True):
->>>>>>> 921e9e32
         """Launch cluster.
         pnodes: producer nodes count
         unstartedNodes: non-producer nodes that are configured into the launch, but not started.  Should be included in totalNodes.
