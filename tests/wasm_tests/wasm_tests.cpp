#include <boost/test/unit_test.hpp>
#include <eosio/testing/tester.hpp>
#include <eosio/chain/contracts/abi_serializer.hpp>
#include <eosio/chain/wasm_eosio_constraints.hpp>
#include <eosio/chain/exceptions.hpp>
#include <asserter/asserter.wast.hpp>
#include <asserter/asserter.abi.hpp>

#include <stltest/stltest.wast.hpp>
#include <stltest/stltest.abi.hpp>

#include <noop/noop.wast.hpp>
#include <noop/noop.abi.hpp>

#include <eosio.system/eosio.system.wast.hpp>
#include <eosio.system/eosio.system.abi.hpp>

#include <Runtime/Runtime.h>

#include <fc/variant_object.hpp>
#include <fc/io/json.hpp>

#include "test_wasts.hpp"
#include "test_softfloat_wasts.hpp"

#include <array>
#include <utility>

using namespace eosio;
using namespace eosio::chain;
using namespace eosio::chain::contracts;
using namespace eosio::testing;
using namespace fc;


struct assertdef {
   int8_t      condition;
   string      message;

   static account_name get_account() {
      return N(asserter);
   }

   static action_name get_name() {
      return N(procassert);
   }
};

FC_REFLECT(assertdef, (condition)(message));

struct provereset {
   static account_name get_account() {
      return N(asserter);
   }

   static action_name get_name() {
      return N(provereset);
   }
};

FC_REFLECT_EMPTY(provereset);

BOOST_AUTO_TEST_SUITE(wasm_tests)

/**
 * Prove that action reading and assertions are working
 */
BOOST_FIXTURE_TEST_CASE( basic_test, tester ) try {
   produce_blocks(2);

   create_accounts( {N(asserter)} );
   produce_block();

   set_code(N(asserter), asserter_wast);
   produce_blocks(1);

   transaction_id_type no_assert_id;
   {
      signed_transaction trx;
      trx.actions.emplace_back( vector<permission_level>{{N(asserter),config::active_name}},
                                assertdef {1, "Should Not Assert!"} );
      trx.actions[0].authorization = {{N(asserter),config::active_name}};

      set_tapos( trx );
      trx.sign( get_private_key( N(asserter), "active" ), chain_id_type() );
      auto result = push_transaction( trx );
      BOOST_CHECK_EQUAL(result.status, transaction_receipt::executed);
      BOOST_CHECK_EQUAL(result.action_traces.size(), 1);
      BOOST_CHECK_EQUAL(result.action_traces.at(0).receiver.to_string(),  name(N(asserter)).to_string() );
      BOOST_CHECK_EQUAL(result.action_traces.at(0).act.account.to_string(), name(N(asserter)).to_string() );
      BOOST_CHECK_EQUAL(result.action_traces.at(0).act.name.to_string(),  name(N(procassert)).to_string() );
      BOOST_CHECK_EQUAL(result.action_traces.at(0).act.authorization.size(),  1 );
      BOOST_CHECK_EQUAL(result.action_traces.at(0).act.authorization.at(0).actor.to_string(),  name(N(asserter)).to_string() );
      BOOST_CHECK_EQUAL(result.action_traces.at(0).act.authorization.at(0).permission.to_string(),  name(config::active_name).to_string() );
      no_assert_id = trx.id();
   }

   produce_blocks(1);

   BOOST_REQUIRE_EQUAL(true, chain_has_transaction(no_assert_id));
   const auto& receipt = get_transaction_receipt(no_assert_id);
   BOOST_CHECK_EQUAL(transaction_receipt::executed, receipt.status);

   transaction_id_type yes_assert_id;
   {
      signed_transaction trx;
      trx.actions.emplace_back( vector<permission_level>{{N(asserter),config::active_name}},
                                assertdef {0, "Should Assert!"} );

      set_tapos( trx );
      trx.sign( get_private_key( N(asserter), "active" ), chain_id_type() );
      yes_assert_id = trx.id();

      BOOST_CHECK_THROW(push_transaction( trx ), fc::assert_exception);
   }

   produce_blocks(1);

   auto has_tx = chain_has_transaction(yes_assert_id);
   BOOST_REQUIRE_EQUAL(false, has_tx);

} FC_LOG_AND_RETHROW() /// basic_test

/**
 * Prove the modifications to global variables are wiped between runs
 */
BOOST_FIXTURE_TEST_CASE( prove_mem_reset, tester ) try {
   produce_blocks(2);

   create_accounts( {N(asserter)} );
   produce_block();

   set_code(N(asserter), asserter_wast);
   produce_blocks(1);

   // repeat the action multiple times, each time the action handler checks for the expected
   // default value then modifies the value which should not survive until the next invoction
   for (int i = 0; i < 5; i++) {
      signed_transaction trx;
      trx.actions.emplace_back( vector<permission_level>{{N(asserter),config::active_name}},
                                provereset {} );

      set_tapos( trx );
      trx.sign( get_private_key( N(asserter), "active" ), chain_id_type() );
      push_transaction( trx );
      produce_blocks(1);
      BOOST_REQUIRE_EQUAL(true, chain_has_transaction(trx.id()));
      const auto& receipt = get_transaction_receipt(trx.id());
      BOOST_CHECK_EQUAL(transaction_receipt::executed, receipt.status);
   }

} FC_LOG_AND_RETHROW() /// prove_mem_reset

/**
 * Prove the modifications to global variables are wiped between runs
 */
BOOST_FIXTURE_TEST_CASE( abi_from_variant, tester ) try {
   produce_blocks(2);

   create_accounts( {N(asserter)} );
   produce_block();

   set_code(N(asserter), asserter_wast);
   set_abi(N(asserter), asserter_abi);
   produce_blocks(1);

   auto resolver = [&,this]( const account_name& name ) -> optional<abi_serializer> {
      try {
         const auto& accnt  = this->control->get_database().get<account_object,by_name>( name );
         abi_def abi;
         if (abi_serializer::to_abi(accnt.abi, abi)) {
            return abi_serializer(abi);
         }
         return optional<abi_serializer>();
      } FC_RETHROW_EXCEPTIONS(error, "Failed to find or parse ABI for ${name}", ("name", name))
   };

   variant pretty_trx = mutable_variant_object()
      ("actions", variants({
         mutable_variant_object()
            ("account", "asserter")
            ("name", "procassert")
            ("authorization", variants({
               mutable_variant_object()
                  ("actor", "asserter")
                  ("permission", name(config::active_name).to_string())
            }))
            ("data", mutable_variant_object()
               ("condition", 1)
               ("message", "Should Not Assert!")
            )
         })
      );

   signed_transaction trx;
   abi_serializer::from_variant(pretty_trx, trx, resolver);
   set_tapos( trx );
   trx.sign( get_private_key( N(asserter), "active" ), chain_id_type() );
   push_transaction( trx );
   produce_blocks(1);
   BOOST_REQUIRE_EQUAL(true, chain_has_transaction(trx.id()));
   const auto& receipt = get_transaction_receipt(trx.id());
   BOOST_CHECK_EQUAL(transaction_receipt::executed, receipt.status);

} FC_LOG_AND_RETHROW() /// prove_mem_reset

// test softfloat 32 bit operations
BOOST_FIXTURE_TEST_CASE( f32_tests, tester ) try {
   produce_blocks(2);
   account_name an = N(f_tests);
   create_accounts( {N(f32_tests)} );
   produce_block();
   {
      set_code(N(f32_tests), f32_test_wast);
      produce_blocks(10);

      signed_transaction trx;
      action act;
      act.account = N(f32_tests);
      act.name = N();
      act.authorization = vector<permission_level>{{N(f32_tests),config::active_name}};
      trx.actions.push_back(act);

      set_tapos(trx);
      trx.sign(get_private_key( N(f32_tests), "active" ), chain_id_type());
      push_transaction(trx);
      produce_blocks(1);
      BOOST_REQUIRE_EQUAL(true, chain_has_transaction(trx.id()));
      const auto& receipt = get_transaction_receipt(trx.id());
   }
   {
      set_code(N(f32_tests), f32_bitwise_test_wast);
      produce_blocks(10);

      signed_transaction trx;
      action act;
      act.account = N(f32_tests);
      act.name = N();
      act.authorization = vector<permission_level>{{N(f32_tests),config::active_name}};
      trx.actions.push_back(act);

      set_tapos(trx);
      trx.sign(get_private_key( N(f32_tests), "active" ), chain_id_type());
      push_transaction(trx);
      produce_blocks(1);
      BOOST_REQUIRE_EQUAL(true, chain_has_transaction(trx.id()));
      const auto& receipt = get_transaction_receipt(trx.id());
   }
   {
      set_code(N(f32_tests), f32_cmp_test_wast);
      produce_blocks(10);

      signed_transaction trx;
      action act;
      act.account = N(f32_tests);
      act.name = N();
      act.authorization = vector<permission_level>{{N(f32_tests),config::active_name}};
      trx.actions.push_back(act);

      set_tapos(trx);
      trx.sign(get_private_key( N(f32_tests), "active" ), chain_id_type());
      push_transaction(trx);
      produce_blocks(1);
      BOOST_REQUIRE_EQUAL(true, chain_has_transaction(trx.id()));
      const auto& receipt = get_transaction_receipt(trx.id());
   }
} FC_LOG_AND_RETHROW()

// test softfloat 64 bit operations
BOOST_FIXTURE_TEST_CASE( f64_tests, tester ) try {
   produce_blocks(2);

   create_accounts( {N(f_tests)} );
   produce_block();
   {
      set_code(N(f_tests), f64_test_wast);
      produce_blocks(10);

      signed_transaction trx;
      action act;
      act.account = N(f_tests);
      act.name = N();
      act.authorization = vector<permission_level>{{N(f_tests),config::active_name}};
      trx.actions.push_back(act);

      set_tapos(trx);
      trx.sign(get_private_key( N(f_tests), "active" ), chain_id_type());
      push_transaction(trx);
      produce_blocks(1);
      BOOST_REQUIRE_EQUAL(true, chain_has_transaction(trx.id()));
      const auto& receipt = get_transaction_receipt(trx.id());
   }
   {
      set_code(N(f_tests), f64_bitwise_test_wast);
      produce_blocks(10);

      signed_transaction trx;
      action act;
      act.account = N(f_tests);
      act.name = N();
      act.authorization = vector<permission_level>{{N(f_tests),config::active_name}};
      trx.actions.push_back(act);

      set_tapos(trx);
      trx.sign(get_private_key( N(f_tests), "active" ), chain_id_type());
      push_transaction(trx);
      produce_blocks(1);
      BOOST_REQUIRE_EQUAL(true, chain_has_transaction(trx.id()));
      const auto& receipt = get_transaction_receipt(trx.id());
   }
   {
      set_code(N(f_tests), f64_cmp_test_wast);
      produce_blocks(10);

      signed_transaction trx;
      action act;
      act.account = N(f_tests);
      act.name = N();
      act.authorization = vector<permission_level>{{N(f_tests),config::active_name}};
      trx.actions.push_back(act);

      set_tapos(trx);
      trx.sign(get_private_key( N(f_tests), "active" ), chain_id_type());
      push_transaction(trx);
      produce_blocks(1);
      BOOST_REQUIRE_EQUAL(true, chain_has_transaction(trx.id()));
      const auto& receipt = get_transaction_receipt(trx.id());
   }
} FC_LOG_AND_RETHROW()

#if 0
// test softfloat conversion operations
BOOST_FIXTURE_TEST_CASE( f32_f64_conversion_tests, tester ) try {
   produce_blocks(2);

   create_accounts( {N(f_tests)} );
   produce_block();
   {
      set_code(N(f_tests), f32_f64_conv_wast);
      produce_blocks(10);

      signed_transaction trx;
      action act;
      act.account = N(f_tests);
      act.name = N();
      act.authorization = vector<permission_level>{{N(f_tests),config::active_name}};
      trx.actions.push_back(act);

      set_tapos(trx);
      trx.sign(get_private_key( N(f_tests), "active" ), chain_id_type());
      push_transaction(trx);
      produce_blocks(1);
      BOOST_REQUIRE_EQUAL(true, chain_has_transaction(trx.id()));
      const auto& receipt = get_transaction_receipt(trx.id());
   }
} FC_LOG_AND_RETHROW()
#endif

/**
 * Make sure WASM "start" method is used correctly
 */
BOOST_FIXTURE_TEST_CASE( check_entry_behavior, tester ) try {
   produce_blocks(2);
   create_accounts( {N(entrycheck)} );
   produce_block();

   set_code(N(entrycheck), entry_wast);
   produce_blocks(10);

   signed_transaction trx;
   action act;
   act.account = N(entrycheck);
   act.name = N();
   act.authorization = vector<permission_level>{{N(entrycheck),config::active_name}};
   trx.actions.push_back(act);

   set_tapos(trx);
   trx.sign(get_private_key( N(entrycheck), "active" ), chain_id_type());
   push_transaction(trx);
   produce_blocks(1);
   BOOST_REQUIRE_EQUAL(true, chain_has_transaction(trx.id()));
   const auto& receipt = get_transaction_receipt(trx.id());
   BOOST_CHECK_EQUAL(transaction_receipt::executed, receipt.status);
} FC_LOG_AND_RETHROW()

/**
 * Ensure we can load a wasm w/o memory
 */
BOOST_FIXTURE_TEST_CASE( simple_no_memory_check, tester ) try {
   produce_blocks(2);

   create_accounts( {N(nomem)} );
   produce_block();

   set_code(N(nomem), simple_no_memory_wast);
   produce_blocks(1);

   //the apply func of simple_no_memory_wast tries to call a native func with linear memory pointer
   signed_transaction trx;
   action act;
   act.account = N(nomem);
   act.name = N();
   act.authorization = vector<permission_level>{{N(nomem),config::active_name}};
   trx.actions.push_back(act);
   trx.expiration = control->head_block_time();

   trx.sign(get_private_key( N(nomem), "active" ), chain_id_type());
   BOOST_CHECK_THROW(push_transaction( trx ), wasm_execution_error);
} FC_LOG_AND_RETHROW()

//Make sure globals are all reset to their inital values
BOOST_FIXTURE_TEST_CASE( check_global_reset, tester ) try {
   produce_blocks(2);

   create_accounts( {N(globalreset)} );
   produce_block();

   set_code(N(globalreset), mutable_global_wast);
   produce_blocks(1);

   signed_transaction trx;
   {
   action act;
   act.account = N(globalreset);
   act.name = name(0ULL);
   act.authorization = vector<permission_level>{{N(globalreset),config::active_name}};
   trx.actions.push_back(act);
   }
   {
   action act;
   act.account = N(globalreset);
   act.name = 1ULL;
   act.authorization = vector<permission_level>{{N(globalreset),config::active_name}};
   trx.actions.push_back(act);
   }

   set_tapos(trx);
   trx.sign(get_private_key( N(globalreset), "active" ), chain_id_type());
   push_transaction(trx);
   produce_blocks(1);
   BOOST_REQUIRE_EQUAL(true, chain_has_transaction(trx.id()));
   const auto& receipt = get_transaction_receipt(trx.id());
   BOOST_CHECK_EQUAL(transaction_receipt::executed, receipt.status);
} FC_LOG_AND_RETHROW()

BOOST_FIXTURE_TEST_CASE( stl_test, tester ) try {
    produce_blocks(2);

    create_accounts( {N(stltest), N(alice), N(bob)} );
    produce_block();

    set_code(N(stltest), stltest_wast);
    set_abi(N(stltest), stltest_abi);
    produce_blocks(1);

    const auto& accnt  = control->get_database().get<account_object,by_name>( N(stltest) );
    abi_def abi;
    BOOST_REQUIRE_EQUAL(abi_serializer::to_abi(accnt.abi, abi), true);
    abi_serializer abi_ser(abi);

    //send message
    {
        signed_transaction trx;
        action msg_act;
        msg_act.account = N(stltest);
        msg_act.name = N(message);
        msg_act.authorization = {{N(stltest), config::active_name}};
        msg_act.data = abi_ser.variant_to_binary("message", mutable_variant_object()
                                             ("from", "bob")
                                             ("to", "alice")
                                             ("message","Hi Alice!")
                                             );
        trx.actions.push_back(std::move(msg_act));

        set_tapos(trx);
        trx.sign(get_private_key(N(stltest), "active"), chain_id_type());
        push_transaction(trx);
        produce_block();

        BOOST_REQUIRE_EQUAL(true, chain_has_transaction(trx.id()));
    }
} FC_LOG_AND_RETHROW() /// stltest

//Make sure we can create a wasm with maximum pages, but not grow it any
BOOST_FIXTURE_TEST_CASE( big_memory, tester ) try {
   produce_blocks(2);


   create_accounts( {N(bigmem)} );
   produce_block();

   string biggest_memory_wast_f = fc::format_string(biggest_memory_wast, fc::mutable_variant_object(
                                          "MAX_WASM_PAGES", eosio::chain::wasm_constraints::maximum_linear_memory/(64*1024)));

   set_code(N(bigmem), biggest_memory_wast_f.c_str());
   produce_blocks(1);

   signed_transaction trx;
   action act;
   act.account = N(bigmem);
   act.name = N();
   act.authorization = vector<permission_level>{{N(bigmem),config::active_name}};
   trx.actions.push_back(act);

   set_tapos(trx);
   trx.sign(get_private_key( N(bigmem), "active" ), chain_id_type());
   //but should not be able to grow beyond largest page
   push_transaction(trx);

   produce_blocks(1);

   string too_big_memory_wast_f = fc::format_string(too_big_memory_wast, fc::mutable_variant_object(
                                          "MAX_WASM_PAGES_PLUS_ONE", eosio::chain::wasm_constraints::maximum_linear_memory/(64*1024)+1));
   BOOST_CHECK_THROW(set_code(N(bigmem), too_big_memory_wast_f.c_str()), eosio::chain::wasm_execution_error);

} FC_LOG_AND_RETHROW()

BOOST_FIXTURE_TEST_CASE( table_init_tests, tester ) try {
   produce_blocks(2);

   create_accounts( {N(tableinit)} );
   produce_block();

   set_code(N(tableinit), valid_sparse_table);
   produce_blocks(1);

   BOOST_CHECK_THROW(set_code(N(tableinit), too_big_table), eosio::chain::wasm_execution_error);

} FC_LOG_AND_RETHROW()

BOOST_FIXTURE_TEST_CASE( memory_init_border, tester ) try {
   produce_blocks(2);

   create_accounts( {N(memoryborder)} );
   produce_block();

   set_code(N(memoryborder), memory_init_borderline);
   produce_blocks(1);

   BOOST_CHECK_THROW(set_code(N(memoryborder), memory_init_toolong), eosio::chain::wasm_execution_error);
   BOOST_CHECK_THROW(set_code(N(memoryborder), memory_init_negative), eosio::chain::wasm_execution_error);

} FC_LOG_AND_RETHROW()

BOOST_FIXTURE_TEST_CASE( imports, tester ) try {
   try {
      produce_blocks(2);

      create_accounts( {N(imports)} );
      produce_block();

      //this will fail to link but that's okay; mainly looking to make sure that the constraint
      // system doesn't choke when memories and tables exist only as imports
      BOOST_CHECK_THROW(set_code(N(imports), memory_table_import), fc::exception);
   } catch ( const fc::exception& e ) {

        edump((e.to_detail_string()));
        throw;
   }

} FC_LOG_AND_RETHROW()

BOOST_FIXTURE_TEST_CASE( lotso_globals, tester ) try {
   produce_blocks(2);

   create_accounts( {N(globals)} );
   produce_block();

   std::stringstream ss;
   ss << "(module (export \"apply\" (func $apply)) (func $apply (param $0 i64) (param $1 i64) (param $2 i64))";
   for(unsigned int i = 0; i < 85; ++i)
      ss << "(global $g" << i << " (mut i32) (i32.const 0))" << "(global $g" << i+100 << " (mut i64) (i64.const 0))";
   //that gives us 1020 bytes of mutable globals
   //add a few immutable ones for good measure
   for(unsigned int i = 0; i < 10; ++i)
      ss << "(global $g" << i+200 << " i32 (i32.const 0))";

   set_code(N(globals),
      string(ss.str() + ")")
   .c_str());
   //1024 should pass
   set_code(N(globals),
      string(ss.str() + "(global $z (mut i32) (i32.const -12)))")
   .c_str());
   //1028 should fail
   BOOST_CHECK_THROW(set_code(N(globals),
      string(ss.str() + "(global $z (mut i64) (i64.const -12)))")
   .c_str()), eosio::chain::wasm_execution_error);;

} FC_LOG_AND_RETHROW()

BOOST_FIXTURE_TEST_CASE( offset_check, tester ) try {
   produce_blocks(2);

   create_accounts( {N(offsets)} );
   produce_block();

   vector<string> loadops = {
      "i32.load", "i64.load", "f32.load", "f64.load", "i32.load8_s", "i32.load8_u",
      "i32.load16_s", "i32.load16_u", "i64.load8_s", "i64.load8_u", "i64.load16_s",
      "i64.load16_u", "i64.load32_s", "i64.load32_u"
   };
   vector<vector<string>> storeops = {
      {"i32.store",   "i32"},
      {"i64.store",   "i64"},
      {"f32.store",   "f32"},
      {"f64.store",   "f64"},
      {"i32.store8",  "i32"},
      {"i32.store16", "i32"},
      {"i64.store8",  "i64"},
      {"i64.store16", "i64"},
      {"i64.store32", "i64"},
   };

   for(const string& s : loadops) {
      std::stringstream ss;
      ss << "(module (memory $0 " << eosio::chain::wasm_constraints::maximum_linear_memory/(64*1024) << ") (func $apply (param $0 i64) (param $1 i64) (param $2 i64)";
      ss << "(drop (" << s << " offset=" << eosio::chain::wasm_constraints::maximum_linear_memory-2 << " (i32.const 0)))";
      ss << ") (export \"apply\" (func $apply)) )";

      set_code(N(offsets), ss.str().c_str());
      produce_block();
   }
   for(const vector<string>& o : storeops) {
      std::stringstream ss;
      ss << "(module (memory $0 " << eosio::chain::wasm_constraints::maximum_linear_memory/(64*1024) << ") (func $apply (param $0 i64) (param $1 i64) (param $2 i64)";
      ss << "(" << o[0] << " offset=" << eosio::chain::wasm_constraints::maximum_linear_memory-2 << " (i32.const 0) (" << o[1] << ".const 0))";
      ss << ") (export \"apply\" (func $apply)) )";

      set_code(N(offsets), ss.str().c_str());
      produce_block();
   }

   for(const string& s : loadops) {
      std::stringstream ss;
      ss << "(module (memory $0 " << eosio::chain::wasm_constraints::maximum_linear_memory/(64*1024) << ") (func $apply (param $0 i64) (param $1 i64) (param $2 i64)";
      ss << "(drop (" << s << " offset=" << eosio::chain::wasm_constraints::maximum_linear_memory+4 << " (i32.const 0)))";
      ss << ") (export \"apply\" (func $apply)) )";

      BOOST_CHECK_THROW(set_code(N(offsets), ss.str().c_str()), eosio::chain::wasm_execution_error);
      produce_block();
   }
   for(const vector<string>& o : storeops) {
      std::stringstream ss;
      ss << "(module (memory $0 " << eosio::chain::wasm_constraints::maximum_linear_memory/(64*1024) << ") (func $apply (param $0 i64) (param $1 i64) (param $2 i64)";
      ss << "(" << o[0] << " offset=" << eosio::chain::wasm_constraints::maximum_linear_memory+4 << " (i32.const 0) (" << o[1] << ".const 0))";
      ss << ") (export \"apply\" (func $apply)) )";

      BOOST_CHECK_THROW(set_code(N(offsets), ss.str().c_str()), eosio::chain::wasm_execution_error);
      produce_block();
   }

} FC_LOG_AND_RETHROW()


BOOST_FIXTURE_TEST_CASE(noop, tester) try {
   produce_blocks(2);
   create_accounts( {N(noop), N(alice)} );
   produce_block();

   set_code(N(noop), noop_wast);

   set_abi(N(noop), noop_abi);
   const auto& accnt  = control->get_database().get<account_object,by_name>(N(noop));
   abi_def abi;
   BOOST_REQUIRE_EQUAL(abi_serializer::to_abi(accnt.abi, abi), true);
   abi_serializer abi_ser(abi);

   {
      produce_blocks(5);
      signed_transaction trx;
      action act;
      act.account = N(noop);
      act.name = N(anyaction);
      act.authorization = vector<permission_level>{{N(noop), config::active_name}};

      act.data = abi_ser.variant_to_binary("anyaction", mutable_variant_object()
                                           ("from", "noop")
                                           ("type", "some type")
                                           ("data", "some data goes here")
                                           );

      trx.actions.emplace_back(std::move(act));

      set_tapos(trx);
      trx.sign(get_private_key(N(noop), "active"), chain_id_type());
      push_transaction(trx);
      produce_block();

      BOOST_REQUIRE_EQUAL(true, chain_has_transaction(trx.id()));
   }

   {
      produce_blocks(5);
      signed_transaction trx;
      action act;
      act.account = N(noop);
      act.name = N(anyaction);
      act.authorization = vector<permission_level>{{N(alice), config::active_name}};

      act.data = abi_ser.variant_to_binary("anyaction", mutable_variant_object()
                                           ("from", "alice")
                                           ("type", "some type")
                                           ("data", "some data goes here")
                                           );

      trx.actions.emplace_back(std::move(act));

      set_tapos(trx);
      trx.sign(get_private_key(N(alice), "active"), chain_id_type());
      push_transaction(trx);
      produce_block();

      BOOST_REQUIRE_EQUAL(true, chain_has_transaction(trx.id()));
   }

 } FC_LOG_AND_RETHROW()

// abi_serializer::to_variant failed because eosio_system_abi modified via set_abi.
// This test also verifies that chain_initializer::eos_contract_abi() does not conflict
// with eosio_system_abi as they are not allowed to contain duplicates.
BOOST_FIXTURE_TEST_CASE(eosio_abi, tester) try {
   produce_blocks(2);

   set_code(config::system_account_name, eosio_system_wast);
   set_abi(config::system_account_name, eosio_system_abi);
   produce_block();

   const auto& accnt  = control->get_database().get<account_object,by_name>(config::system_account_name);
   abi_def abi;
   BOOST_REQUIRE_EQUAL(abi_serializer::to_abi(accnt.abi, abi), true);
   abi_serializer abi_ser(abi);
   abi_ser.validate();

   signed_transaction trx;
   name a = N(alice);
   authority owner_auth =  authority( get_public_key( a, "owner" ) );
   trx.actions.emplace_back( vector<permission_level>{{config::system_account_name,config::active_name}},
                             contracts::newaccount{
                                   .creator  = config::system_account_name,
                                   .name     = a,
                                   .owner    = owner_auth,
                                   .active   = authority( get_public_key( a, "active" ) ),
                                   .recovery = authority( get_public_key( a, "recovery" ) ),
                             });
   set_tapos(trx);
   trx.sign( get_private_key( config::system_account_name, "active" ), chain_id_type()  );
   auto result = push_transaction( trx );

   fc::variant pretty_output;
   // verify to_variant works on eos native contract type: newaccount
   // see abi_serializer::to_abi()
   abi_serializer::to_variant(result, pretty_output, get_resolver());

   BOOST_TEST(fc::json::to_string(pretty_output).find("newaccount") != std::string::npos);

   produce_block();
} FC_LOG_AND_RETHROW()

BOOST_FIXTURE_TEST_CASE( test_table_key_validation, tester ) try {
} FC_LOG_AND_RETHROW()

BOOST_FIXTURE_TEST_CASE( check_table_maximum, tester ) try {
   produce_blocks(2);
   create_accounts( {N(tbl)} );
   produce_block();

   set_code(N(tbl), table_checker_wast);
   produce_blocks(1);
   {
   signed_transaction trx;
   action act;
   act.name = 555ULL<<32 | 0ULL;       //top 32 is what we assert against, bottom 32 is indirect call index
   act.account = N(tbl);
   act.authorization = vector<permission_level>{{N(tbl),config::active_name}};
   trx.actions.push_back(act);
   set_tapos(trx);
   trx.sign(get_private_key( N(tbl), "active" ), chain_id_type());
   push_transaction(trx);
   }

   produce_blocks(1);

   {
   signed_transaction trx;
   action act;
   act.name = 555ULL<<32 | 1022ULL;       //top 32 is what we assert against, bottom 32 is indirect call index
   act.account = N(tbl);
   act.authorization = vector<permission_level>{{N(tbl),config::active_name}};
   trx.actions.push_back(act);
   set_tapos(trx);
   trx.sign(get_private_key( N(tbl), "active" ), chain_id_type());
   push_transaction(trx);
   }

   produce_blocks(1);

   {
   signed_transaction trx;
   action act;
   act.name = 7777ULL<<32 | 1023ULL;       //top 32 is what we assert against, bottom 32 is indirect call index
   act.account = N(tbl);
   act.authorization = vector<permission_level>{{N(tbl),config::active_name}};
   trx.actions.push_back(act);
   set_tapos(trx);
   trx.sign(get_private_key( N(tbl), "active" ), chain_id_type());
   push_transaction(trx);
   }

   produce_blocks(1);

   {
   signed_transaction trx;
   action act;
   act.name = 7778ULL<<32 | 1023ULL;       //top 32 is what we assert against, bottom 32 is indirect call index
   act.account = N(tbl);
   act.authorization = vector<permission_level>{{N(tbl),config::active_name}};
   trx.actions.push_back(act);
   set_tapos(trx);
   trx.sign(get_private_key( N(tbl), "active" ), chain_id_type());

   //should fail, a check to make sure assert() in wasm is being evaluated correctly
   BOOST_CHECK_THROW(push_transaction(trx), fc::assert_exception);
   }

   produce_blocks(1);

   {
   signed_transaction trx;
   action act;
   act.name = 133ULL<<32 | 5ULL;       //top 32 is what we assert against, bottom 32 is indirect call index
   act.account = N(tbl);
   act.authorization = vector<permission_level>{{N(tbl),config::active_name}};
   trx.actions.push_back(act);
   set_tapos(trx);
   trx.sign(get_private_key( N(tbl), "active" ), chain_id_type());

   //should fail, this element index (5) does not exist
   BOOST_CHECK_THROW(push_transaction(trx), eosio::chain::wasm_execution_error);
   }

   produce_blocks(1);

   {
   signed_transaction trx;
   action act;
   act.name = eosio::chain::wasm_constraints::maximum_table_elements+54334;
   act.account = N(tbl);
   act.authorization = vector<permission_level>{{N(tbl),config::active_name}};
   trx.actions.push_back(act);
   set_tapos(trx);
   trx.sign(get_private_key( N(tbl), "active" ), chain_id_type());

   //should fail, this element index is out of range
   BOOST_CHECK_THROW(push_transaction(trx), eosio::chain::wasm_execution_error);
   }

   produce_blocks(1);

   //run a few tests with new, proper syntax, call_indirect
   set_code(N(tbl), table_checker_proper_syntax_wast);
   produce_blocks(1);

   {
   signed_transaction trx;
   action act;
   act.name = 555ULL<<32 | 1022ULL;       //top 32 is what we assert against, bottom 32 is indirect call index
   act.account = N(tbl);
   act.authorization = vector<permission_level>{{N(tbl),config::active_name}};
   trx.actions.push_back(act);
   set_tapos(trx);
   trx.sign(get_private_key( N(tbl), "active" ), chain_id_type());
   push_transaction(trx);
   }

   produce_blocks(1);
#if 0
   {
   signed_transaction trx;
   action act;
   act.name = 7777ULL<<32 | 1023ULL;       //top 32 is what we assert against, bottom 32 is indirect call index
   act.account = N(tbl);
   act.authorization = vector<permission_level>{{N(tbl),config::active_name}};
   trx.actions.push_back(act);
   set_tapos(trx);
   trx.sign(get_private_key( N(tbl), "active" ), chain_id_type());
   push_transaction(trx);
   }
   set_code(N(tbl), table_checker_small_wast);
   produce_blocks(1);

   {
   signed_transaction trx;
   action act;
   act.name = 888ULL;
   act.account = N(tbl);
   act.authorization = vector<permission_level>{{N(tbl),config::active_name}};
   trx.actions.push_back(act);
   set_tapos(trx);
   trx.sign(get_private_key( N(tbl), "active" ), chain_id_type());

   //an element that is out of range and has no mmap access permission either (should be a trapped segv)
   BOOST_CHECK_EXCEPTION(push_transaction(trx), eosio::chain::wasm_execution_error, [](const eosio::chain::wasm_execution_error &e) {return true;});
   }
#endif

} FC_LOG_AND_RETHROW()

BOOST_FIXTURE_TEST_CASE( protected_globals, tester ) try {
   produce_blocks(2);

   create_accounts( {N(gob)} );
   produce_block();

   BOOST_CHECK_THROW(set_code(N(gob), global_protection_none_get_wast), fc::exception);
   produce_blocks(1);

   BOOST_CHECK_THROW(set_code(N(gob), global_protection_some_get_wast), fc::exception);
   produce_blocks(1);

   BOOST_CHECK_THROW(set_code(N(gob), global_protection_none_set_wast), fc::exception);
   produce_blocks(1);

   BOOST_CHECK_THROW(set_code(N(gob), global_protection_some_set_wast), fc::exception);
   produce_blocks(1);

   //sanity to make sure I got general binary construction okay
   set_code(N(gob), global_protection_okay_get_wasm);
   produce_blocks(1);

   BOOST_CHECK_THROW(set_code(N(gob), global_protection_none_get_wasm), fc::exception);
   produce_blocks(1);

   BOOST_CHECK_THROW(set_code(N(gob), global_protection_some_get_wasm), fc::exception);
   produce_blocks(1);

   set_code(N(gob), global_protection_okay_set_wasm);
   produce_blocks(1);

   BOOST_CHECK_THROW(set_code(N(gob), global_protection_some_set_wasm), fc::exception);
   produce_blocks(1);
} FC_LOG_AND_RETHROW()

BOOST_FIXTURE_TEST_CASE( lotso_stack, tester ) try {
   produce_blocks(2);

   create_accounts( {N(stackz)} );
   produce_block();

   {
   std::stringstream ss;
   ss << "(module ";
   ss << "(export \"apply\" (func $apply))";
   ss << "  (func $apply  (param $0 i64) (param $1 i64) (param $2 i64))";
   ss << "  (func ";
   for(unsigned int i = 0; i < wasm_constraints::maximum_func_local_bytes; i+=4)
      ss << "(local i32)";
   ss << "  )";
   ss << ")";
   set_code(N(stackz), ss.str().c_str());
   produce_blocks(1);
   }
   {
   std::stringstream ss;
   ss << "(module ";
   ss << "(import \"env\" \"require_auth\" (func $require_auth (param i64)))";
   ss << "(export \"apply\" (func $apply))";
<<<<<<< HEAD
   ss << "  (func $apply  (param $0 i64) (param $1 i64) (call $require_auth (i64.const 14288945783897063424)))";
=======
   ss << "  (func $apply  (param $0 i64) (param $1 i64) (param $2 i64))";
>>>>>>> 360e3329
   ss << "  (func ";
   for(unsigned int i = 0; i < wasm_constraints::maximum_func_local_bytes; i+=8)
      ss << "(local f64)";
   ss << "  )";
   ss << ")";
   set_code(N(stackz), ss.str().c_str());
   produce_blocks(1);
   }

   //try to use contract with this many locals (so that it actually gets compiled). Note that
   //at this time not having an apply() is an acceptable non-error.
   {
   signed_transaction trx;
   action act;
   act.account = N(stackz);
   act.name = N();
   act.authorization = vector<permission_level>{{N(stackz),config::active_name}};
   trx.actions.push_back(act);

   set_tapos(trx);
   trx.sign(get_private_key( N(stackz), "active" ), chain_id_type());
   push_transaction(trx);
   }


   //too many locals! should fail validation
   {
   std::stringstream ss;
   ss << "(module ";
   ss << "(export \"apply\" (func $apply))";
   ss << "  (func $apply  (param $0 i64) (param $1 i64) (param $2 i64))";
   ss << "  (func ";
   for(unsigned int i = 0; i < wasm_constraints::maximum_func_local_bytes+4; i+=4)
      ss << "(local i32)";
   ss << "  )";
   ss << ")";
   BOOST_CHECK_THROW(set_code(N(stackz), ss.str().c_str()), fc::exception);
   produce_blocks(1);
   }

   //try again but with parameters
   {
   std::stringstream ss;
   ss << "(module ";
   ss << "(import \"env\" \"require_auth\" (func $require_auth (param i64)))";
   ss << "(export \"apply\" (func $apply))";
<<<<<<< HEAD
   ss << "  (func $apply  (param $0 i64) (param $1 i64) (call $require_auth (i64.const 14288945783897063424)))";
=======
   ss << "  (func $apply  (param $0 i64) (param $1 i64) (param $2 i64))";
>>>>>>> 360e3329
   ss << "  (func ";
   for(unsigned int i = 0; i < wasm_constraints::maximum_func_local_bytes; i+=4)
      ss << "(param i32)";
   ss << "  )";
   ss << ")";
   set_code(N(stackz), ss.str().c_str());
   produce_blocks(1);
   }
   //try to use contract with this many params
   {
   signed_transaction trx;
   action act;
   act.account = N(stackz);
   act.name = N();
   act.authorization = vector<permission_level>{{N(stackz),config::active_name}};
   trx.actions.push_back(act);

   set_tapos(trx);
   trx.sign(get_private_key( N(stackz), "active" ), chain_id_type());
   push_transaction(trx);
   }

   //too many params!
   {
   std::stringstream ss;
   ss << "(module ";
   ss << "(export \"apply\" (func $apply))";
   ss << "  (func $apply  (param $0 i64) (param $1 i64) (param $2 i64))";
   ss << "  (func ";
   for(unsigned int i = 0; i < wasm_constraints::maximum_func_local_bytes+4; i+=4)
      ss << "(param i32)";
   ss << "  )";
   ss << ")";
   BOOST_CHECK_THROW(set_code(N(stackz), ss.str().c_str()), fc::exception);
   produce_blocks(1);
   }

   //let's mix params and locals are make sure it's counted correctly in mixed case
   {
   std::stringstream ss;
   ss << "(module ";
   ss << "(export \"apply\" (func $apply))";
   ss << "  (func $apply  (param $0 i64) (param $1 i64) (param $2 i64))";
   ss << "  (func (param i64) (param f32) ";
   for(unsigned int i = 12; i < wasm_constraints::maximum_func_local_bytes; i+=4)
      ss << "(local i32)";
   ss << "  )";
   ss << ")";
   set_code(N(stackz), ss.str().c_str());
   produce_blocks(1);
   }
   {
   std::stringstream ss;
   ss << "(module ";
   ss << "(export \"apply\" (func $apply))";
   ss << "  (func $apply  (param $0 i64) (param $1 i64) (param $2 i64))";
   ss << "  (func (param i64) (param f32) ";
   for(unsigned int i = 12; i < wasm_constraints::maximum_func_local_bytes+4; i+=4)
      ss << "(local f32)";
   ss << "  )";
   ss << ")";
   BOOST_CHECK_THROW(set_code(N(stackz), ss.str().c_str()), fc::exception);
   produce_blocks(1);
   }


} FC_LOG_AND_RETHROW()

BOOST_FIXTURE_TEST_CASE( apply_export_and_signature, tester ) try {
   produce_blocks(2);

   create_accounts( {N(bbb)} );
   produce_block();

   BOOST_CHECK_THROW(set_code(N(bbb), no_apply_wast), fc::exception);
   produce_blocks(1);

   BOOST_CHECK_THROW(set_code(N(bbb), apply_wrong_signature_wast), fc::exception);
   produce_blocks(1);
} FC_LOG_AND_RETHROW()

BOOST_FIXTURE_TEST_CASE( protect_injected, tester ) try {
   produce_blocks(2);

   create_accounts( {N(inj)} );
   produce_block();

   BOOST_CHECK_THROW(set_code(N(inj), import_injected_wast), fc::exception);
   produce_blocks(1);
} FC_LOG_AND_RETHROW()

BOOST_AUTO_TEST_SUITE_END()<|MERGE_RESOLUTION|>--- conflicted
+++ resolved
@@ -965,11 +965,7 @@
    ss << "(module ";
    ss << "(import \"env\" \"require_auth\" (func $require_auth (param i64)))";
    ss << "(export \"apply\" (func $apply))";
-<<<<<<< HEAD
    ss << "  (func $apply  (param $0 i64) (param $1 i64) (call $require_auth (i64.const 14288945783897063424)))";
-=======
-   ss << "  (func $apply  (param $0 i64) (param $1 i64) (param $2 i64))";
->>>>>>> 360e3329
    ss << "  (func ";
    for(unsigned int i = 0; i < wasm_constraints::maximum_func_local_bytes; i+=8)
       ss << "(local f64)";
@@ -1016,11 +1012,7 @@
    ss << "(module ";
    ss << "(import \"env\" \"require_auth\" (func $require_auth (param i64)))";
    ss << "(export \"apply\" (func $apply))";
-<<<<<<< HEAD
    ss << "  (func $apply  (param $0 i64) (param $1 i64) (call $require_auth (i64.const 14288945783897063424)))";
-=======
-   ss << "  (func $apply  (param $0 i64) (param $1 i64) (param $2 i64))";
->>>>>>> 360e3329
    ss << "  (func ";
    for(unsigned int i = 0; i < wasm_constraints::maximum_func_local_bytes; i+=4)
       ss << "(param i32)";
